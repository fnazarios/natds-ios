--- conflicted
+++ resolved
@@ -23,10 +23,7 @@
     func test_tag_style_left_alert_hasValidSnapshot() {
         let sut = NatTag(style: .leftAlert)
         sut.configure(text: "New")
-<<<<<<< HEAD
         sut.configure(color: .alert)
-=======
->>>>>>> f3ccd1a6
 
         assertSnapshot(matching: sut, as: .image)
     }
@@ -34,12 +31,8 @@
     func test_tag_style_right_alert_hasValidSnapshot() {
         let sut = NatTag(style: .rightAlert)
         sut.configure(text: "New")
-<<<<<<< HEAD
         sut.configure(color: .alert)
-        
-=======
 
->>>>>>> f3ccd1a6
         assertSnapshot(matching: sut, as: .image)
     }
 
