--- conflicted
+++ resolved
@@ -198,11 +198,8 @@
 		7D5120BF25E997CD00557E21 /* NatAvatar+Styles+Spec.swift in Sources */ = {isa = PBXBuildFile; fileRef = 7D5120BE25E997CD00557E21 /* NatAvatar+Styles+Spec.swift */; };
 		7D5120D025ED7CE200557E21 /* TextField+InteractionState.swift in Sources */ = {isa = PBXBuildFile; fileRef = 7D5120CF25ED7CE200557E21 /* TextField+InteractionState.swift */; };
 		7D5F149A25A782AB007986EE /* IconsSource.swift in Sources */ = {isa = PBXBuildFile; fileRef = 7D5F149925A782AB007986EE /* IconsSource.swift */; };
-<<<<<<< HEAD
 		7D60A443260914DE00A23C1A /* NatIconButton+Backgrounds.swift in Sources */ = {isa = PBXBuildFile; fileRef = 7D60A442260914DE00A23C1A /* NatIconButton+Backgrounds.swift */; };
-=======
 		7D60A4A0260E208E00A23C1A /* NatListItem+Feedback.swift in Sources */ = {isa = PBXBuildFile; fileRef = 7D60A49F260E208E00A23C1A /* NatListItem+Feedback.swift */; };
->>>>>>> 0b615124
 		7D75A43925DB00130050ACA9 /* NatAvatar.swift in Sources */ = {isa = PBXBuildFile; fileRef = 7D75A43825DB00130050ACA9 /* NatAvatar.swift */; };
 		7D75A44125DB00230050ACA9 /* NatAvatar+Size.swift in Sources */ = {isa = PBXBuildFile; fileRef = 7D75A44025DB00230050ACA9 /* NatAvatar+Size.swift */; };
 		7D8F3E6A258A81C1003A7DEB /* ShortcutView.swift in Sources */ = {isa = PBXBuildFile; fileRef = 7D8F3E69258A81C1003A7DEB /* ShortcutView.swift */; };
@@ -212,6 +209,12 @@
 		7D98389225F6A69B00A99628 /* TextField+States+Spec.swift in Sources */ = {isa = PBXBuildFile; fileRef = 7D98389125F6A69B00A99628 /* TextField+States+Spec.swift */; };
 		7D98389725F6A6FA00A99628 /* TextField+Types+Spec.swift in Sources */ = {isa = PBXBuildFile; fileRef = 7D98389625F6A6FA00A99628 /* TextField+Types+Spec.swift */; };
 		7D9838BD25F8F70300A99628 /* NatListItem.swift in Sources */ = {isa = PBXBuildFile; fileRef = 7D9838BC25F8F70300A99628 /* NatListItem.swift */; };
+		7D9EEB8B25E6A3D300CEF6BC /* NatAvatar+Sizes+Spec.swift in Sources */ = {isa = PBXBuildFile; fileRef = 7D9EEB8A25E6A3D300CEF6BC /* NatAvatar+Sizes+Spec.swift */; };
+		7DAF750925E4342E0094F865 /* NatAvatar+Spec.swift in Sources */ = {isa = PBXBuildFile; fileRef = 7DAF750825E4342E0094F865 /* NatAvatar+Spec.swift */; };
+		7DAF750E25E5AF830094F865 /* String+Initials.swift in Sources */ = {isa = PBXBuildFile; fileRef = 7DAF750D25E5AF830094F865 /* String+Initials.swift */; };
+		7DE2B10725FBD57300C5CBC0 /* NatListItem+Spec.swift in Sources */ = {isa = PBXBuildFile; fileRef = 7DE2B10625FBD57300C5CBC0 /* NatListItem+Spec.swift */; };
+		7DE2B11625FBFBAB00C5CBC0 /* NatListItemCell+Snapshot+Tests.swift in Sources */ = {isa = PBXBuildFile; fileRef = 7DE2B11525FBFBAB00C5CBC0 /* NatListItemCell+Snapshot+Tests.swift */; };
+		7DE2B12C26000BA600C5CBC0 /* UIImageView+Clickable.swift in Sources */ = {isa = PBXBuildFile; fileRef = 7DE2B12B26000BA600C5CBC0 /* UIImageView+Clickable.swift */; };
 		7D9EEB8B25E6A3D300CEF6BC /* NatAvatar+Sizes+Spec.swift in Sources */ = {isa = PBXBuildFile; fileRef = 7D9EEB8A25E6A3D300CEF6BC /* NatAvatar+Sizes+Spec.swift */; };
 		7DAF750925E4342E0094F865 /* NatAvatar+Spec.swift in Sources */ = {isa = PBXBuildFile; fileRef = 7DAF750825E4342E0094F865 /* NatAvatar+Spec.swift */; };
 		7DAF750E25E5AF830094F865 /* String+Initials.swift in Sources */ = {isa = PBXBuildFile; fileRef = 7DAF750D25E5AF830094F865 /* String+Initials.swift */; };
@@ -587,11 +590,8 @@
 		7D5120BE25E997CD00557E21 /* NatAvatar+Styles+Spec.swift */ = {isa = PBXFileReference; lastKnownFileType = sourcecode.swift; path = "NatAvatar+Styles+Spec.swift"; sourceTree = "<group>"; };
 		7D5120CF25ED7CE200557E21 /* TextField+InteractionState.swift */ = {isa = PBXFileReference; lastKnownFileType = sourcecode.swift; path = "TextField+InteractionState.swift"; sourceTree = "<group>"; };
 		7D5F149925A782AB007986EE /* IconsSource.swift */ = {isa = PBXFileReference; lastKnownFileType = sourcecode.swift; path = IconsSource.swift; sourceTree = "<group>"; };
-<<<<<<< HEAD
 		7D60A442260914DE00A23C1A /* NatIconButton+Backgrounds.swift */ = {isa = PBXFileReference; lastKnownFileType = sourcecode.swift; path = "NatIconButton+Backgrounds.swift"; sourceTree = "<group>"; };
-=======
 		7D60A49F260E208E00A23C1A /* NatListItem+Feedback.swift */ = {isa = PBXFileReference; lastKnownFileType = sourcecode.swift; path = "NatListItem+Feedback.swift"; sourceTree = "<group>"; };
->>>>>>> 0b615124
 		7D75A43825DB00130050ACA9 /* NatAvatar.swift */ = {isa = PBXFileReference; lastKnownFileType = sourcecode.swift; path = NatAvatar.swift; sourceTree = "<group>"; };
 		7D75A44025DB00230050ACA9 /* NatAvatar+Size.swift */ = {isa = PBXFileReference; lastKnownFileType = sourcecode.swift; path = "NatAvatar+Size.swift"; sourceTree = "<group>"; };
 		7D8E6D9764598D210D58B32B2AEB0FE9 /* DesignSystemFatalError.swift */ = {isa = PBXFileReference; lastKnownFileType = sourcecode.swift; path = DesignSystemFatalError.swift; sourceTree = "<group>"; };
@@ -602,6 +602,12 @@
 		7D98389125F6A69B00A99628 /* TextField+States+Spec.swift */ = {isa = PBXFileReference; lastKnownFileType = sourcecode.swift; path = "TextField+States+Spec.swift"; sourceTree = "<group>"; };
 		7D98389625F6A6FA00A99628 /* TextField+Types+Spec.swift */ = {isa = PBXFileReference; lastKnownFileType = sourcecode.swift; path = "TextField+Types+Spec.swift"; sourceTree = "<group>"; };
 		7D9838BC25F8F70300A99628 /* NatListItem.swift */ = {isa = PBXFileReference; lastKnownFileType = sourcecode.swift; path = NatListItem.swift; sourceTree = "<group>"; };
+		7D9EEB8A25E6A3D300CEF6BC /* NatAvatar+Sizes+Spec.swift */ = {isa = PBXFileReference; lastKnownFileType = sourcecode.swift; path = "NatAvatar+Sizes+Spec.swift"; sourceTree = "<group>"; };
+		7DAF750825E4342E0094F865 /* NatAvatar+Spec.swift */ = {isa = PBXFileReference; lastKnownFileType = sourcecode.swift; path = "NatAvatar+Spec.swift"; sourceTree = "<group>"; };
+		7DAF750D25E5AF830094F865 /* String+Initials.swift */ = {isa = PBXFileReference; lastKnownFileType = sourcecode.swift; path = "String+Initials.swift"; sourceTree = "<group>"; };
+		7DE2B10625FBD57300C5CBC0 /* NatListItem+Spec.swift */ = {isa = PBXFileReference; lastKnownFileType = sourcecode.swift; path = "NatListItem+Spec.swift"; sourceTree = "<group>"; };
+		7DE2B11525FBFBAB00C5CBC0 /* NatListItemCell+Snapshot+Tests.swift */ = {isa = PBXFileReference; lastKnownFileType = sourcecode.swift; path = "NatListItemCell+Snapshot+Tests.swift"; sourceTree = "<group>"; };
+		7DE2B12B26000BA600C5CBC0 /* UIImageView+Clickable.swift */ = {isa = PBXFileReference; lastKnownFileType = sourcecode.swift; path = "UIImageView+Clickable.swift"; sourceTree = "<group>"; };
 		7D9EEB8A25E6A3D300CEF6BC /* NatAvatar+Sizes+Spec.swift */ = {isa = PBXFileReference; lastKnownFileType = sourcecode.swift; path = "NatAvatar+Sizes+Spec.swift"; sourceTree = "<group>"; };
 		7DAF750825E4342E0094F865 /* NatAvatar+Spec.swift */ = {isa = PBXFileReference; lastKnownFileType = sourcecode.swift; path = "NatAvatar+Spec.swift"; sourceTree = "<group>"; };
 		7DAF750D25E5AF830094F865 /* String+Initials.swift */ = {isa = PBXFileReference; lastKnownFileType = sourcecode.swift; path = "String+Initials.swift"; sourceTree = "<group>"; };
@@ -1620,10 +1626,7 @@
 			isa = PBXGroup;
 			children = (
 				7D9838BC25F8F70300A99628 /* NatListItem.swift */,
-<<<<<<< HEAD
-=======
 				7D60A49F260E208E00A23C1A /* NatListItem+Feedback.swift */,
->>>>>>> 0b615124
 			);
 			path = ListItem;
 			sourceTree = "<group>";
