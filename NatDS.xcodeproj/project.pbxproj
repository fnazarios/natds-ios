--- conflicted
+++ resolved
@@ -43,16 +43,13 @@
 		263291DA24BCAF24004036C3 /* Badgeable+Snapshot+Tests.swift in Sources */ = {isa = PBXBuildFile; fileRef = 263291D924BCAF24004036C3 /* Badgeable+Snapshot+Tests.swift */; };
 		263291DD24BCB226004036C3 /* BadgeableStub.swift in Sources */ = {isa = PBXBuildFile; fileRef = 263291DC24BCB226004036C3 /* BadgeableStub.swift */; };
 		2655155E5437F0880708125E1F9F5BC9 /* Elevations.swift in Sources */ = {isa = PBXBuildFile; fileRef = 0D49BA63C5E5BFEED327C214620A7657 /* Elevations.swift */; };
-<<<<<<< HEAD
+		265B17EB24AFA12900FD0407 /* NatBadge.swift in Sources */ = {isa = PBXBuildFile; fileRef = 265B17EA24AFA12900FD0407 /* NatBadge.swift */; };
+		26740A4924B3A60C00419526 /* NatBadge+Style.swift in Sources */ = {isa = PBXBuildFile; fileRef = 26740A4824B3A60C00419526 /* NatBadge+Style.swift */; };
+		26740A4B24B3A62F00419526 /* NatBadge+Color.swift in Sources */ = {isa = PBXBuildFile; fileRef = 26740A4A24B3A62F00419526 /* NatBadge+Color.swift */; };
 		269C886224C23B0100A507BE /* UINavigationController+Style.swift in Sources */ = {isa = PBXBuildFile; fileRef = 269C886124C23B0100A507BE /* UINavigationController+Style.swift */; };
 		269C886424C2456B00A507BE /* UINavigationController+Color.swift in Sources */ = {isa = PBXBuildFile; fileRef = 269C886324C2456B00A507BE /* UINavigationController+Color.swift */; };
 		269C886624C2480800A507BE /* UIViewController+Configure.swift in Sources */ = {isa = PBXBuildFile; fileRef = 269C886524C2480800A507BE /* UIViewController+Configure.swift */; };
 		269C886824C2483600A507BE /* UIBarButtonItem+Icon.swift in Sources */ = {isa = PBXBuildFile; fileRef = 269C886724C2483600A507BE /* UIBarButtonItem+Icon.swift */; };
-=======
-		265B17EB24AFA12900FD0407 /* NatBadge.swift in Sources */ = {isa = PBXBuildFile; fileRef = 265B17EA24AFA12900FD0407 /* NatBadge.swift */; };
-		26740A4924B3A60C00419526 /* NatBadge+Style.swift in Sources */ = {isa = PBXBuildFile; fileRef = 26740A4824B3A60C00419526 /* NatBadge+Style.swift */; };
-		26740A4B24B3A62F00419526 /* NatBadge+Color.swift in Sources */ = {isa = PBXBuildFile; fileRef = 26740A4A24B3A62F00419526 /* NatBadge+Color.swift */; };
->>>>>>> 4c5de147
 		26A3DF759DBD205A03559B561D576D13 /* NaturaSpacing.swift in Sources */ = {isa = PBXBuildFile; fileRef = 7E36F59CB9704420750D7F661F7AD993 /* NaturaSpacing.swift */; };
 		26BB817324B9191000617EFC /* NatBadge+Spec.swift in Sources */ = {isa = PBXBuildFile; fileRef = 26BB817224B9191000617EFC /* NatBadge+Spec.swift */; };
 		26BB817524B9197D00617EFC /* NatBadge+Snapshot+Tests.swift in Sources */ = {isa = PBXBuildFile; fileRef = 26BB817424B9197D00617EFC /* NatBadge+Snapshot+Tests.swift */; };
@@ -332,12 +329,6 @@
 		22F7508455AB7040D802941984E62D9D /* NaturaOpacities+Spec.swift */ = {isa = PBXFileReference; lastKnownFileType = sourcecode.swift; path = "NaturaOpacities+Spec.swift"; sourceTree = "<group>"; };
 		2381FCF8210ECD9A4895ECA9ED41B0FB /* PulseLayerTests.swift */ = {isa = PBXFileReference; lastKnownFileType = sourcecode.swift; path = PulseLayerTests.swift; sourceTree = "<group>"; };
 		255B7772A418A4544E0B8F793BEB519D /* UIColor+AsHexString.swift */ = {isa = PBXFileReference; lastKnownFileType = sourcecode.swift; path = "UIColor+AsHexString.swift"; sourceTree = "<group>"; };
-<<<<<<< HEAD
-		269C886124C23B0100A507BE /* UINavigationController+Style.swift */ = {isa = PBXFileReference; lastKnownFileType = sourcecode.swift; path = "UINavigationController+Style.swift"; sourceTree = "<group>"; };
-		269C886324C2456B00A507BE /* UINavigationController+Color.swift */ = {isa = PBXFileReference; lastKnownFileType = sourcecode.swift; path = "UINavigationController+Color.swift"; sourceTree = "<group>"; };
-		269C886524C2480800A507BE /* UIViewController+Configure.swift */ = {isa = PBXFileReference; lastKnownFileType = sourcecode.swift; path = "UIViewController+Configure.swift"; sourceTree = "<group>"; };
-		269C886724C2483600A507BE /* UIBarButtonItem+Icon.swift */ = {isa = PBXFileReference; lastKnownFileType = sourcecode.swift; path = "UIBarButtonItem+Icon.swift"; sourceTree = "<group>"; };
-=======
 		263291D924BCAF24004036C3 /* Badgeable+Snapshot+Tests.swift */ = {isa = PBXFileReference; lastKnownFileType = sourcecode.swift; path = "Badgeable+Snapshot+Tests.swift"; sourceTree = "<group>"; };
 		263291DC24BCB226004036C3 /* BadgeableStub.swift */ = {isa = PBXFileReference; lastKnownFileType = sourcecode.swift; path = BadgeableStub.swift; sourceTree = "<group>"; };
 		265B17EA24AFA12900FD0407 /* NatBadge.swift */ = {isa = PBXFileReference; lastKnownFileType = sourcecode.swift; path = NatBadge.swift; sourceTree = "<group>"; };
@@ -348,7 +339,10 @@
 		26BB817624B931E900617EFC /* NatBadge+Color+Spec.swift */ = {isa = PBXFileReference; lastKnownFileType = sourcecode.swift; path = "NatBadge+Color+Spec.swift"; sourceTree = "<group>"; };
 		26BB817824B944D000617EFC /* Badgeable.swift */ = {isa = PBXFileReference; fileEncoding = 4; lastKnownFileType = sourcecode.swift; path = Badgeable.swift; sourceTree = "<group>"; };
 		26BB817C24B94CFB00617EFC /* Badgeable+Spec.swift */ = {isa = PBXFileReference; lastKnownFileType = sourcecode.swift; path = "Badgeable+Spec.swift"; sourceTree = "<group>"; };
->>>>>>> 4c5de147
+		269C886124C23B0100A507BE /* UINavigationController+Style.swift */ = {isa = PBXFileReference; lastKnownFileType = sourcecode.swift; path = "UINavigationController+Style.swift"; sourceTree = "<group>"; };
+		269C886324C2456B00A507BE /* UINavigationController+Color.swift */ = {isa = PBXFileReference; lastKnownFileType = sourcecode.swift; path = "UINavigationController+Color.swift"; sourceTree = "<group>"; };
+		269C886524C2480800A507BE /* UIViewController+Configure.swift */ = {isa = PBXFileReference; lastKnownFileType = sourcecode.swift; path = "UIViewController+Configure.swift"; sourceTree = "<group>"; };
+		269C886724C2483600A507BE /* UIBarButtonItem+Icon.swift */ = {isa = PBXFileReference; lastKnownFileType = sourcecode.swift; path = "UIBarButtonItem+Icon.swift"; sourceTree = "<group>"; };
 		2775F568C47ADB6D5DA7B7AFA4A41B4E /* NatElevation.swift */ = {isa = PBXFileReference; lastKnownFileType = sourcecode.swift; path = NatElevation.swift; sourceTree = "<group>"; };
 		28081788999B58F24CF92BB33E68BD87 /* NaturaThemeSpec.swift */ = {isa = PBXFileReference; lastKnownFileType = sourcecode.swift; path = NaturaThemeSpec.swift; sourceTree = "<group>"; };
 		2BCA01BC8343C22F5908AC65F37C5FB6 /* TheBodyShopFont+Spec.swift */ = {isa = PBXFileReference; lastKnownFileType = sourcecode.swift; path = "TheBodyShopFont+Spec.swift"; sourceTree = "<group>"; };
@@ -1306,11 +1300,8 @@
 		8F17D4DBF2804B57A4C0A71661E479AF /* Components */ = {
 			isa = PBXGroup;
 			children = (
-<<<<<<< HEAD
+				265B17E924AFA0DA00FD0407 /* Badge */,
 				0E3F578D24B8E9C8004B2F9E /* AppBar */,
-=======
-				265B17E924AFA0DA00FD0407 /* Badge */,
->>>>>>> 4c5de147
 				AAA7C27FE8E04EF2103505C58C128D34 /* Bar */,
 				F39AE9E5CB68E8C7A269525355E8E4D3 /* Button */,
 				78FE21C8815B7AED38811BF6BEB37BF0 /* Dialog */,
