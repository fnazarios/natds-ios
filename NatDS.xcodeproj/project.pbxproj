--- conflicted
+++ resolved
@@ -166,12 +166,9 @@
 			isa = PBXGroup;
 			children = (
 				11581AA2238F013A003E45D7 /* OutlinedIconsTests.swift */,
-<<<<<<< HEAD
 				A9CBAD8423CE535300A46CB2 /* IconTests.swift */,
 				A9CCF8E023CCE39800000FC0 /* IconViewTests.swift */,
-=======
 				11FC55BF23C64EA800C91014 /* IllustrationIconsTests.swift */,
->>>>>>> e221a14c
 			);
 			path = Icons;
 			sourceTree = "<group>";
@@ -180,12 +177,9 @@
 			isa = PBXGroup;
 			children = (
 				11DEC635239181E2003CCF57 /* OutlinedIcons.swift */,
-<<<<<<< HEAD
 				A9CCF8D723CCDAC900000FC0 /* Icon.swift */,
 				A9CCF8DE23CCE1CE00000FC0 /* IconView.swift */,
-=======
 				11FC55BD23C64E8800C91014 /* IllustrationIcons.swift */,
->>>>>>> e221a14c
 			);
 			path = Icons;
 			sourceTree = "<group>";
