// !$*UTF8*$!
{
	archiveVersion = 1;
	classes = {
	};
	objectVersion = 51;
	objects = {

/* Begin PBXBuildFile section */
		000598F48ADE170D305737C11E3F2D99 /* ButtonTextStyle.swift in Sources */ = {isa = PBXBuildFile; fileRef = 113F306054D9B7B4EDC1D13B97C6481F /* ButtonTextStyle.swift */; };
		00677CE3627142815E32CE84F60D8910 /* UIFont+GetWeight.swift in Sources */ = {isa = PBXBuildFile; fileRef = 56F3D70C29CCB183081E1863D791C9D4 /* UIFont+GetWeight.swift */; };
		06B6AF457FA3A8ADB837E7A2BBE53D91 /* NavigationDrawerItemCellTests.swift in Sources */ = {isa = PBXBuildFile; fileRef = AB85B5288F76E27BCDF2A11BC05D3238 /* NavigationDrawerItemCellTests.swift */; };
		0AF826DF57321D84C4B2EDDFAC49F377 /* AssetsHelperTests.swift in Sources */ = {isa = PBXBuildFile; fileRef = 38DAA7E13F0D9435753C08228E164289 /* AssetsHelperTests.swift */; };
		0C4CBA15016075A8E8A7CA6FC6054383 /* IllustrationIconsTests.swift in Sources */ = {isa = PBXBuildFile; fileRef = 5D67F65D9E72160E498FBA256C62159F /* IllustrationIconsTests.swift */; };
		0E4741DE24BE4C4100BB96FA /* UIViewController+TitleStyle.swift in Sources */ = {isa = PBXBuildFile; fileRef = 0E4741DD24BE4C4100BB96FA /* UIViewController+TitleStyle.swift */; };
		0E7C160324C5D274002FF46F /* UINavigationController+Style+Spec.swift in Sources */ = {isa = PBXBuildFile; fileRef = 0E7C160124C5D237002FF46F /* UINavigationController+Style+Spec.swift */; };
		0E7C160524C5D3C3002FF46F /* UIViewController+Configure+Spec.swift in Sources */ = {isa = PBXBuildFile; fileRef = 0E7C160424C5D3C3002FF46F /* UIViewController+Configure+Spec.swift */; };
		0E7C160724C5D6DC002FF46F /* UIBarButtonItem+Icon+Spec.swift in Sources */ = {isa = PBXBuildFile; fileRef = 0E7C160624C5D6DC002FF46F /* UIBarButtonItem+Icon+Spec.swift */; };
		0E7C160924C5E614002FF46F /* IconViewSpec.swift in Sources */ = {isa = PBXBuildFile; fileRef = 0E7C160824C5E614002FF46F /* IconViewSpec.swift */; };
		0E7C160B24C61E45002FF46F /* UINavigationController+Configure+Spec.swift in Sources */ = {isa = PBXBuildFile; fileRef = 0E7C160A24C61E45002FF46F /* UINavigationController+Configure+Spec.swift */; };
		0FB003017C3A179872BC65E6E321FD13 /* NatDialogController+StandardStyleBuilder.swift in Sources */ = {isa = PBXBuildFile; fileRef = 52F4D9E1F67A97596AD6E676E979CEC0 /* NatDialogController+StandardStyleBuilder.swift */; };
		10734D11ADA3847CF236F1C8B98F4555 /* UIColor+HexTests.swift in Sources */ = {isa = PBXBuildFile; fileRef = DA25909FD964254E6B99AD359EFD8A5C /* UIColor+HexTests.swift */; };
		10953079D3A781AA63E2E03A93F222C4 /* String+Icon.swift in Sources */ = {isa = PBXBuildFile; fileRef = DD7122400C6AAB36772A6E365FBD263D /* String+Icon.swift */; };
		13070104FE3F89CB14F76D621EF9A7F1 /* NavigationDrawer+IndexMenu.swift in Sources */ = {isa = PBXBuildFile; fileRef = 75DBB32E272580681677AA85CA5A2649 /* NavigationDrawer+IndexMenu.swift */; };
		14016A20C7BF7046BAFCD2AE53673EB0 /* ButtonStyle.swift in Sources */ = {isa = PBXBuildFile; fileRef = B949EB43F40A2086C7BA7CFE2358A9DA /* ButtonStyle.swift */; };
		165E49381ECDC5C699C3496C7C3EA66A /* NatSpacing+Spec.swift in Sources */ = {isa = PBXBuildFile; fileRef = 1E59C232A91FF981110D0EB2DE8CBB80 /* NatSpacing+Spec.swift */; };
		1908219397D007DC35BC0F99D5DEDE80 /* NSMutableAttributedString+Builder.swift in Sources */ = {isa = PBXBuildFile; fileRef = AC4E75499E95EC13EB47F2CD9CB26622 /* NSMutableAttributedString+Builder.swift */; };
		19CCAA043E9657B0F68877ABC0F7F90F /* NatButton+Specs.swift in Sources */ = {isa = PBXBuildFile; fileRef = 5F485CDE6E86A020B1549C882DC64B38 /* NatButton+Specs.swift */; };
		1A30D78CDFD9F95DDAFF61EDF612261D /* ButtonContainedStyle+Spec.swift in Sources */ = {isa = PBXBuildFile; fileRef = 0D6236D4B7FFC5CF049C20642874B068 /* ButtonContainedStyle+Spec.swift */; };
		1E1CA75D4F2464DBEA0DD722294FFDEB /* NatSpacing.swift in Sources */ = {isa = PBXBuildFile; fileRef = 0268F8E94DAA2428259644D88E375D32 /* NatSpacing.swift */; };
		1F40DBA4B8A3C9B0558AD83B5B2884D6 /* ButtonContainedStyle.swift in Sources */ = {isa = PBXBuildFile; fileRef = 6921E739399DFDC850A3FD044E812EEE /* ButtonContainedStyle.swift */; };
		2600C22025129C880040C4C4 /* NatTag+Style.swift in Sources */ = {isa = PBXBuildFile; fileRef = 2600C21F25129C880040C4C4 /* NatTag+Style.swift */; };
		2625466124C7379800B98A91 /* StubSelector.swift in Sources */ = {isa = PBXBuildFile; fileRef = 2625465F24C7379400B98A91 /* StubSelector.swift */; };
		265B17EB24AFA12900FD0407 /* NatBadge.swift in Sources */ = {isa = PBXBuildFile; fileRef = 265B17EA24AFA12900FD0407 /* NatBadge.swift */; };
		26740A4924B3A60C00419526 /* NatBadge+Style.swift in Sources */ = {isa = PBXBuildFile; fileRef = 26740A4824B3A60C00419526 /* NatBadge+Style.swift */; };
		26740A4B24B3A62F00419526 /* NatBadge+Color.swift in Sources */ = {isa = PBXBuildFile; fileRef = 26740A4A24B3A62F00419526 /* NatBadge+Color.swift */; };
		269C886224C23B0100A507BE /* UINavigationController+Configure.swift in Sources */ = {isa = PBXBuildFile; fileRef = 269C886124C23B0100A507BE /* UINavigationController+Configure.swift */; };
		269C886424C2456B00A507BE /* UINavigationController+Style.swift in Sources */ = {isa = PBXBuildFile; fileRef = 269C886324C2456B00A507BE /* UINavigationController+Style.swift */; };
		269C886624C2480800A507BE /* UIViewController+Configure.swift in Sources */ = {isa = PBXBuildFile; fileRef = 269C886524C2480800A507BE /* UIViewController+Configure.swift */; };
		269C886824C2483600A507BE /* UIBarButtonItem+Icon.swift in Sources */ = {isa = PBXBuildFile; fileRef = 269C886724C2483600A507BE /* UIBarButtonItem+Icon.swift */; };
		26BB817324B9191000617EFC /* NatBadge+Spec.swift in Sources */ = {isa = PBXBuildFile; fileRef = 26BB817224B9191000617EFC /* NatBadge+Spec.swift */; };
		26BB817724B931E900617EFC /* NatBadge+Color+Spec.swift in Sources */ = {isa = PBXBuildFile; fileRef = 26BB817624B931E900617EFC /* NatBadge+Color+Spec.swift */; };
		26BB817924B944D100617EFC /* Badgeable.swift in Sources */ = {isa = PBXBuildFile; fileRef = 26BB817824B944D000617EFC /* Badgeable.swift */; };
		26BB817D24B94CFB00617EFC /* Badgeable+Spec.swift in Sources */ = {isa = PBXBuildFile; fileRef = 26BB817C24B94CFB00617EFC /* Badgeable+Spec.swift */; };
		26BFBAD725125246006C22E2 /* NatTag.swift in Sources */ = {isa = PBXBuildFile; fileRef = 26BFBAD625125246006C22E2 /* NatTag.swift */; };
		26BFBADB25127397006C22E2 /* NatTag+Spec.swift in Sources */ = {isa = PBXBuildFile; fileRef = 26BFBAD925127380006C22E2 /* NatTag+Spec.swift */; };
		26BFBADE251273BA006C22E2 /* NatTag+Snapshot+Tests.swift in Sources */ = {isa = PBXBuildFile; fileRef = 26BFBADD251273BA006C22E2 /* NatTag+Snapshot+Tests.swift */; };
		291A2ABAA2039E539F7E45F394B8529D /* ExpansionPanel+MarginTests.swift in Sources */ = {isa = PBXBuildFile; fileRef = F6F7B50CF41E6ECBFD7148828549ECBF /* ExpansionPanel+MarginTests.swift */; };
		2934666EAAD661E372AA6009BB287275 /* TextFieldTypeTests.swift in Sources */ = {isa = PBXBuildFile; fileRef = 9FBF1F1170177B1B22FABD607AA283EB /* TextFieldTypeTests.swift */; };
		2D7E10D869A68FB9A120F4707A861DF8 /* NSMutableAttributedString+BuilderTests.swift in Sources */ = {isa = PBXBuildFile; fileRef = CAD56BE8AA67D399ED570EA78BFC09E7 /* NSMutableAttributedString+BuilderTests.swift */; };
		346443D54361FCD8E0E7BFAF8FE2D299 /* FontIconStyleTests.swift in Sources */ = {isa = PBXBuildFile; fileRef = 62CDD513F5E78AFAC3E17DD22AB3C6E1 /* FontIconStyleTests.swift */; };
		37953EE81D12EA2376E8C56E16BC4A29 /* UIColor+Hex.swift in Sources */ = {isa = PBXBuildFile; fileRef = 3E6444578A8B4B35C37D0B5FA4D8E0F6 /* UIColor+Hex.swift */; };
		3A65DE112EB34ED5B9F3F1DF7B8D3FBD /* ExpansionPanel.swift in Sources */ = {isa = PBXBuildFile; fileRef = C58B1BFBC101D26CBEC7E3448F9B33D2 /* ExpansionPanel.swift */; };
		3D8762A06C970677D223A561419340A9 /* PulseLayerTests.swift in Sources */ = {isa = PBXBuildFile; fileRef = 2381FCF8210ECD9A4895ECA9ED41B0FB /* PulseLayerTests.swift */; };
		40B14F67117654B7854317119E5B3509 /* ConfigurationStorage.swift in Sources */ = {isa = PBXBuildFile; fileRef = 04723CCAA125D20DF5FFBB3D77A939D4 /* ConfigurationStorage.swift */; };
		4612CED8B9691035EFA62E01E2B30FD6 /* Field.swift in Sources */ = {isa = PBXBuildFile; fileRef = 8BEE0086E453EC48CFDC60DBA3C5C989 /* Field.swift */; };
		47A806814516D6365DE9967251BA94E8 /* NatDS.framework in Frameworks */ = {isa = PBXBuildFile; fileRef = 17433A27D62633345ECA245C99114C15 /* NatDS.framework */; };
		4838BBC57B1464D82D59DE861726268A /* NatColors.swift in Sources */ = {isa = PBXBuildFile; fileRef = 546EF920207BAF8470E811B146A05C0F /* NatColors.swift */; };
		4A59C326E069798EF1B4E61751F3F73D /* Pods_NatDSTests.framework in Frameworks */ = {isa = PBXBuildFile; fileRef = EA6C2225E568F933653803F970EF3103 /* Pods_NatDSTests.framework */; };
		50130A6AE7342A799C5989AF8FE486E8 /* UITableView+ReusableTests.swift in Sources */ = {isa = PBXBuildFile; fileRef = 8656CC0789F1E0DACEB77D4C50C2ECC1 /* UITableView+ReusableTests.swift */; };
		509D46F287D25DAEB7A71BF2665EF894 /* SearchBar.swift in Sources */ = {isa = PBXBuildFile; fileRef = 3D17E5874C6FD18F726E3F2F41FA5A91 /* SearchBar.swift */; };
		51308DFBAF8D2A3E20B52E3AC688610A /* UIColor+AsHexString.swift in Sources */ = {isa = PBXBuildFile; fileRef = 255B7772A418A4544E0B8F793BEB519D /* UIColor+AsHexString.swift */; };
		518E40E608084AD36390CE8A38A1CB5A /* UICollectionView+Reusable.swift in Sources */ = {isa = PBXBuildFile; fileRef = 2C157151985B2586A5377C35B4FC1F27 /* UICollectionView+Reusable.swift */; };
		521AFD7AFA9579A0A57971504ABE7145 /* ButtonOutlinedStyle+Spec.swift in Sources */ = {isa = PBXBuildFile; fileRef = 8951046F74282531403D6D25AE4E299E /* ButtonOutlinedStyle+Spec.swift */; };
		525A8C62B68D8C9B0AC882318792D04C /* Pulsable+Spec.swift in Sources */ = {isa = PBXBuildFile; fileRef = BC00F737F0234FCBD14533100E96A39E /* Pulsable+Spec.swift */; };
		55A2D6D6BAD3F2F0B352CA80FC656452 /* UICollectionView+ReusableTests.swift in Sources */ = {isa = PBXBuildFile; fileRef = 36B6CEC817D03194414588BB22C1833A /* UICollectionView+ReusableTests.swift */; };
		56B51E3D524A0D2900D7DD3E6CC761E7 /* UIFont+Icon.swift in Sources */ = {isa = PBXBuildFile; fileRef = 8BA9C4721134BD5277D76AEDED7A01DB /* UIFont+Icon.swift */; };
		56E21DDCD3217649B6CC5332DB901648 /* TextFieldDelegate.swift in Sources */ = {isa = PBXBuildFile; fileRef = EB6A44B9A9D7999BD68C1D60499CEF88 /* TextFieldDelegate.swift */; };
		5737265E1EA6FD9BF1004F1CC1333F29 /* IllustrationIcons.swift in Sources */ = {isa = PBXBuildFile; fileRef = D4969844F4A007C92B7C67A4FA020C85 /* IllustrationIcons.swift */; };
		5C0716F242EFC1AF6A61CBE257DA7CFE /* TextField.swift in Sources */ = {isa = PBXBuildFile; fileRef = 674EEA4A2112FC3EF3AE40AA3776A35A /* TextField.swift */; };
		5C3B779F94FC59E1F2329996E3E55DF5 /* ElevationAttributes+Equitable.swift in Sources */ = {isa = PBXBuildFile; fileRef = 58907D6C652303C4D5FC5FFE6E8F721A /* ElevationAttributes+Equitable.swift */; };
		5C5DF89CCAB72EC25E1A1BC43D450CB0 /* TabTests.swift in Sources */ = {isa = PBXBuildFile; fileRef = E99F543F7F6AC44B9A4E1341942EE0E0 /* TabTests.swift */; };
		5E34A8BE616690B54E3DCDDF5395963E /* NatBorderRadius+Spec.swift in Sources */ = {isa = PBXBuildFile; fileRef = A6E3877B37EA290C13920BA9754C76C1 /* NatBorderRadius+Spec.swift */; };
		604835F2975D92A9D2EF46132C17C0A5 /* Tab.swift in Sources */ = {isa = PBXBuildFile; fileRef = CB6FF51FEADFA402D3EDC3FE828081CC /* Tab.swift */; };
		60B6A40046E3479DEC3808473AF0D08B /* NatSizes+Spec.swift in Sources */ = {isa = PBXBuildFile; fileRef = 37416A32D8AD942A180B5FDF1A82192B /* NatSizes+Spec.swift */; };
		65E0C105942614AA1438FEA773B255B9 /* natds-icons-ios.ttf in Resources */ = {isa = PBXBuildFile; fileRef = BC6A871B0A080C7AB0127CF2EA0D9153 /* natds-icons-ios.ttf */; };
		672E84F3438F653B2DF42C2018894304 /* ExpansionPanel+Margin.swift in Sources */ = {isa = PBXBuildFile; fileRef = B92374A53F43E8BA6129F16B7AB1F4F0 /* ExpansionPanel+Margin.swift */; };
		67BB06E023B48B85454BD2B38E60B156 /* Images.xcassets in Resources */ = {isa = PBXBuildFile; fileRef = 438A5C92460A2D83E14DF108D8CD8988 /* Images.xcassets */; };
		69C11E581C612BD00EC0590B5FE51930 /* NatDialogController.swift in Sources */ = {isa = PBXBuildFile; fileRef = 8F52062B7DB3FCB23FA74EEE5EA52FDF /* NatDialogController.swift */; };
		6C6CB092994DB60C83AC24F93B0F4E49 /* UITableView+Reusable.swift in Sources */ = {isa = PBXBuildFile; fileRef = 6C71F734657E837707189B1D151A9751 /* UITableView+Reusable.swift */; };
		6D4DFEB09D32E1F36B9FA29904AE1ED8 /* ElevationAttributes.swift in Sources */ = {isa = PBXBuildFile; fileRef = D7C267848A6D4A2289C862E53EA54F84 /* ElevationAttributes.swift */; };
		6E6C6EC0105FF251940E4C011D611149 /* String+IconTests.swift in Sources */ = {isa = PBXBuildFile; fileRef = AD080B942BE2F7A41B1DEF15B19C34DB /* String+IconTests.swift */; };
		6F66306180843E285A6B82D8788835D2 /* NatSizes.swift in Sources */ = {isa = PBXBuildFile; fileRef = FB7FB96016F7D02CB5976F54C383CCD6 /* NatSizes.swift */; };
		7392D4960D4A13B6ADF3AB7372B264F5 /* DesignSystem+Spec.swift in Sources */ = {isa = PBXBuildFile; fileRef = 83C59F929E88764313134A046BA5C30F /* DesignSystem+Spec.swift */; };
		758EE01159A6E7AFC7217055678D4ED3 /* FontIconStyle.swift in Sources */ = {isa = PBXBuildFile; fileRef = 2D221DC99290B86F7B59C72F4FA77BE4 /* FontIconStyle.swift */; };
		77C55B339CA403354D76ABF05E283D5A /* ValueTextHighlight.swift in Sources */ = {isa = PBXBuildFile; fileRef = CDFBFE7E7E98BBE7DA3F6565371E522D /* ValueTextHighlight.swift */; };
		790D3F862564181A007A9CA1 /* ProgressIndicatorCircular+Spec.swift in Sources */ = {isa = PBXBuildFile; fileRef = 790D3F852564181A007A9CA1 /* ProgressIndicatorCircular+Spec.swift */; };
		797E60DC25531625002A59E0 /* NatLogoImages+AvonDark+Spec.swift in Sources */ = {isa = PBXBuildFile; fileRef = 797E60DB25531625002A59E0 /* NatLogoImages+AvonDark+Spec.swift */; };
		797E60EC255316D2002A59E0 /* NatLogoImages+AvonLight+Spec.swift in Sources */ = {isa = PBXBuildFile; fileRef = 797E60EB255316D2002A59E0 /* NatLogoImages+AvonLight+Spec.swift */; };
		797E60F225531742002A59E0 /* NatLogoImages+NaturaDark+Spec.swift in Sources */ = {isa = PBXBuildFile; fileRef = 797E60F125531742002A59E0 /* NatLogoImages+NaturaDark+Spec.swift */; };
		797E60FA2553177B002A59E0 /* NatLogoImages+NaturaLight+Spec.swift in Sources */ = {isa = PBXBuildFile; fileRef = 797E60F92553177B002A59E0 /* NatLogoImages+NaturaLight+Spec.swift */; };
		797E6100255317D4002A59E0 /* NatLogoImages+TheBodyShopDark+Spec.swift in Sources */ = {isa = PBXBuildFile; fileRef = 797E60FF255317D4002A59E0 /* NatLogoImages+TheBodyShopDark+Spec.swift */; };
		797E610825531806002A59E0 /* NatLogoImages+TheBodyShopLight+Spec.swift in Sources */ = {isa = PBXBuildFile; fileRef = 797E610725531806002A59E0 /* NatLogoImages+TheBodyShopLight+Spec.swift */; };
		797E610E25531928002A59E0 /* AesopDarkComponents+Logo+Spec.swift in Sources */ = {isa = PBXBuildFile; fileRef = 797E610D25531928002A59E0 /* AesopDarkComponents+Logo+Spec.swift */; };
		797E6116255319D2002A59E0 /* AesopLightComponents+Logo+Spec.swift in Sources */ = {isa = PBXBuildFile; fileRef = 797E6115255319D2002A59E0 /* AesopLightComponents+Logo+Spec.swift */; };
		797E611D25531BE1002A59E0 /* AvonDarkComponents+Logo+Spec.swift in Sources */ = {isa = PBXBuildFile; fileRef = 797E611C25531BE1002A59E0 /* AvonDarkComponents+Logo+Spec.swift */; };
		797E612625531C20002A59E0 /* AvonLightComponents+Logo+Spec.swift in Sources */ = {isa = PBXBuildFile; fileRef = 797E612525531C20002A59E0 /* AvonLightComponents+Logo+Spec.swift */; };
		797E612F25531C6B002A59E0 /* NaturaDarkComponents+Logo+Spec.swift in Sources */ = {isa = PBXBuildFile; fileRef = 797E612E25531C6B002A59E0 /* NaturaDarkComponents+Logo+Spec.swift */; };
		797E613825531CA7002A59E0 /* NaturaLightComponents+Logo+Spec.swift in Sources */ = {isa = PBXBuildFile; fileRef = 797E613725531CA7002A59E0 /* NaturaLightComponents+Logo+Spec.swift */; };
		797E614125531CF7002A59E0 /* TheBodyShopDarkComponents+Logo+Spec.swift in Sources */ = {isa = PBXBuildFile; fileRef = 797E614025531CF7002A59E0 /* TheBodyShopDarkComponents+Logo+Spec.swift */; };
		797E614A25531D2D002A59E0 /* TheBodyShopLightComponents+Logo+Spec.swift in Sources */ = {isa = PBXBuildFile; fileRef = 797E614925531D2D002A59E0 /* TheBodyShopLightComponents+Logo+Spec.swift */; };
		797E615E255464D1002A59E0 /* NatButton+Icon.swift in Sources */ = {isa = PBXBuildFile; fileRef = 797E615D255464D1002A59E0 /* NatButton+Icon.swift */; };
		79ACDAB62555D9B500660E68 /* NatButton+SnapShot+Tests.swift in Sources */ = {isa = PBXBuildFile; fileRef = 79ACDAB52555D9B500660E68 /* NatButton+SnapShot+Tests.swift */; };
		79ACDADF255C336E00660E68 /* ProgressIndicatorCircular.swift in Sources */ = {isa = PBXBuildFile; fileRef = 79ACDADE255C336E00660E68 /* ProgressIndicatorCircular.swift */; };
		79E7FA1525373ADE00A831BC /* AesopDarkTokens+BorderRadius+Spec.swift in Sources */ = {isa = PBXBuildFile; fileRef = 79E7FA1425373ADE00A831BC /* AesopDarkTokens+BorderRadius+Spec.swift */; };
		79E7FA1D25373B1900A831BC /* AesopLightTokens+BorderRadius+Spec.swift in Sources */ = {isa = PBXBuildFile; fileRef = 79E7FA1C25373B1900A831BC /* AesopLightTokens+BorderRadius+Spec.swift */; };
		79E7FA3325373ED200A831BC /* AesopDarkTokens+Color+Spec.swift in Sources */ = {isa = PBXBuildFile; fileRef = 79E7FA3225373ED200A831BC /* AesopDarkTokens+Color+Spec.swift */; };
		79E7FA3B25373FB700A831BC /* AesopLightTokens+Color+Spec.swift in Sources */ = {isa = PBXBuildFile; fileRef = 79E7FA3A25373FB700A831BC /* AesopLightTokens+Color+Spec.swift */; };
		79E7FA402537404000A831BC /* AesopDarkTokens+Elevation+Spec.swift in Sources */ = {isa = PBXBuildFile; fileRef = 79E7FA3F2537404000A831BC /* AesopDarkTokens+Elevation+Spec.swift */; };
		79E7FA45253741AD00A831BC /* AesopLightTokens+Elevation+Spec.swift in Sources */ = {isa = PBXBuildFile; fileRef = 79E7FA44253741AD00A831BC /* AesopLightTokens+Elevation+Spec.swift */; };
		79E7FA4A2537449700A831BC /* AesopDarkTokens+Opacity+Spec.swift in Sources */ = {isa = PBXBuildFile; fileRef = 79E7FA492537449700A831BC /* AesopDarkTokens+Opacity+Spec.swift */; };
		79E7FA4F253744DF00A831BC /* AesopLightTokens+Opacity+Spec.swift in Sources */ = {isa = PBXBuildFile; fileRef = 79E7FA4E253744DF00A831BC /* AesopLightTokens+Opacity+Spec.swift */; };
		79E7FA542537452500A831BC /* AesopDarkTokens+Size+Spec.swift in Sources */ = {isa = PBXBuildFile; fileRef = 79E7FA532537452500A831BC /* AesopDarkTokens+Size+Spec.swift */; };
		79E7FA592537456500A831BC /* AesopLightTokens+Size+Spec.swift in Sources */ = {isa = PBXBuildFile; fileRef = 79E7FA582537456500A831BC /* AesopLightTokens+Size+Spec.swift */; };
		79E7FA5E2537458D00A831BC /* AesopDarkTokens+Spacing+Spec.swift in Sources */ = {isa = PBXBuildFile; fileRef = 79E7FA5D2537458D00A831BC /* AesopDarkTokens+Spacing+Spec.swift */; };
		79E7FA63253745BC00A831BC /* AesopLightTokens+Spacing+Spec.swift in Sources */ = {isa = PBXBuildFile; fileRef = 79E7FA62253745BC00A831BC /* AesopLightTokens+Spacing+Spec.swift */; };
		79E7FA68253745F500A831BC /* AesopDarkTokens+Typography+Spec.swift in Sources */ = {isa = PBXBuildFile; fileRef = 79E7FA67253745F500A831BC /* AesopDarkTokens+Typography+Spec.swift */; };
		79E7FA702537470600A831BC /* AesopLightTokens+Typography+Spec.swift in Sources */ = {isa = PBXBuildFile; fileRef = 79E7FA6F2537470600A831BC /* AesopLightTokens+Typography+Spec.swift */; };
		79E7FABA25388B7200A831BC /* AvonDarkTokens+BorderRadius+Spec.swift in Sources */ = {isa = PBXBuildFile; fileRef = 79E7FAB925388B7200A831BC /* AvonDarkTokens+BorderRadius+Spec.swift */; };
		79E7FAC825388BEF00A831BC /* AvonLightTokens+BorderRadius+Spec.swift in Sources */ = {isa = PBXBuildFile; fileRef = 79E7FAC725388BEF00A831BC /* AvonLightTokens+BorderRadius+Spec.swift */; };
		79E7FACD25388C3A00A831BC /* AvonDarkTokens+Color+Spec.swift in Sources */ = {isa = PBXBuildFile; fileRef = 79E7FACC25388C3A00A831BC /* AvonDarkTokens+Color+Spec.swift */; };
		79E7FAD225388D0400A831BC /* AvonLightTokens+Color+Spec.swift in Sources */ = {isa = PBXBuildFile; fileRef = 79E7FAD125388D0400A831BC /* AvonLightTokens+Color+Spec.swift */; };
		79E7FAD725388E4F00A831BC /* AvonDarkTokens+Elevation+Spec.swift in Sources */ = {isa = PBXBuildFile; fileRef = 79E7FAD625388E4F00A831BC /* AvonDarkTokens+Elevation+Spec.swift */; };
		79E7FADC25388E8C00A831BC /* AvonLightTokens+Elevation+Spec.swift in Sources */ = {isa = PBXBuildFile; fileRef = 79E7FADB25388E8C00A831BC /* AvonLightTokens+Elevation+Spec.swift */; };
		79E7FAE125388F7500A831BC /* AvonDarkTokens+Opacity+Spec.swift in Sources */ = {isa = PBXBuildFile; fileRef = 79E7FAE025388F7500A831BC /* AvonDarkTokens+Opacity+Spec.swift */; };
		79E7FAE625388FAA00A831BC /* AvonLightTokens+Opacity+Spec.swift in Sources */ = {isa = PBXBuildFile; fileRef = 79E7FAE525388FAA00A831BC /* AvonLightTokens+Opacity+Spec.swift */; };
		79E7FAEB253890D200A831BC /* AvonDarkTokens+Size+Spec.swift in Sources */ = {isa = PBXBuildFile; fileRef = 79E7FAEA253890D200A831BC /* AvonDarkTokens+Size+Spec.swift */; };
		79E7FAF0253890FE00A831BC /* AvonLightTokens+Size+Spec.swift in Sources */ = {isa = PBXBuildFile; fileRef = 79E7FAEF253890FE00A831BC /* AvonLightTokens+Size+Spec.swift */; };
		79E7FAF52538935B00A831BC /* AvonDarkTokens+Spacing+Spec.swift in Sources */ = {isa = PBXBuildFile; fileRef = 79E7FAF42538935B00A831BC /* AvonDarkTokens+Spacing+Spec.swift */; };
		79E7FAFA2538938E00A831BC /* AvonLightTokens+Spacing+Spec.swift in Sources */ = {isa = PBXBuildFile; fileRef = 79E7FAF92538938E00A831BC /* AvonLightTokens+Spacing+Spec.swift */; };
		79E7FAFF253893B900A831BC /* AvonDarkTokens+Typography+Spec.swift in Sources */ = {isa = PBXBuildFile; fileRef = 79E7FAFE253893B900A831BC /* AvonDarkTokens+Typography+Spec.swift */; };
		79E7FB072538941400A831BC /* AvonLightTokens+Typography+Spec.swift in Sources */ = {isa = PBXBuildFile; fileRef = 79E7FB062538941400A831BC /* AvonLightTokens+Typography+Spec.swift */; };
		79E7FB1E2538CD9100A831BC /* NaturaDarkTokens+BorderRadius+Spec.swift in Sources */ = {isa = PBXBuildFile; fileRef = 79E7FB1D2538CD9100A831BC /* NaturaDarkTokens+BorderRadius+Spec.swift */; };
		79E7FB262538CDCC00A831BC /* NaturaLightTokens+BorderRadius+Spec.swift in Sources */ = {isa = PBXBuildFile; fileRef = 79E7FB252538CDCC00A831BC /* NaturaLightTokens+BorderRadius+Spec.swift */; };
		79E7FB2B2538CE0300A831BC /* NaturaDarkTokens+Color+Spec.swift in Sources */ = {isa = PBXBuildFile; fileRef = 79E7FB2A2538CE0300A831BC /* NaturaDarkTokens+Color+Spec.swift */; };
		79E7FB302538CE8C00A831BC /* NaturaLightTokens+Color+Spec.swift in Sources */ = {isa = PBXBuildFile; fileRef = 79E7FB2F2538CE8C00A831BC /* NaturaLightTokens+Color+Spec.swift */; };
		79E7FB352538CF5A00A831BC /* NaturaDarkTokens+Elevation+Spec.swift in Sources */ = {isa = PBXBuildFile; fileRef = 79E7FB342538CF5A00A831BC /* NaturaDarkTokens+Elevation+Spec.swift */; };
		79E7FB3A2538CFA200A831BC /* NaturaLightTokens+Elevation+Spec.swift in Sources */ = {isa = PBXBuildFile; fileRef = 79E7FB392538CFA200A831BC /* NaturaLightTokens+Elevation+Spec.swift */; };
		79E7FB3F2538CFDD00A831BC /* NaturaDarkTokens+Opacity+Spec.swift in Sources */ = {isa = PBXBuildFile; fileRef = 79E7FB3E2538CFDD00A831BC /* NaturaDarkTokens+Opacity+Spec.swift */; };
		79E7FB442538D01100A831BC /* NaturaLightTokens+Opacity+Spec.swift in Sources */ = {isa = PBXBuildFile; fileRef = 79E7FB432538D01100A831BC /* NaturaLightTokens+Opacity+Spec.swift */; };
		79E7FB492538D04300A831BC /* NaturaDarkTokens+Size+Spec.swift in Sources */ = {isa = PBXBuildFile; fileRef = 79E7FB482538D04300A831BC /* NaturaDarkTokens+Size+Spec.swift */; };
		79E7FB4E2538D06C00A831BC /* NaturaLightTokens+Size+Spec.swift in Sources */ = {isa = PBXBuildFile; fileRef = 79E7FB4D2538D06C00A831BC /* NaturaLightTokens+Size+Spec.swift */; };
		79E7FB532538D0A400A831BC /* NaturaDarkTokens+Spacing+Spec.swift in Sources */ = {isa = PBXBuildFile; fileRef = 79E7FB522538D0A400A831BC /* NaturaDarkTokens+Spacing+Spec.swift */; };
		79E7FB582538D0CD00A831BC /* NaturaLightTokens+Spacing+Spec.swift in Sources */ = {isa = PBXBuildFile; fileRef = 79E7FB572538D0CD00A831BC /* NaturaLightTokens+Spacing+Spec.swift */; };
		79E7FB5D2538D0F700A831BC /* NaturaDarkTokens+Typography+Spec.swift in Sources */ = {isa = PBXBuildFile; fileRef = 79E7FB5C2538D0F700A831BC /* NaturaDarkTokens+Typography+Spec.swift */; };
		79E7FB622538D14E00A831BC /* NaturaLightTokens+Typography+Spec.swift in Sources */ = {isa = PBXBuildFile; fileRef = 79E7FB612538D14E00A831BC /* NaturaLightTokens+Typography+Spec.swift */; };
		79E7FB7F2538DC8E00A831BC /* TheBodyShopDarkTokens+BorderRadius+Spec.swift in Sources */ = {isa = PBXBuildFile; fileRef = 79E7FB7E2538DC8E00A831BC /* TheBodyShopDarkTokens+BorderRadius+Spec.swift */; };
		79E7FB872538E10800A831BC /* TheBodyShopLightTokens+BorderRadius+Spec.swift in Sources */ = {isa = PBXBuildFile; fileRef = 79E7FB862538E10800A831BC /* TheBodyShopLightTokens+BorderRadius+Spec.swift */; };
		79E7FB8F2538E26400A831BC /* TheBodyShopDarkTokens+Color+Spec.swift in Sources */ = {isa = PBXBuildFile; fileRef = 79E7FB8E2538E26400A831BC /* TheBodyShopDarkTokens+Color+Spec.swift */; };
		79E7FB942538EB8000A831BC /* TheBodyShopLightTokens+Color+Spec.swift in Sources */ = {isa = PBXBuildFile; fileRef = 79E7FB932538EB8000A831BC /* TheBodyShopLightTokens+Color+Spec.swift */; };
		79E7FB992538EC7900A831BC /* TheBodyShopDarkTokens+Elevation+Spec.swift in Sources */ = {isa = PBXBuildFile; fileRef = 79E7FB982538EC7900A831BC /* TheBodyShopDarkTokens+Elevation+Spec.swift */; };
		79E7FB9E2538ECAA00A831BC /* TheBodyShopLightTokens+Elevation+Spec.swift in Sources */ = {isa = PBXBuildFile; fileRef = 79E7FB9D2538ECAA00A831BC /* TheBodyShopLightTokens+Elevation+Spec.swift */; };
		79E7FBA32538ECDB00A831BC /* TheBodyShopDarkTokens+Opacity+Spec.swift in Sources */ = {isa = PBXBuildFile; fileRef = 79E7FBA22538ECDB00A831BC /* TheBodyShopDarkTokens+Opacity+Spec.swift */; };
		79E7FBA82538ED0500A831BC /* TheBodyShopLightTokens+Opacity+Spec.swift in Sources */ = {isa = PBXBuildFile; fileRef = 79E7FBA72538ED0400A831BC /* TheBodyShopLightTokens+Opacity+Spec.swift */; };
		79E7FBAD2538ED5D00A831BC /* TheBodyShopDarkTokens+Size+Spec.swift in Sources */ = {isa = PBXBuildFile; fileRef = 79E7FBAC2538ED5D00A831BC /* TheBodyShopDarkTokens+Size+Spec.swift */; };
		79E7FBB22538ED8900A831BC /* TheBodyShopLightTokens+Size+Spec.swift in Sources */ = {isa = PBXBuildFile; fileRef = 79E7FBB12538ED8900A831BC /* TheBodyShopLightTokens+Size+Spec.swift */; };
		79E7FBB72538EDB700A831BC /* TheBodyShopDarkTokens+Spacing+Spec.swift in Sources */ = {isa = PBXBuildFile; fileRef = 79E7FBB62538EDB700A831BC /* TheBodyShopDarkTokens+Spacing+Spec.swift */; };
		79E7FBBC2538EDFD00A831BC /* TheBodyShopLightTokens+Spacing+Spec.swift in Sources */ = {isa = PBXBuildFile; fileRef = 79E7FBBB2538EDFD00A831BC /* TheBodyShopLightTokens+Spacing+Spec.swift */; };
		79E7FBC12538EE3000A831BC /* TheBodyShopDarkTokens+Typography+Spec.swift in Sources */ = {isa = PBXBuildFile; fileRef = 79E7FBC02538EE3000A831BC /* TheBodyShopDarkTokens+Typography+Spec.swift */; };
		79E7FBC62538EE5700A831BC /* TheBodyShopLightTokens+Typography+Spec.swift in Sources */ = {isa = PBXBuildFile; fileRef = 79E7FBC52538EE5700A831BC /* TheBodyShopLightTokens+Typography+Spec.swift */; };
		7C00D9B09D306A421DBD99953C7BC9E4 /* NatElevation.swift in Sources */ = {isa = PBXBuildFile; fileRef = 2775F568C47ADB6D5DA7B7AFA4A41B4E /* NatElevation.swift */; };
		7CA6BAC353B73AF5D31F09CAF0268EE5 /* DesignSystemFatalError.swift in Sources */ = {isa = PBXBuildFile; fileRef = 7D8E6D9764598D210D58B32B2AEB0FE9 /* DesignSystemFatalError.swift */; };
		7FCD65E56A79CE1AE08A4C86B8DC1303 /* Icon.swift in Sources */ = {isa = PBXBuildFile; fileRef = DA0E2F68D8995E164CB35303ADB9507C /* Icon.swift */; };
		80FE219D764217C0520E0C784F9C0C0B /* PulseLayer.swift in Sources */ = {isa = PBXBuildFile; fileRef = 5AF8919785F0CA6D3AB0AD57F759ED73 /* PulseLayer.swift */; };
		81AA5DF0A9D5F332072CA1EC9C5CF968 /* NatOpacities.swift in Sources */ = {isa = PBXBuildFile; fileRef = A54E76AA6120032EE8B86EB90B51BFD8 /* NatOpacities.swift */; };
		8401A9C024FED41E00B6E762 /* NatIconButton+Snapshot+Tests.swift in Sources */ = {isa = PBXBuildFile; fileRef = 8401A9BF24FED41E00B6E762 /* NatIconButton+Snapshot+Tests.swift */; };
		840265AC2513B05A00A08EBE /* AesopDarkTheme+Spec.swift in Sources */ = {isa = PBXBuildFile; fileRef = 840265AB2513B05A00A08EBE /* AesopDarkTheme+Spec.swift */; };
		840265B42513B06E00A08EBE /* AesopLightTheme+Spec.swift in Sources */ = {isa = PBXBuildFile; fileRef = 840265B32513B06E00A08EBE /* AesopLightTheme+Spec.swift */; };
		8402DA76255310B2005295B5 /* NatLogoImages+AesopLight+Spec.swift in Sources */ = {isa = PBXBuildFile; fileRef = 8402DA6E25530FD6005295B5 /* NatLogoImages+AesopLight+Spec.swift */; };
		8402DA7E255311FE005295B5 /* NatLogoImages+AesopDark+Spec.swift in Sources */ = {isa = PBXBuildFile; fileRef = 8402DA7D255311FE005295B5 /* NatLogoImages+AesopDark+Spec.swift */; };
		8409854724F02B230095D6AD /* Notification+Name+ThemeHasChanged.swift in Sources */ = {isa = PBXBuildFile; fileRef = 8409854624F02B230095D6AD /* Notification+Name+ThemeHasChanged.swift */; };
		8409854A24F02BF60095D6AD /* Notification+Name+ThemeHasChanged+Spec.swift in Sources */ = {isa = PBXBuildFile; fileRef = 8409854924F02BF60095D6AD /* Notification+Name+ThemeHasChanged+Spec.swift */; };
		8409854C24F030930095D6AD /* NotificationCenterObservable.swift in Sources */ = {isa = PBXBuildFile; fileRef = 8409854B24F030930095D6AD /* NotificationCenterObservable.swift */; };
		840B6A754236624B9738CBC3D5CFE895 /* ViewAnimatingWrapper.swift in Sources */ = {isa = PBXBuildFile; fileRef = D7316FE65E814E2D5CA475475CD8D4EA /* ViewAnimatingWrapper.swift */; };
		840C43422502842900EE9CAD /* NatIconButton+Sizes+Specs.swift in Sources */ = {isa = PBXBuildFile; fileRef = 840C43412502842900EE9CAD /* NatIconButton+Sizes+Specs.swift */; };
		841FEABA24C5C1A100C50AFF /* NatLogoImages.swift in Sources */ = {isa = PBXBuildFile; fileRef = 841FEAB924C5C1A100C50AFF /* NatLogoImages.swift */; };
		843123DF25123ED0002A7B6F /* AesopDarkTokens.swift in Sources */ = {isa = PBXBuildFile; fileRef = 843123DE25123ED0002A7B6F /* AesopDarkTokens.swift */; };
		843123E125123F0C002A7B6F /* AesopLightTheme.swift in Sources */ = {isa = PBXBuildFile; fileRef = 843123E025123F0C002A7B6F /* AesopLightTheme.swift */; };
		84391DE224DB1B8B009D0BE8 /* NatDS.framework in Frameworks */ = {isa = PBXBuildFile; fileRef = 17433A27D62633345ECA245C99114C15 /* NatDS.framework */; };
		84391DE824DB1C67009D0BE8 /* NatDialogController+Snapshot+Tests.swift in Sources */ = {isa = PBXBuildFile; fileRef = D557EC044D85EC418D42A00C93EEC23D /* NatDialogController+Snapshot+Tests.swift */; };
		84391DEA24DB477F009D0BE8 /* NatShortcut+Snapshot+Tests.swift in Sources */ = {isa = PBXBuildFile; fileRef = 84A818BC24B784EA0007C7D5 /* NatShortcut+Snapshot+Tests.swift */; };
		84391DED24DB5C1F009D0BE8 /* AppBar+Snapshot+Tests.swift in Sources */ = {isa = PBXBuildFile; fileRef = 268E9C6024C8746B006D6142 /* AppBar+Snapshot+Tests.swift */; };
		844A1E2324AE117400E93AD9 /* NatShortcut.swift in Sources */ = {isa = PBXBuildFile; fileRef = 844A1E2224AE117400E93AD9 /* NatShortcut.swift */; };
		845AD7A424E2C4DA006CA226 /* Theme.swift in Sources */ = {isa = PBXBuildFile; fileRef = 845AD7A324E2C4DA006CA226 /* Theme.swift */; };
		845AD7A824E2C8E6006CA226 /* AvonDarkTheme.swift in Sources */ = {isa = PBXBuildFile; fileRef = 845AD7A724E2C8E6006CA226 /* AvonDarkTheme.swift */; };
		845AD7AA24E2CC82006CA226 /* AvonLightTheme.swift in Sources */ = {isa = PBXBuildFile; fileRef = 845AD7A924E2CC82006CA226 /* AvonLightTheme.swift */; };
		845D09952501193500B05760 /* NatIconButton+Sizes.swift in Sources */ = {isa = PBXBuildFile; fileRef = 845D09942501193500B05760 /* NatIconButton+Sizes.swift */; };
		845D09982501196D00B05760 /* IconButtonStandardStyle.swift in Sources */ = {isa = PBXBuildFile; fileRef = 845D09972501196D00B05760 /* IconButtonStandardStyle.swift */; };
		845D099A250119AF00B05760 /* UIView+CenterBounds.swift in Sources */ = {isa = PBXBuildFile; fileRef = 845D0999250119AF00B05760 /* UIView+CenterBounds.swift */; };
		845D099F25011C4100B05760 /* UIView+CenterBounds+Specs.swift in Sources */ = {isa = PBXBuildFile; fileRef = 845D099D25011BF700B05760 /* UIView+CenterBounds+Specs.swift */; };
		845D09A22501248500B05760 /* IconButtonStandardStyle+Spec.swift in Sources */ = {isa = PBXBuildFile; fileRef = 845D09A12501248500B05760 /* IconButtonStandardStyle+Spec.swift */; };
		84703F3724F54AA600FE01CA /* NotificationCenterSpy.swift in Sources */ = {isa = PBXBuildFile; fileRef = 84BC901924AA187C007DF09D /* NotificationCenterSpy.swift */; };
		84703F3924F6D9E400FE01CA /* GetComponentFromTheme.swift in Sources */ = {isa = PBXBuildFile; fileRef = 84703F3824F6D9E400FE01CA /* GetComponentFromTheme.swift */; };
		84703F3C24F6ECD300FE01CA /* NatFonts+TextStyle.swift in Sources */ = {isa = PBXBuildFile; fileRef = 84703F3B24F6ECD300FE01CA /* NatFonts+TextStyle.swift */; };
		84703F3F24F83EEC00FE01CA /* NatIconButton.swift in Sources */ = {isa = PBXBuildFile; fileRef = 84703F3E24F83EEC00FE01CA /* NatIconButton.swift */; };
		847C829024E36AA6001CE116 /* NaturaDarkTheme.swift in Sources */ = {isa = PBXBuildFile; fileRef = 847C828F24E36AA6001CE116 /* NaturaDarkTheme.swift */; };
		847C829224E36AB7001CE116 /* NaturaLightTheme.swift in Sources */ = {isa = PBXBuildFile; fileRef = 847C829124E36AB7001CE116 /* NaturaLightTheme.swift */; };
		847C829424E36AD1001CE116 /* TheBodyShopDarkTheme.swift in Sources */ = {isa = PBXBuildFile; fileRef = 847C829324E36AD1001CE116 /* TheBodyShopDarkTheme.swift */; };
		847C829624E36AE1001CE116 /* TheBodyShopLightTheme.swift in Sources */ = {isa = PBXBuildFile; fileRef = 847C829524E36AE1001CE116 /* TheBodyShopLightTheme.swift */; };
		847C829E24E56605001CE116 /* AvonDarkTheme+Spec.swift in Sources */ = {isa = PBXBuildFile; fileRef = 847C829D24E56605001CE116 /* AvonDarkTheme+Spec.swift */; };
		847C82A024E577AF001CE116 /* AvonLightTheme+Spec.swift in Sources */ = {isa = PBXBuildFile; fileRef = 847C829F24E577AF001CE116 /* AvonLightTheme+Spec.swift */; };
		847C82A224E5786C001CE116 /* NaturaDarkTheme+Spec.swift in Sources */ = {isa = PBXBuildFile; fileRef = 847C82A124E5786C001CE116 /* NaturaDarkTheme+Spec.swift */; };
		847C82A424E578D3001CE116 /* NaturaLightTheme+Spec.swift in Sources */ = {isa = PBXBuildFile; fileRef = 847C82A324E578D3001CE116 /* NaturaLightTheme+Spec.swift */; };
		847C82A624E57931001CE116 /* TheBodyShopDarkTheme+Spec.swift in Sources */ = {isa = PBXBuildFile; fileRef = 847C82A524E57931001CE116 /* TheBodyShopDarkTheme+Spec.swift */; };
		847C82A824E57946001CE116 /* TheBodyShopLightTheme+Spec.swift in Sources */ = {isa = PBXBuildFile; fileRef = 847C82A724E57946001CE116 /* TheBodyShopLightTheme+Spec.swift */; };
		848831BC250177D0004C3FA8 /* NatIconButton+Spec.swift in Sources */ = {isa = PBXBuildFile; fileRef = 848831BB250177D0004C3FA8 /* NatIconButton+Spec.swift */; };
		848831BE25018340004C3FA8 /* NatIconButton+Styles.swift in Sources */ = {isa = PBXBuildFile; fileRef = 848831BD25018340004C3FA8 /* NatIconButton+Styles.swift */; };
		84932F1324EAB9270052265F /* AvailableTheme.swift in Sources */ = {isa = PBXBuildFile; fileRef = 84932F1224EAB9270052265F /* AvailableTheme.swift */; };
		84932F1624EABB190052265F /* AvailableTheme+Spec.swift in Sources */ = {isa = PBXBuildFile; fileRef = 84932F1424EABA280052265F /* AvailableTheme+Spec.swift */; };
		84932F1A24EAF07B0052265F /* StubTheme.swift in Sources */ = {isa = PBXBuildFile; fileRef = 84932F1824EAF06B0052265F /* StubTheme.swift */; };
		84A16EFF24DDBC6D00E80DA0 /* NavigationDrawerItemCell+Snapshot+Tests.swift in Sources */ = {isa = PBXBuildFile; fileRef = 84A16EFE24DDBC6D00E80DA0 /* NavigationDrawerItemCell+Snapshot+Tests.swift */; };
		84A16F0124DDBE5500E80DA0 /* NavigationDrawerSubitemCell+Snapshot+Tests.swift in Sources */ = {isa = PBXBuildFile; fileRef = 84A16F0024DDBE5500E80DA0 /* NavigationDrawerSubitemCell+Snapshot+Tests.swift */; };
		84A16F0324DDBF6C00E80DA0 /* NavigationDrawer+Snapshot+Tests.swift in Sources */ = {isa = PBXBuildFile; fileRef = 84A16F0224DDBF6C00E80DA0 /* NavigationDrawer+Snapshot+Tests.swift */; };
		84A16F0524DDC30100E80DA0 /* NavigationDrawerDelegateMock.swift in Sources */ = {isa = PBXBuildFile; fileRef = B92BFB29E97D8520D6B67E8883AB9A08 /* NavigationDrawerDelegateMock.swift */; };
		84A16F0624DDC61000E80DA0 /* ValueTextHighlight+Snapshot+Tests.swift in Sources */ = {isa = PBXBuildFile; fileRef = 526CD2A36CE33EBE0E9EFD858C9074DE /* ValueTextHighlight+Snapshot+Tests.swift */; };
		84A818BB24B77FA80007C7D5 /* UIGestureRecognizer+SendGesturesEvent.swift in Sources */ = {isa = PBXBuildFile; fileRef = 84A818BA24B77FA80007C7D5 /* UIGestureRecognizer+SendGesturesEvent.swift */; };
		84AB67611C0B5D85CBE5CE489FCA4DC6 /* UIFont+IconTests.swift in Sources */ = {isa = PBXBuildFile; fileRef = F6EAF8A97988FC1AA2F71C29D348A67D /* UIFont+IconTests.swift */; };
		84B9330824AB788E00B71BD4 /* NatDialogDismissableConfigurable+Spec.swift in Sources */ = {isa = PBXBuildFile; fileRef = 84B9330724AB788E00B71BD4 /* NatDialogDismissableConfigurable+Spec.swift */; };
		84B9330A24ABC38C00B71BD4 /* NatDialogTitleConfigurable+Spec.swift in Sources */ = {isa = PBXBuildFile; fileRef = 84B9330924ABC38C00B71BD4 /* NatDialogTitleConfigurable+Spec.swift */; };
		84B9330C24ABC5FD00B71BD4 /* NatDialogBodyConfigurable+Spec.swift in Sources */ = {isa = PBXBuildFile; fileRef = 84B9330B24ABC5FD00B71BD4 /* NatDialogBodyConfigurable+Spec.swift */; };
		84B9330E24ABC6D200B71BD4 /* NatDialogCustomBodyConfigurable+Spec.swift in Sources */ = {isa = PBXBuildFile; fileRef = 84B9330D24ABC6D200B71BD4 /* NatDialogCustomBodyConfigurable+Spec.swift */; };
		84B9331024ABD16100B71BD4 /* NatDialogController+ViewModel+Spec.swift in Sources */ = {isa = PBXBuildFile; fileRef = 84B9330F24ABD16100B71BD4 /* NatDialogController+ViewModel+Spec.swift */; };
		84B9331124ACF28400B71BD4 /* NotificationCenterSpy.swift in Sources */ = {isa = PBXBuildFile; fileRef = 84BC901924AA187C007DF09D /* NotificationCenterSpy.swift */; };
		84BB928424DC683700A9BCC8 /* NatBadge+Snapshot+Tests.swift in Sources */ = {isa = PBXBuildFile; fileRef = 26BB817424B9197D00617EFC /* NatBadge+Snapshot+Tests.swift */; };
		84BB928524DC69C900A9BCC8 /* Badgeable+Snapshot+Tests.swift in Sources */ = {isa = PBXBuildFile; fileRef = 263291D924BCAF24004036C3 /* Badgeable+Snapshot+Tests.swift */; };
		84BB928624DC6B3500A9BCC8 /* BadgeableStub.swift in Sources */ = {isa = PBXBuildFile; fileRef = 263291DC24BCB226004036C3 /* BadgeableStub.swift */; };
		84BB928824DC6CA700A9BCC8 /* BadgeableStub.swift in Sources */ = {isa = PBXBuildFile; fileRef = 263291DC24BCB226004036C3 /* BadgeableStub.swift */; };
		84BB928B24DC743300A9BCC8 /* TabItem+Snapshot+Tests.swift in Sources */ = {isa = PBXBuildFile; fileRef = 84BB928A24DC743300A9BCC8 /* TabItem+Snapshot+Tests.swift */; };
		84BB928D24DC75D100A9BCC8 /* TabItemViewDelegateMock.swift in Sources */ = {isa = PBXBuildFile; fileRef = A2216A9839DE07735A376736AB143A7F /* TabItemViewDelegateMock.swift */; };
		84BB928E24DC760600A9BCC8 /* TabItemViewDelegateMock.swift in Sources */ = {isa = PBXBuildFile; fileRef = A2216A9839DE07735A376736AB143A7F /* TabItemViewDelegateMock.swift */; };
		84BB929024DC772D00A9BCC8 /* Tab+Snapshot+Tests.swift in Sources */ = {isa = PBXBuildFile; fileRef = 84BB928F24DC772D00A9BCC8 /* Tab+Snapshot+Tests.swift */; };
		84BB929124DC788D00A9BCC8 /* TabDelegateMock.swift in Sources */ = {isa = PBXBuildFile; fileRef = CCA17128B21436681D0D607C145E56E2 /* TabDelegateMock.swift */; };
		84BB929324DC7B9800A9BCC8 /* SearchBar+Snapshot+Tests.swift in Sources */ = {isa = PBXBuildFile; fileRef = F988EE601584B907D997288958055215 /* SearchBar+Snapshot+Tests.swift */; };
		84BB929524DC82EC00A9BCC8 /* Divider+Snapshot+Tests.swift in Sources */ = {isa = PBXBuildFile; fileRef = FD3CA47F5B151245708F86A82388401D /* Divider+Snapshot+Tests.swift */; };
		84BB929724DC8FA300A9BCC8 /* ExpansionPanelBuilder.swift in Sources */ = {isa = PBXBuildFile; fileRef = 14FFA81AA763D45B2BCB5F321784CECE /* ExpansionPanelBuilder.swift */; };
		84BB929824DC8FA600A9BCC8 /* ExpansionPanel+Snapshot+Tests.swift in Sources */ = {isa = PBXBuildFile; fileRef = 0FF507003D3035F2C312F8C225D481FC /* ExpansionPanel+Snapshot+Tests.swift */; };
		84BB929A24DC935700A9BCC8 /* ViewAnimatingMock.swift in Sources */ = {isa = PBXBuildFile; fileRef = FADDEC4E472D2A193BED0EBF058A67E8 /* ViewAnimatingMock.swift */; };
		84BB929C24DC97EE00A9BCC8 /* Field+Snapshot+Tests.swift in Sources */ = {isa = PBXBuildFile; fileRef = 2D9C7ED46E33571D0B2A1E60936B8ACD /* Field+Snapshot+Tests.swift */; };
		84BB929E24DCA6C500A9BCC8 /* TextField+Snapshot+Tests.swift in Sources */ = {isa = PBXBuildFile; fileRef = 84BB929D24DCA6C500A9BCC8 /* TextField+Snapshot+Tests.swift */; };
		84BB92A024DCA7E300A9BCC8 /* TextFieldDelegateMock.swift in Sources */ = {isa = PBXBuildFile; fileRef = D521C44E858B4345479E0B193CE2BB9C /* TextFieldDelegateMock.swift */; };
		84BB92A224DCB73100A9BCC8 /* IconView+Snapshot+Tests.swift in Sources */ = {isa = PBXBuildFile; fileRef = 0B29FF4C598F8297E81A6B6A82ACA4F9 /* IconView+Snapshot+Tests.swift */; };
		84BB92A824DD910C00A9BCC8 /* Icon+Snapshot+Tests.swift in Sources */ = {isa = PBXBuildFile; fileRef = 84BB92A724DD910C00A9BCC8 /* Icon+Snapshot+Tests.swift */; };
		84BC900224AA15C3007DF09D /* NotificationCenterPostable.swift in Sources */ = {isa = PBXBuildFile; fileRef = 84BC900124AA15C3007DF09D /* NotificationCenterPostable.swift */; };
		84BC900524AA163A007DF09D /* DialogFooterView.swift in Sources */ = {isa = PBXBuildFile; fileRef = 84BC900324AA163A007DF09D /* DialogFooterView.swift */; };
		84BC900624AA163A007DF09D /* DialogStyle.swift in Sources */ = {isa = PBXBuildFile; fileRef = 84BC900424AA163A007DF09D /* DialogStyle.swift */; };
		84BC900824AA1678007DF09D /* NatDialogController+AlertStyleBuilder.swift in Sources */ = {isa = PBXBuildFile; fileRef = 84BC900724AA1678007DF09D /* NatDialogController+AlertStyleBuilder.swift */; };
		84BC900B24AA169B007DF09D /* DialogViewModel.swift in Sources */ = {isa = PBXBuildFile; fileRef = 84BC900924AA169B007DF09D /* DialogViewModel.swift */; };
		84BC900C24AA169B007DF09D /* DialogButtonConfiguration.swift in Sources */ = {isa = PBXBuildFile; fileRef = 84BC900A24AA169B007DF09D /* DialogButtonConfiguration.swift */; };
		84BC900D24AA16E0007DF09D /* NatDialogController+AlertStyleBuilder+Spec.swift in Sources */ = {isa = PBXBuildFile; fileRef = 84BC8FF824AA13B8007DF09D /* NatDialogController+AlertStyleBuilder+Spec.swift */; };
		84BC900E24AA16EF007DF09D /* DialogStyle+Spec.swift in Sources */ = {isa = PBXBuildFile; fileRef = 84BC8FFB24AA14C0007DF09D /* DialogStyle+Spec.swift */; };
		84BC900F24AA16FA007DF09D /* DialogFooterView+Spec.swift in Sources */ = {isa = PBXBuildFile; fileRef = 84BC8FFA24AA14C0007DF09D /* DialogFooterView+Spec.swift */; };
		84BC901524AA17C0007DF09D /* NatDialogBodyConfigurable.swift in Sources */ = {isa = PBXBuildFile; fileRef = 84BC901124AA17C0007DF09D /* NatDialogBodyConfigurable.swift */; };
		84BC901624AA17C0007DF09D /* NatDialogCustomBodyConfigurable.swift in Sources */ = {isa = PBXBuildFile; fileRef = 84BC901224AA17C0007DF09D /* NatDialogCustomBodyConfigurable.swift */; };
		84BC901724AA17C0007DF09D /* NatDialogTitleConfigurable.swift in Sources */ = {isa = PBXBuildFile; fileRef = 84BC901324AA17C0007DF09D /* NatDialogTitleConfigurable.swift */; };
		84BC901824AA17C0007DF09D /* NatDialogBuilder.swift in Sources */ = {isa = PBXBuildFile; fileRef = 84BC901424AA17C0007DF09D /* NatDialogBuilder.swift */; };
		84BC901C24AB7445007DF09D /* NatDialogDismissableConfigurable.swift in Sources */ = {isa = PBXBuildFile; fileRef = 84BC901B24AB7445007DF09D /* NatDialogDismissableConfigurable.swift */; };
		84BF066224B4A62400462AC5 /* NatShortcut+Style.swift in Sources */ = {isa = PBXBuildFile; fileRef = 84BF066124B4A62400462AC5 /* NatShortcut+Style.swift */; };
		84BF066524B4A8BD00462AC5 /* ShortcutOutlinedStyle.swift in Sources */ = {isa = PBXBuildFile; fileRef = 84BF066424B4A8BD00462AC5 /* ShortcutOutlinedStyle.swift */; };
		84BF066724B4A8DA00462AC5 /* ShortcutContainedStyle.swift in Sources */ = {isa = PBXBuildFile; fileRef = 84BF066624B4A8DA00462AC5 /* ShortcutContainedStyle.swift */; };
		84BF066B24B504B200462AC5 /* ShortcutOutlinedStyle+Spec.swift in Sources */ = {isa = PBXBuildFile; fileRef = 84BF066924B4FF9300462AC5 /* ShortcutOutlinedStyle+Spec.swift */; };
		84BF066E24B5099700462AC5 /* ShortcutContainedStyle+Spec.swift in Sources */ = {isa = PBXBuildFile; fileRef = 84BF066C24B5099300462AC5 /* ShortcutContainedStyle+Spec.swift */; };
		84BF067224B5126800462AC5 /* NatShortcut+Spec.swift in Sources */ = {isa = PBXBuildFile; fileRef = 84BF067024B5123500462AC5 /* NatShortcut+Spec.swift */; };
		84EB6B6F24EB197000C6A792 /* GetTokensFromTheme.swift in Sources */ = {isa = PBXBuildFile; fileRef = 84EB6B6E24EB197000C6A792 /* GetTokensFromTheme.swift */; };
		84EB6B7524EBFEC000C6A792 /* GetThemeValidated.swift in Sources */ = {isa = PBXBuildFile; fileRef = 84EB6B7424EBFEC000C6A792 /* GetThemeValidated.swift */; };
		84EB6B7924EC019700C6A792 /* GetThemeValidated+Spec.swift in Sources */ = {isa = PBXBuildFile; fileRef = 84EB6B7824EC019700C6A792 /* GetThemeValidated+Spec.swift */; };
		84EB6B8124EEC82700C6A792 /* GetOrCreatedCachedColor+Spec.swift in Sources */ = {isa = PBXBuildFile; fileRef = 84EB6B7F24EEC75C00C6A792 /* GetOrCreatedCachedColor+Spec.swift */; };
		84EB6B8324EEEA6200C6A792 /* GetUIColorFromTokens.swift in Sources */ = {isa = PBXBuildFile; fileRef = 84EB6B8224EEEA6200C6A792 /* GetUIColorFromTokens.swift */; };
		84EB6B8524EEEA8E00C6A792 /* GetOrCreatedCachedColor.swift in Sources */ = {isa = PBXBuildFile; fileRef = 84EB6B8424EEEA8E00C6A792 /* GetOrCreatedCachedColor.swift */; };
		84F709FF1D1DFC32BA4E9CB1803A6E30 /* NavigationDrawer.swift in Sources */ = {isa = PBXBuildFile; fileRef = 31247B21FE6C5054DC6E3BD9BE4A5E35 /* NavigationDrawer.swift */; };
		8D1EAB3D076206BCF28328D0054701CA /* NatDS.h in Headers */ = {isa = PBXBuildFile; fileRef = EFD589860DA945AE5563620B305091ED /* NatDS.h */; settings = {ATTRIBUTES = (Public, ); }; };
		8E7FE7AAE264D40AF9BFF5CE6E5C7AD0 /* UIView+FrameTests.swift in Sources */ = {isa = PBXBuildFile; fileRef = FF60BC58D83695B3AC61ABB7BBE49B9C /* UIView+FrameTests.swift */; };
		8F808FFBB4549BC4F3895B8CBB23ADB3 /* Divider.swift in Sources */ = {isa = PBXBuildFile; fileRef = 50D996E4B957C51847075E986215675B /* Divider.swift */; };
		92CA17AE519D08B10DAEE8C00A5E3959 /* ButtonTextStyle+Spec.swift in Sources */ = {isa = PBXBuildFile; fileRef = A0A53F6A9596591A029749DD3C8BF47B /* ButtonTextStyle+Spec.swift */; };
		93B1D8CFBB1420174B310CC4906AA2EF /* UIView+Frame.swift in Sources */ = {isa = PBXBuildFile; fileRef = BAB63DBD1A346FC4D5664E5B20CC96D1 /* UIView+Frame.swift */; };
		95BF20E1FC04C44251D7DCAA9C7E7C60 /* NavigationDrawer+IndexMenuTests.swift in Sources */ = {isa = PBXBuildFile; fileRef = 90FE1ED739157F95D9EBBE9BD71B94E0 /* NavigationDrawer+IndexMenuTests.swift */; };
		98C6EB095DD059D51DD9883B943AF889 /* ButtonOutlineStyle.swift in Sources */ = {isa = PBXBuildFile; fileRef = 30E333A0723F6532721CE638F6819154 /* ButtonOutlineStyle.swift */; };
		9D4FF6FB92A6A5BD0AF263A69FF707E4 /* Pulsable.swift in Sources */ = {isa = PBXBuildFile; fileRef = 42FC9280C40680336260347DADB5C0F3 /* Pulsable.swift */; };
		A0328AF2000431B6155A5A6CD94B1835 /* ReusableViewTests.swift in Sources */ = {isa = PBXBuildFile; fileRef = A8840C572761772CBDD3A270B8FE2203 /* ReusableViewTests.swift */; };
		A096BCFF55DBEF25B29C30C1537210D5 /* NavigationDrawerSubitemCell.swift in Sources */ = {isa = PBXBuildFile; fileRef = E863AFC8E9DA103F33E2D48577058242 /* NavigationDrawerSubitemCell.swift */; };
		A19D6F5A3F2F85158D4D5B1BD0F60417 /* IconTests.swift in Sources */ = {isa = PBXBuildFile; fileRef = AE41CCB3978D56C1CB091FFBF9B03AF7 /* IconTests.swift */; };
		A7FA51D049147DE098A2D1EB /* Pods_NatDSSnapShotTests.framework in Frameworks */ = {isa = PBXBuildFile; fileRef = EBD8F16712FE1A5C351E09A1 /* Pods_NatDSSnapShotTests.framework */; };
		AA1F5760B92801C89E927B323F7691B7 /* NatButton+Height+Spec.swift in Sources */ = {isa = PBXBuildFile; fileRef = BF8DC06D81E2DEFAF54C74410DAD95D8 /* NatButton+Height+Spec.swift */; };
		AAA3820978AE27C3A6ED940916227C9D /* TabItemView.swift in Sources */ = {isa = PBXBuildFile; fileRef = 759689DD6C3696C4726646B8356D3B4D /* TabItemView.swift */; };
		AB9CCFDF8B930FD49AFAEAE1BB5CA718 /* DesignSystem.swift in Sources */ = {isa = PBXBuildFile; fileRef = AC44AC684E1D6DB6F7BF21E7660666AD /* DesignSystem.swift */; };
		AC66A51CB3C8EE95429250880CADCB07 /* NatButton+Style.swift in Sources */ = {isa = PBXBuildFile; fileRef = D331FCE6B4B326453609B50D92482230 /* NatButton+Style.swift */; };
		B16B10A0AA533EF36343B6B8A4AE4DA0 /* NavigationDrawerItemCell.swift in Sources */ = {isa = PBXBuildFile; fileRef = 6C886FFFE18844DCBC5A1F73FD2720FE /* NavigationDrawerItemCell.swift */; };
		B7CCF87E56EA792B3471AD69AF68B23F /* NatButton+EdgeInsets+Spec.swift in Sources */ = {isa = PBXBuildFile; fileRef = CF10A178B1E50604C97B543CD204939B /* NatButton+EdgeInsets+Spec.swift */; };
		BB3413734DCB562C834B90742EF06929 /* ButtonStyle+Spec.swift in Sources */ = {isa = PBXBuildFile; fileRef = 573BBF1E50E0B49397C339D19D5E0D0B /* ButtonStyle+Spec.swift */; };
		BBCC40A29117B4CB675FE57C3B0130E4 /* AssetsHelper.swift in Sources */ = {isa = PBXBuildFile; fileRef = 02B41F99CB8ACD14C09E1AA323E38C2D /* AssetsHelper.swift */; };
		C0F15375EEFCBC922341EBD9DED5A29B /* NatButton+Height.swift in Sources */ = {isa = PBXBuildFile; fileRef = 10C54C550ED4D44A309C43261BF40F55 /* NatButton+Height.swift */; };
		C24255D434C838206493D9A89581F7C1 /* PulseLayer+Spec.swift in Sources */ = {isa = PBXBuildFile; fileRef = 478FD68B021B6AA3538B93888BD14648 /* PulseLayer+Spec.swift */; };
		C3E184D6CD3B52645D0E06A7138CA94E /* TextFieldTests.swift in Sources */ = {isa = PBXBuildFile; fileRef = A99D4E498664E80E25C8F8C061407424 /* TextFieldTests.swift */; };
		C4EB3DDBDD3DEFDA5183455CCDB2720F /* NatDialogController+Spec.swift in Sources */ = {isa = PBXBuildFile; fileRef = 9C01EDAF32106E3A72F0D0694D1A156C /* NatDialogController+Spec.swift */; };
		CB6F95EF082D5B6EF08A8BC9B7A01427 /* TextFieldDelegateMock.swift in Sources */ = {isa = PBXBuildFile; fileRef = D521C44E858B4345479E0B193CE2BB9C /* TextFieldDelegateMock.swift */; };
		CF14752D6F385AD399A59F275DEB1ED7 /* NatBorderRadius.swift in Sources */ = {isa = PBXBuildFile; fileRef = A59A74845475F2B53E1C0242E26F6DD1 /* NatBorderRadius.swift */; };
		D18DCEC54B0D407538EC7F218CDF25E1 /* NatColors+Spec.swift in Sources */ = {isa = PBXBuildFile; fileRef = 9F3B9936E46C7C4571BB36673012AFCE /* NatColors+Spec.swift */; };
		D2063015F26B7E8B3A27602A3B907BCE /* NavigationDrawerTests.swift in Sources */ = {isa = PBXBuildFile; fileRef = E816229C707C64C390D3320DFA6B5D99 /* NavigationDrawerTests.swift */; };
		D23F82EE5C3333FD06E87016848DCD37 /* TabItemViewTests.swift in Sources */ = {isa = PBXBuildFile; fileRef = 75AA33B684C0A723F3E2F341D0A10EEC /* TabItemViewTests.swift */; };
		D36E7374F76C10792F8292DCD99800D5 /* NavigationDrawerDelegateMock.swift in Sources */ = {isa = PBXBuildFile; fileRef = B92BFB29E97D8520D6B67E8883AB9A08 /* NavigationDrawerDelegateMock.swift */; };
		DF58B3DD08824CC1C80C886321CEA0F4 /* NatElevations+Spec.swift in Sources */ = {isa = PBXBuildFile; fileRef = 45A9D6B3184A3081BD0CDE0B1A351C8F /* NatElevations+Spec.swift */; };
		E07925C3535D79164EBC061C7D6A6CE4 /* TextFieldType.swift in Sources */ = {isa = PBXBuildFile; fileRef = 437B78D88ACFB47EEADED96CDC94C7C5 /* TextFieldType.swift */; };
		E4B171E23C40B91B211DB2F64357778D /* ViewStyle+Spec.swift in Sources */ = {isa = PBXBuildFile; fileRef = 9EAE325876E14C91105C5CF9D2E7F1EF /* ViewStyle+Spec.swift */; };
		E70EF1AC4BB7A93A80A500786C1A6497 /* NatButton.swift in Sources */ = {isa = PBXBuildFile; fileRef = 7CCF632B4501044E5062C574CCBBF74E /* NatButton.swift */; };
		E891D4E704EDCC6EA9CD3EE125A5D292 /* NatDialogController+StandardStyleBuilder+Spec.swift in Sources */ = {isa = PBXBuildFile; fileRef = 8D7EAA7BDB4A7A15736AF73EF6EBCD74 /* NatDialogController+StandardStyleBuilder+Spec.swift */; };
		ECA4CB7769FB08CB62C5F8CD79EE6521 /* ReusableView.swift in Sources */ = {isa = PBXBuildFile; fileRef = 6DA6561EEF13B1CE57B6CE00222286CB /* ReusableView.swift */; };
		ECDFAB69C926EDC613B5464C8EEFF85D /* NavigationDrawerSubitemCellTests.swift in Sources */ = {isa = PBXBuildFile; fileRef = 7F9C4251076A01537D0A8CB995DF81EC /* NavigationDrawerSubitemCellTests.swift */; };
		ECF18B7FA2F5A22C0F919BBBE58FF611 /* TabDelegateMock.swift in Sources */ = {isa = PBXBuildFile; fileRef = CCA17128B21436681D0D607C145E56E2 /* TabDelegateMock.swift */; };
		EE1E7A9F49A18BCD194E0C03FB2F0074 /* ViewStyle.swift in Sources */ = {isa = PBXBuildFile; fileRef = 307E705878C6A3A88E39CDC82B799361 /* ViewStyle.swift */; };
		F01F3CA72313B3C97F42498878234A82 /* FontStyle.swift in Sources */ = {isa = PBXBuildFile; fileRef = 93C1C3FD73F0E5F31735966CB48D7B16 /* FontStyle.swift */; };
		F6B6FF5891E1F871748A9D598EA14AFE /* NatButton+EdgeInsets.swift in Sources */ = {isa = PBXBuildFile; fileRef = D9B397DFEC0D8F0FBBDE7AE09BA83B2D /* NatButton+EdgeInsets.swift */; };
		F72BEF338B46182BC440C92CCF3D02B0 /* IconView.swift in Sources */ = {isa = PBXBuildFile; fileRef = D1A1DDA4A78343DB58AF747FF9DC2B66 /* IconView.swift */; };
		F7894B76EE9A0F4726C5DF88653A4816 /* NatFonts.swift in Sources */ = {isa = PBXBuildFile; fileRef = E7C1EA361FCA3C4EFEC4858AA4E04143 /* NatFonts.swift */; };
		FAD0A71F10707995BE66A299D98CC33B /* NatOpacities+Spec.swift in Sources */ = {isa = PBXBuildFile; fileRef = E46448E79883A4EB8A9416823A01531F /* NatOpacities+Spec.swift */; };
		FF4C87EAD7ADB8D9EF8F897BA229A3A7 /* NatFonts+Spec.swift in Sources */ = {isa = PBXBuildFile; fileRef = 0D8BC0D102CE4444401C0469C861358A /* NatFonts+Spec.swift */; };
/* End PBXBuildFile section */

/* Begin PBXContainerItemProxy section */
		84391DE324DB1B8B009D0BE8 /* PBXContainerItemProxy */ = {
			isa = PBXContainerItemProxy;
			containerPortal = 36C3D511769B0C048CF47BC3D975C8A0 /* Project object */;
			proxyType = 1;
			remoteGlobalIDString = F49E39B57E86C6597B624106BE14A13E;
			remoteInfo = NatDS;
		};
		E35D44E67B83B19A493C4A863C46BAFA /* PBXContainerItemProxy */ = {
			isa = PBXContainerItemProxy;
			containerPortal = 36C3D511769B0C048CF47BC3D975C8A0 /* Project object */;
			proxyType = 1;
			remoteGlobalIDString = F49E39B57E86C6597B624106BE14A13E;
			remoteInfo = NatDS;
		};
/* End PBXContainerItemProxy section */

/* Begin PBXFileReference section */
		0268F8E94DAA2428259644D88E375D32 /* NatSpacing.swift */ = {isa = PBXFileReference; lastKnownFileType = sourcecode.swift; path = NatSpacing.swift; sourceTree = "<group>"; };
		02B41F99CB8ACD14C09E1AA323E38C2D /* AssetsHelper.swift */ = {isa = PBXFileReference; lastKnownFileType = sourcecode.swift; path = AssetsHelper.swift; sourceTree = "<group>"; };
		04723CCAA125D20DF5FFBB3D77A939D4 /* ConfigurationStorage.swift */ = {isa = PBXFileReference; lastKnownFileType = sourcecode.swift; path = ConfigurationStorage.swift; sourceTree = "<group>"; };
		0B29FF4C598F8297E81A6B6A82ACA4F9 /* IconView+Snapshot+Tests.swift */ = {isa = PBXFileReference; lastKnownFileType = sourcecode.swift; path = "IconView+Snapshot+Tests.swift"; sourceTree = "<group>"; };
		0D6236D4B7FFC5CF049C20642874B068 /* ButtonContainedStyle+Spec.swift */ = {isa = PBXFileReference; lastKnownFileType = sourcecode.swift; path = "ButtonContainedStyle+Spec.swift"; sourceTree = "<group>"; };
		0D8BC0D102CE4444401C0469C861358A /* NatFonts+Spec.swift */ = {isa = PBXFileReference; lastKnownFileType = sourcecode.swift; path = "NatFonts+Spec.swift"; sourceTree = "<group>"; };
		0E4741DD24BE4C4100BB96FA /* UIViewController+TitleStyle.swift */ = {isa = PBXFileReference; lastKnownFileType = sourcecode.swift; path = "UIViewController+TitleStyle.swift"; sourceTree = "<group>"; };
		0E7C160124C5D237002FF46F /* UINavigationController+Style+Spec.swift */ = {isa = PBXFileReference; lastKnownFileType = sourcecode.swift; path = "UINavigationController+Style+Spec.swift"; sourceTree = "<group>"; };
		0E7C160424C5D3C3002FF46F /* UIViewController+Configure+Spec.swift */ = {isa = PBXFileReference; lastKnownFileType = sourcecode.swift; path = "UIViewController+Configure+Spec.swift"; sourceTree = "<group>"; };
		0E7C160624C5D6DC002FF46F /* UIBarButtonItem+Icon+Spec.swift */ = {isa = PBXFileReference; lastKnownFileType = sourcecode.swift; path = "UIBarButtonItem+Icon+Spec.swift"; sourceTree = "<group>"; };
		0E7C160824C5E614002FF46F /* IconViewSpec.swift */ = {isa = PBXFileReference; lastKnownFileType = sourcecode.swift; path = IconViewSpec.swift; sourceTree = "<group>"; };
		0E7C160A24C61E45002FF46F /* UINavigationController+Configure+Spec.swift */ = {isa = PBXFileReference; lastKnownFileType = sourcecode.swift; path = "UINavigationController+Configure+Spec.swift"; sourceTree = "<group>"; };
		0FF507003D3035F2C312F8C225D481FC /* ExpansionPanel+Snapshot+Tests.swift */ = {isa = PBXFileReference; fileEncoding = 4; lastKnownFileType = sourcecode.swift; path = "ExpansionPanel+Snapshot+Tests.swift"; sourceTree = "<group>"; };
		10C54C550ED4D44A309C43261BF40F55 /* NatButton+Height.swift */ = {isa = PBXFileReference; lastKnownFileType = sourcecode.swift; path = "NatButton+Height.swift"; sourceTree = "<group>"; };
		113F306054D9B7B4EDC1D13B97C6481F /* ButtonTextStyle.swift */ = {isa = PBXFileReference; lastKnownFileType = sourcecode.swift; path = ButtonTextStyle.swift; sourceTree = "<group>"; };
		14FFA81AA763D45B2BCB5F321784CECE /* ExpansionPanelBuilder.swift */ = {isa = PBXFileReference; fileEncoding = 4; lastKnownFileType = sourcecode.swift; path = ExpansionPanelBuilder.swift; sourceTree = "<group>"; };
		17433A27D62633345ECA245C99114C15 /* NatDS.framework */ = {isa = PBXFileReference; explicitFileType = wrapper.framework; includeInIndex = 0; path = NatDS.framework; sourceTree = BUILT_PRODUCTS_DIR; };
		1E59C232A91FF981110D0EB2DE8CBB80 /* NatSpacing+Spec.swift */ = {isa = PBXFileReference; lastKnownFileType = sourcecode.swift; path = "NatSpacing+Spec.swift"; sourceTree = "<group>"; };
		2381FCF8210ECD9A4895ECA9ED41B0FB /* PulseLayerTests.swift */ = {isa = PBXFileReference; lastKnownFileType = sourcecode.swift; path = PulseLayerTests.swift; sourceTree = "<group>"; };
		255B7772A418A4544E0B8F793BEB519D /* UIColor+AsHexString.swift */ = {isa = PBXFileReference; lastKnownFileType = sourcecode.swift; path = "UIColor+AsHexString.swift"; sourceTree = "<group>"; };
		2600C21F25129C880040C4C4 /* NatTag+Style.swift */ = {isa = PBXFileReference; lastKnownFileType = sourcecode.swift; path = "NatTag+Style.swift"; sourceTree = "<group>"; };
		2625465F24C7379400B98A91 /* StubSelector.swift */ = {isa = PBXFileReference; lastKnownFileType = sourcecode.swift; path = StubSelector.swift; sourceTree = "<group>"; };
		263291D924BCAF24004036C3 /* Badgeable+Snapshot+Tests.swift */ = {isa = PBXFileReference; lastKnownFileType = sourcecode.swift; path = "Badgeable+Snapshot+Tests.swift"; sourceTree = "<group>"; };
		263291DC24BCB226004036C3 /* BadgeableStub.swift */ = {isa = PBXFileReference; lastKnownFileType = sourcecode.swift; path = BadgeableStub.swift; sourceTree = "<group>"; };
		265B17EA24AFA12900FD0407 /* NatBadge.swift */ = {isa = PBXFileReference; lastKnownFileType = sourcecode.swift; path = NatBadge.swift; sourceTree = "<group>"; };
		26740A4824B3A60C00419526 /* NatBadge+Style.swift */ = {isa = PBXFileReference; lastKnownFileType = sourcecode.swift; path = "NatBadge+Style.swift"; sourceTree = "<group>"; };
		26740A4A24B3A62F00419526 /* NatBadge+Color.swift */ = {isa = PBXFileReference; lastKnownFileType = sourcecode.swift; path = "NatBadge+Color.swift"; sourceTree = "<group>"; };
		268E9C6024C8746B006D6142 /* AppBar+Snapshot+Tests.swift */ = {isa = PBXFileReference; lastKnownFileType = sourcecode.swift; path = "AppBar+Snapshot+Tests.swift"; sourceTree = "<group>"; };
		269C886124C23B0100A507BE /* UINavigationController+Configure.swift */ = {isa = PBXFileReference; lastKnownFileType = sourcecode.swift; path = "UINavigationController+Configure.swift"; sourceTree = "<group>"; };
		269C886324C2456B00A507BE /* UINavigationController+Style.swift */ = {isa = PBXFileReference; lastKnownFileType = sourcecode.swift; path = "UINavigationController+Style.swift"; sourceTree = "<group>"; };
		269C886524C2480800A507BE /* UIViewController+Configure.swift */ = {isa = PBXFileReference; lastKnownFileType = sourcecode.swift; path = "UIViewController+Configure.swift"; sourceTree = "<group>"; };
		269C886724C2483600A507BE /* UIBarButtonItem+Icon.swift */ = {isa = PBXFileReference; lastKnownFileType = sourcecode.swift; path = "UIBarButtonItem+Icon.swift"; sourceTree = "<group>"; };
		26BB817224B9191000617EFC /* NatBadge+Spec.swift */ = {isa = PBXFileReference; lastKnownFileType = sourcecode.swift; path = "NatBadge+Spec.swift"; sourceTree = "<group>"; };
		26BB817424B9197D00617EFC /* NatBadge+Snapshot+Tests.swift */ = {isa = PBXFileReference; lastKnownFileType = sourcecode.swift; path = "NatBadge+Snapshot+Tests.swift"; sourceTree = "<group>"; };
		26BB817624B931E900617EFC /* NatBadge+Color+Spec.swift */ = {isa = PBXFileReference; lastKnownFileType = sourcecode.swift; path = "NatBadge+Color+Spec.swift"; sourceTree = "<group>"; };
		26BB817824B944D000617EFC /* Badgeable.swift */ = {isa = PBXFileReference; fileEncoding = 4; lastKnownFileType = sourcecode.swift; path = Badgeable.swift; sourceTree = "<group>"; };
		26BB817C24B94CFB00617EFC /* Badgeable+Spec.swift */ = {isa = PBXFileReference; lastKnownFileType = sourcecode.swift; path = "Badgeable+Spec.swift"; sourceTree = "<group>"; };
		26BFBAD625125246006C22E2 /* NatTag.swift */ = {isa = PBXFileReference; lastKnownFileType = sourcecode.swift; path = NatTag.swift; sourceTree = "<group>"; };
		26BFBAD925127380006C22E2 /* NatTag+Spec.swift */ = {isa = PBXFileReference; lastKnownFileType = sourcecode.swift; path = "NatTag+Spec.swift"; sourceTree = "<group>"; };
		26BFBADD251273BA006C22E2 /* NatTag+Snapshot+Tests.swift */ = {isa = PBXFileReference; lastKnownFileType = sourcecode.swift; path = "NatTag+Snapshot+Tests.swift"; sourceTree = "<group>"; };
		2775F568C47ADB6D5DA7B7AFA4A41B4E /* NatElevation.swift */ = {isa = PBXFileReference; lastKnownFileType = sourcecode.swift; path = NatElevation.swift; sourceTree = "<group>"; };
		2C157151985B2586A5377C35B4FC1F27 /* UICollectionView+Reusable.swift */ = {isa = PBXFileReference; lastKnownFileType = sourcecode.swift; path = "UICollectionView+Reusable.swift"; sourceTree = "<group>"; };
		2D221DC99290B86F7B59C72F4FA77BE4 /* FontIconStyle.swift */ = {isa = PBXFileReference; lastKnownFileType = sourcecode.swift; path = FontIconStyle.swift; sourceTree = "<group>"; };
		2D9C7ED46E33571D0B2A1E60936B8ACD /* Field+Snapshot+Tests.swift */ = {isa = PBXFileReference; lastKnownFileType = sourcecode.swift; path = "Field+Snapshot+Tests.swift"; sourceTree = "<group>"; };
		307E705878C6A3A88E39CDC82B799361 /* ViewStyle.swift */ = {isa = PBXFileReference; lastKnownFileType = sourcecode.swift; path = ViewStyle.swift; sourceTree = "<group>"; };
		30E333A0723F6532721CE638F6819154 /* ButtonOutlineStyle.swift */ = {isa = PBXFileReference; lastKnownFileType = sourcecode.swift; path = ButtonOutlineStyle.swift; sourceTree = "<group>"; };
		31247B21FE6C5054DC6E3BD9BE4A5E35 /* NavigationDrawer.swift */ = {isa = PBXFileReference; lastKnownFileType = sourcecode.swift; path = NavigationDrawer.swift; sourceTree = "<group>"; };
		33688D8CB5F9DEC8813BA9C3F4425D76 /* NatDSTests.xctest */ = {isa = PBXFileReference; explicitFileType = wrapper.cfbundle; includeInIndex = 0; path = NatDSTests.xctest; sourceTree = BUILT_PRODUCTS_DIR; };
		34C351B9D855FD2B32E29833 /* Pods-NatDSSnapShotTests.release.xcconfig */ = {isa = PBXFileReference; includeInIndex = 1; lastKnownFileType = text.xcconfig; name = "Pods-NatDSSnapShotTests.release.xcconfig"; path = "Target Support Files/Pods-NatDSSnapShotTests/Pods-NatDSSnapShotTests.release.xcconfig"; sourceTree = "<group>"; };
		36B6CEC817D03194414588BB22C1833A /* UICollectionView+ReusableTests.swift */ = {isa = PBXFileReference; lastKnownFileType = sourcecode.swift; path = "UICollectionView+ReusableTests.swift"; sourceTree = "<group>"; };
		37416A32D8AD942A180B5FDF1A82192B /* NatSizes+Spec.swift */ = {isa = PBXFileReference; lastKnownFileType = sourcecode.swift; path = "NatSizes+Spec.swift"; sourceTree = "<group>"; };
		38DAA7E13F0D9435753C08228E164289 /* AssetsHelperTests.swift */ = {isa = PBXFileReference; lastKnownFileType = sourcecode.swift; path = AssetsHelperTests.swift; sourceTree = "<group>"; };
		3D17E5874C6FD18F726E3F2F41FA5A91 /* SearchBar.swift */ = {isa = PBXFileReference; lastKnownFileType = sourcecode.swift; path = SearchBar.swift; sourceTree = "<group>"; };
		3E2AB0EB7EAC8FA0FF3710EF5585E38E /* Info.plist */ = {isa = PBXFileReference; lastKnownFileType = text.plist.xml; path = Info.plist; sourceTree = "<group>"; };
		3E6444578A8B4B35C37D0B5FA4D8E0F6 /* UIColor+Hex.swift */ = {isa = PBXFileReference; lastKnownFileType = sourcecode.swift; path = "UIColor+Hex.swift"; sourceTree = "<group>"; };
		42FC9280C40680336260347DADB5C0F3 /* Pulsable.swift */ = {isa = PBXFileReference; lastKnownFileType = sourcecode.swift; path = Pulsable.swift; sourceTree = "<group>"; };
		437B78D88ACFB47EEADED96CDC94C7C5 /* TextFieldType.swift */ = {isa = PBXFileReference; lastKnownFileType = sourcecode.swift; path = TextFieldType.swift; sourceTree = "<group>"; };
		438A5C92460A2D83E14DF108D8CD8988 /* Images.xcassets */ = {isa = PBXFileReference; lastKnownFileType = folder.assetcatalog; path = Images.xcassets; sourceTree = "<group>"; };
		45A9D6B3184A3081BD0CDE0B1A351C8F /* NatElevations+Spec.swift */ = {isa = PBXFileReference; lastKnownFileType = sourcecode.swift; path = "NatElevations+Spec.swift"; sourceTree = "<group>"; };
		478FD68B021B6AA3538B93888BD14648 /* PulseLayer+Spec.swift */ = {isa = PBXFileReference; lastKnownFileType = sourcecode.swift; path = "PulseLayer+Spec.swift"; sourceTree = "<group>"; };
		50D996E4B957C51847075E986215675B /* Divider.swift */ = {isa = PBXFileReference; lastKnownFileType = sourcecode.swift; path = Divider.swift; sourceTree = "<group>"; };
		526CD2A36CE33EBE0E9EFD858C9074DE /* ValueTextHighlight+Snapshot+Tests.swift */ = {isa = PBXFileReference; lastKnownFileType = sourcecode.swift; path = "ValueTextHighlight+Snapshot+Tests.swift"; sourceTree = "<group>"; };
		52F4D9E1F67A97596AD6E676E979CEC0 /* NatDialogController+StandardStyleBuilder.swift */ = {isa = PBXFileReference; lastKnownFileType = sourcecode.swift; path = "NatDialogController+StandardStyleBuilder.swift"; sourceTree = "<group>"; };
		546EF920207BAF8470E811B146A05C0F /* NatColors.swift */ = {isa = PBXFileReference; lastKnownFileType = sourcecode.swift; path = NatColors.swift; sourceTree = "<group>"; };
		56F3D70C29CCB183081E1863D791C9D4 /* UIFont+GetWeight.swift */ = {isa = PBXFileReference; lastKnownFileType = sourcecode.swift; path = "UIFont+GetWeight.swift"; sourceTree = "<group>"; };
		573BBF1E50E0B49397C339D19D5E0D0B /* ButtonStyle+Spec.swift */ = {isa = PBXFileReference; lastKnownFileType = sourcecode.swift; path = "ButtonStyle+Spec.swift"; sourceTree = "<group>"; };
		58907D6C652303C4D5FC5FFE6E8F721A /* ElevationAttributes+Equitable.swift */ = {isa = PBXFileReference; lastKnownFileType = sourcecode.swift; path = "ElevationAttributes+Equitable.swift"; sourceTree = "<group>"; };
		5AF8919785F0CA6D3AB0AD57F759ED73 /* PulseLayer.swift */ = {isa = PBXFileReference; lastKnownFileType = sourcecode.swift; path = PulseLayer.swift; sourceTree = "<group>"; };
		5D67F65D9E72160E498FBA256C62159F /* IllustrationIconsTests.swift */ = {isa = PBXFileReference; lastKnownFileType = sourcecode.swift; path = IllustrationIconsTests.swift; sourceTree = "<group>"; };
		5F485CDE6E86A020B1549C882DC64B38 /* NatButton+Specs.swift */ = {isa = PBXFileReference; lastKnownFileType = sourcecode.swift; path = "NatButton+Specs.swift"; sourceTree = "<group>"; };
		62CDD513F5E78AFAC3E17DD22AB3C6E1 /* FontIconStyleTests.swift */ = {isa = PBXFileReference; lastKnownFileType = sourcecode.swift; path = FontIconStyleTests.swift; sourceTree = "<group>"; };
		674EEA4A2112FC3EF3AE40AA3776A35A /* TextField.swift */ = {isa = PBXFileReference; lastKnownFileType = sourcecode.swift; path = TextField.swift; sourceTree = "<group>"; };
		6921E739399DFDC850A3FD044E812EEE /* ButtonContainedStyle.swift */ = {isa = PBXFileReference; lastKnownFileType = sourcecode.swift; path = ButtonContainedStyle.swift; sourceTree = "<group>"; };
		6C71F734657E837707189B1D151A9751 /* UITableView+Reusable.swift */ = {isa = PBXFileReference; lastKnownFileType = sourcecode.swift; path = "UITableView+Reusable.swift"; sourceTree = "<group>"; };
		6C886FFFE18844DCBC5A1F73FD2720FE /* NavigationDrawerItemCell.swift */ = {isa = PBXFileReference; lastKnownFileType = sourcecode.swift; path = NavigationDrawerItemCell.swift; sourceTree = "<group>"; };
		6DA6561EEF13B1CE57B6CE00222286CB /* ReusableView.swift */ = {isa = PBXFileReference; lastKnownFileType = sourcecode.swift; path = ReusableView.swift; sourceTree = "<group>"; };
		759689DD6C3696C4726646B8356D3B4D /* TabItemView.swift */ = {isa = PBXFileReference; lastKnownFileType = sourcecode.swift; path = TabItemView.swift; sourceTree = "<group>"; };
		75AA33B684C0A723F3E2F341D0A10EEC /* TabItemViewTests.swift */ = {isa = PBXFileReference; lastKnownFileType = sourcecode.swift; path = TabItemViewTests.swift; sourceTree = "<group>"; };
		75DBB32E272580681677AA85CA5A2649 /* NavigationDrawer+IndexMenu.swift */ = {isa = PBXFileReference; lastKnownFileType = sourcecode.swift; path = "NavigationDrawer+IndexMenu.swift"; sourceTree = "<group>"; };
		790D3F852564181A007A9CA1 /* ProgressIndicatorCircular+Spec.swift */ = {isa = PBXFileReference; lastKnownFileType = sourcecode.swift; path = "ProgressIndicatorCircular+Spec.swift"; sourceTree = "<group>"; };
		797E60DB25531625002A59E0 /* NatLogoImages+AvonDark+Spec.swift */ = {isa = PBXFileReference; lastKnownFileType = sourcecode.swift; path = "NatLogoImages+AvonDark+Spec.swift"; sourceTree = "<group>"; };
		797E60EB255316D2002A59E0 /* NatLogoImages+AvonLight+Spec.swift */ = {isa = PBXFileReference; lastKnownFileType = sourcecode.swift; path = "NatLogoImages+AvonLight+Spec.swift"; sourceTree = "<group>"; };
		797E60F125531742002A59E0 /* NatLogoImages+NaturaDark+Spec.swift */ = {isa = PBXFileReference; lastKnownFileType = sourcecode.swift; path = "NatLogoImages+NaturaDark+Spec.swift"; sourceTree = "<group>"; };
		797E60F92553177B002A59E0 /* NatLogoImages+NaturaLight+Spec.swift */ = {isa = PBXFileReference; lastKnownFileType = sourcecode.swift; path = "NatLogoImages+NaturaLight+Spec.swift"; sourceTree = "<group>"; };
		797E60FF255317D4002A59E0 /* NatLogoImages+TheBodyShopDark+Spec.swift */ = {isa = PBXFileReference; lastKnownFileType = sourcecode.swift; path = "NatLogoImages+TheBodyShopDark+Spec.swift"; sourceTree = "<group>"; };
		797E610725531806002A59E0 /* NatLogoImages+TheBodyShopLight+Spec.swift */ = {isa = PBXFileReference; lastKnownFileType = sourcecode.swift; path = "NatLogoImages+TheBodyShopLight+Spec.swift"; sourceTree = "<group>"; };
		797E610D25531928002A59E0 /* AesopDarkComponents+Logo+Spec.swift */ = {isa = PBXFileReference; lastKnownFileType = sourcecode.swift; path = "AesopDarkComponents+Logo+Spec.swift"; sourceTree = "<group>"; };
		797E6115255319D2002A59E0 /* AesopLightComponents+Logo+Spec.swift */ = {isa = PBXFileReference; lastKnownFileType = sourcecode.swift; path = "AesopLightComponents+Logo+Spec.swift"; sourceTree = "<group>"; };
		797E611C25531BE1002A59E0 /* AvonDarkComponents+Logo+Spec.swift */ = {isa = PBXFileReference; lastKnownFileType = sourcecode.swift; path = "AvonDarkComponents+Logo+Spec.swift"; sourceTree = "<group>"; };
		797E612525531C20002A59E0 /* AvonLightComponents+Logo+Spec.swift */ = {isa = PBXFileReference; lastKnownFileType = sourcecode.swift; path = "AvonLightComponents+Logo+Spec.swift"; sourceTree = "<group>"; };
		797E612E25531C6B002A59E0 /* NaturaDarkComponents+Logo+Spec.swift */ = {isa = PBXFileReference; lastKnownFileType = sourcecode.swift; path = "NaturaDarkComponents+Logo+Spec.swift"; sourceTree = "<group>"; };
		797E613725531CA7002A59E0 /* NaturaLightComponents+Logo+Spec.swift */ = {isa = PBXFileReference; lastKnownFileType = sourcecode.swift; path = "NaturaLightComponents+Logo+Spec.swift"; sourceTree = "<group>"; };
		797E614025531CF7002A59E0 /* TheBodyShopDarkComponents+Logo+Spec.swift */ = {isa = PBXFileReference; lastKnownFileType = sourcecode.swift; path = "TheBodyShopDarkComponents+Logo+Spec.swift"; sourceTree = "<group>"; };
		797E614925531D2D002A59E0 /* TheBodyShopLightComponents+Logo+Spec.swift */ = {isa = PBXFileReference; lastKnownFileType = sourcecode.swift; path = "TheBodyShopLightComponents+Logo+Spec.swift"; sourceTree = "<group>"; };
		797E615D255464D1002A59E0 /* NatButton+Icon.swift */ = {isa = PBXFileReference; lastKnownFileType = sourcecode.swift; path = "NatButton+Icon.swift"; sourceTree = "<group>"; };
		79ACDAB52555D9B500660E68 /* NatButton+SnapShot+Tests.swift */ = {isa = PBXFileReference; lastKnownFileType = sourcecode.swift; path = "NatButton+SnapShot+Tests.swift"; sourceTree = "<group>"; };
		79ACDADE255C336E00660E68 /* ProgressIndicatorCircular.swift */ = {isa = PBXFileReference; lastKnownFileType = sourcecode.swift; path = ProgressIndicatorCircular.swift; sourceTree = "<group>"; };
		79E7FA1425373ADE00A831BC /* AesopDarkTokens+BorderRadius+Spec.swift */ = {isa = PBXFileReference; lastKnownFileType = sourcecode.swift; path = "AesopDarkTokens+BorderRadius+Spec.swift"; sourceTree = "<group>"; };
		79E7FA1C25373B1900A831BC /* AesopLightTokens+BorderRadius+Spec.swift */ = {isa = PBXFileReference; lastKnownFileType = sourcecode.swift; path = "AesopLightTokens+BorderRadius+Spec.swift"; sourceTree = "<group>"; };
		79E7FA3225373ED200A831BC /* AesopDarkTokens+Color+Spec.swift */ = {isa = PBXFileReference; lastKnownFileType = sourcecode.swift; path = "AesopDarkTokens+Color+Spec.swift"; sourceTree = "<group>"; };
		79E7FA3A25373FB700A831BC /* AesopLightTokens+Color+Spec.swift */ = {isa = PBXFileReference; lastKnownFileType = sourcecode.swift; path = "AesopLightTokens+Color+Spec.swift"; sourceTree = "<group>"; };
		79E7FA3F2537404000A831BC /* AesopDarkTokens+Elevation+Spec.swift */ = {isa = PBXFileReference; lastKnownFileType = sourcecode.swift; path = "AesopDarkTokens+Elevation+Spec.swift"; sourceTree = "<group>"; };
		79E7FA44253741AD00A831BC /* AesopLightTokens+Elevation+Spec.swift */ = {isa = PBXFileReference; lastKnownFileType = sourcecode.swift; path = "AesopLightTokens+Elevation+Spec.swift"; sourceTree = "<group>"; };
		79E7FA492537449700A831BC /* AesopDarkTokens+Opacity+Spec.swift */ = {isa = PBXFileReference; lastKnownFileType = sourcecode.swift; path = "AesopDarkTokens+Opacity+Spec.swift"; sourceTree = "<group>"; };
		79E7FA4E253744DF00A831BC /* AesopLightTokens+Opacity+Spec.swift */ = {isa = PBXFileReference; lastKnownFileType = sourcecode.swift; path = "AesopLightTokens+Opacity+Spec.swift"; sourceTree = "<group>"; };
		79E7FA532537452500A831BC /* AesopDarkTokens+Size+Spec.swift */ = {isa = PBXFileReference; lastKnownFileType = sourcecode.swift; path = "AesopDarkTokens+Size+Spec.swift"; sourceTree = "<group>"; };
		79E7FA582537456500A831BC /* AesopLightTokens+Size+Spec.swift */ = {isa = PBXFileReference; lastKnownFileType = sourcecode.swift; path = "AesopLightTokens+Size+Spec.swift"; sourceTree = "<group>"; };
		79E7FA5D2537458D00A831BC /* AesopDarkTokens+Spacing+Spec.swift */ = {isa = PBXFileReference; lastKnownFileType = sourcecode.swift; path = "AesopDarkTokens+Spacing+Spec.swift"; sourceTree = "<group>"; };
		79E7FA62253745BC00A831BC /* AesopLightTokens+Spacing+Spec.swift */ = {isa = PBXFileReference; lastKnownFileType = sourcecode.swift; path = "AesopLightTokens+Spacing+Spec.swift"; sourceTree = "<group>"; };
		79E7FA67253745F500A831BC /* AesopDarkTokens+Typography+Spec.swift */ = {isa = PBXFileReference; lastKnownFileType = sourcecode.swift; path = "AesopDarkTokens+Typography+Spec.swift"; sourceTree = "<group>"; };
		79E7FA6F2537470600A831BC /* AesopLightTokens+Typography+Spec.swift */ = {isa = PBXFileReference; lastKnownFileType = sourcecode.swift; path = "AesopLightTokens+Typography+Spec.swift"; sourceTree = "<group>"; };
		79E7FAB925388B7200A831BC /* AvonDarkTokens+BorderRadius+Spec.swift */ = {isa = PBXFileReference; lastKnownFileType = sourcecode.swift; path = "AvonDarkTokens+BorderRadius+Spec.swift"; sourceTree = "<group>"; };
		79E7FAC725388BEF00A831BC /* AvonLightTokens+BorderRadius+Spec.swift */ = {isa = PBXFileReference; lastKnownFileType = sourcecode.swift; path = "AvonLightTokens+BorderRadius+Spec.swift"; sourceTree = "<group>"; };
		79E7FACC25388C3A00A831BC /* AvonDarkTokens+Color+Spec.swift */ = {isa = PBXFileReference; lastKnownFileType = sourcecode.swift; path = "AvonDarkTokens+Color+Spec.swift"; sourceTree = "<group>"; };
		79E7FAD125388D0400A831BC /* AvonLightTokens+Color+Spec.swift */ = {isa = PBXFileReference; lastKnownFileType = sourcecode.swift; path = "AvonLightTokens+Color+Spec.swift"; sourceTree = "<group>"; };
		79E7FAD625388E4F00A831BC /* AvonDarkTokens+Elevation+Spec.swift */ = {isa = PBXFileReference; lastKnownFileType = sourcecode.swift; path = "AvonDarkTokens+Elevation+Spec.swift"; sourceTree = "<group>"; };
		79E7FADB25388E8C00A831BC /* AvonLightTokens+Elevation+Spec.swift */ = {isa = PBXFileReference; lastKnownFileType = sourcecode.swift; path = "AvonLightTokens+Elevation+Spec.swift"; sourceTree = "<group>"; };
		79E7FAE025388F7500A831BC /* AvonDarkTokens+Opacity+Spec.swift */ = {isa = PBXFileReference; lastKnownFileType = sourcecode.swift; path = "AvonDarkTokens+Opacity+Spec.swift"; sourceTree = "<group>"; };
		79E7FAE525388FAA00A831BC /* AvonLightTokens+Opacity+Spec.swift */ = {isa = PBXFileReference; lastKnownFileType = sourcecode.swift; path = "AvonLightTokens+Opacity+Spec.swift"; sourceTree = "<group>"; };
		79E7FAEA253890D200A831BC /* AvonDarkTokens+Size+Spec.swift */ = {isa = PBXFileReference; lastKnownFileType = sourcecode.swift; path = "AvonDarkTokens+Size+Spec.swift"; sourceTree = "<group>"; };
		79E7FAEF253890FE00A831BC /* AvonLightTokens+Size+Spec.swift */ = {isa = PBXFileReference; lastKnownFileType = sourcecode.swift; path = "AvonLightTokens+Size+Spec.swift"; sourceTree = "<group>"; };
		79E7FAF42538935B00A831BC /* AvonDarkTokens+Spacing+Spec.swift */ = {isa = PBXFileReference; lastKnownFileType = sourcecode.swift; path = "AvonDarkTokens+Spacing+Spec.swift"; sourceTree = "<group>"; };
		79E7FAF92538938E00A831BC /* AvonLightTokens+Spacing+Spec.swift */ = {isa = PBXFileReference; lastKnownFileType = sourcecode.swift; path = "AvonLightTokens+Spacing+Spec.swift"; sourceTree = "<group>"; };
		79E7FAFE253893B900A831BC /* AvonDarkTokens+Typography+Spec.swift */ = {isa = PBXFileReference; lastKnownFileType = sourcecode.swift; path = "AvonDarkTokens+Typography+Spec.swift"; sourceTree = "<group>"; };
		79E7FB062538941400A831BC /* AvonLightTokens+Typography+Spec.swift */ = {isa = PBXFileReference; lastKnownFileType = sourcecode.swift; path = "AvonLightTokens+Typography+Spec.swift"; sourceTree = "<group>"; };
		79E7FB1D2538CD9100A831BC /* NaturaDarkTokens+BorderRadius+Spec.swift */ = {isa = PBXFileReference; lastKnownFileType = sourcecode.swift; path = "NaturaDarkTokens+BorderRadius+Spec.swift"; sourceTree = "<group>"; };
		79E7FB252538CDCC00A831BC /* NaturaLightTokens+BorderRadius+Spec.swift */ = {isa = PBXFileReference; lastKnownFileType = sourcecode.swift; path = "NaturaLightTokens+BorderRadius+Spec.swift"; sourceTree = "<group>"; };
		79E7FB2A2538CE0300A831BC /* NaturaDarkTokens+Color+Spec.swift */ = {isa = PBXFileReference; lastKnownFileType = sourcecode.swift; path = "NaturaDarkTokens+Color+Spec.swift"; sourceTree = "<group>"; };
		79E7FB2F2538CE8C00A831BC /* NaturaLightTokens+Color+Spec.swift */ = {isa = PBXFileReference; lastKnownFileType = sourcecode.swift; path = "NaturaLightTokens+Color+Spec.swift"; sourceTree = "<group>"; };
		79E7FB342538CF5A00A831BC /* NaturaDarkTokens+Elevation+Spec.swift */ = {isa = PBXFileReference; lastKnownFileType = sourcecode.swift; path = "NaturaDarkTokens+Elevation+Spec.swift"; sourceTree = "<group>"; };
		79E7FB392538CFA200A831BC /* NaturaLightTokens+Elevation+Spec.swift */ = {isa = PBXFileReference; lastKnownFileType = sourcecode.swift; path = "NaturaLightTokens+Elevation+Spec.swift"; sourceTree = "<group>"; };
		79E7FB3E2538CFDD00A831BC /* NaturaDarkTokens+Opacity+Spec.swift */ = {isa = PBXFileReference; lastKnownFileType = sourcecode.swift; path = "NaturaDarkTokens+Opacity+Spec.swift"; sourceTree = "<group>"; };
		79E7FB432538D01100A831BC /* NaturaLightTokens+Opacity+Spec.swift */ = {isa = PBXFileReference; lastKnownFileType = sourcecode.swift; path = "NaturaLightTokens+Opacity+Spec.swift"; sourceTree = "<group>"; };
		79E7FB482538D04300A831BC /* NaturaDarkTokens+Size+Spec.swift */ = {isa = PBXFileReference; lastKnownFileType = sourcecode.swift; path = "NaturaDarkTokens+Size+Spec.swift"; sourceTree = "<group>"; };
		79E7FB4D2538D06C00A831BC /* NaturaLightTokens+Size+Spec.swift */ = {isa = PBXFileReference; lastKnownFileType = sourcecode.swift; path = "NaturaLightTokens+Size+Spec.swift"; sourceTree = "<group>"; };
		79E7FB522538D0A400A831BC /* NaturaDarkTokens+Spacing+Spec.swift */ = {isa = PBXFileReference; lastKnownFileType = sourcecode.swift; path = "NaturaDarkTokens+Spacing+Spec.swift"; sourceTree = "<group>"; };
		79E7FB572538D0CD00A831BC /* NaturaLightTokens+Spacing+Spec.swift */ = {isa = PBXFileReference; lastKnownFileType = sourcecode.swift; path = "NaturaLightTokens+Spacing+Spec.swift"; sourceTree = "<group>"; };
		79E7FB5C2538D0F700A831BC /* NaturaDarkTokens+Typography+Spec.swift */ = {isa = PBXFileReference; lastKnownFileType = sourcecode.swift; path = "NaturaDarkTokens+Typography+Spec.swift"; sourceTree = "<group>"; };
		79E7FB612538D14E00A831BC /* NaturaLightTokens+Typography+Spec.swift */ = {isa = PBXFileReference; lastKnownFileType = sourcecode.swift; path = "NaturaLightTokens+Typography+Spec.swift"; sourceTree = "<group>"; };
		79E7FB7E2538DC8E00A831BC /* TheBodyShopDarkTokens+BorderRadius+Spec.swift */ = {isa = PBXFileReference; lastKnownFileType = sourcecode.swift; path = "TheBodyShopDarkTokens+BorderRadius+Spec.swift"; sourceTree = "<group>"; };
		79E7FB862538E10800A831BC /* TheBodyShopLightTokens+BorderRadius+Spec.swift */ = {isa = PBXFileReference; lastKnownFileType = sourcecode.swift; path = "TheBodyShopLightTokens+BorderRadius+Spec.swift"; sourceTree = "<group>"; };
		79E7FB8E2538E26400A831BC /* TheBodyShopDarkTokens+Color+Spec.swift */ = {isa = PBXFileReference; lastKnownFileType = sourcecode.swift; path = "TheBodyShopDarkTokens+Color+Spec.swift"; sourceTree = "<group>"; };
		79E7FB932538EB8000A831BC /* TheBodyShopLightTokens+Color+Spec.swift */ = {isa = PBXFileReference; lastKnownFileType = sourcecode.swift; path = "TheBodyShopLightTokens+Color+Spec.swift"; sourceTree = "<group>"; };
		79E7FB982538EC7900A831BC /* TheBodyShopDarkTokens+Elevation+Spec.swift */ = {isa = PBXFileReference; lastKnownFileType = sourcecode.swift; path = "TheBodyShopDarkTokens+Elevation+Spec.swift"; sourceTree = "<group>"; };
		79E7FB9D2538ECAA00A831BC /* TheBodyShopLightTokens+Elevation+Spec.swift */ = {isa = PBXFileReference; lastKnownFileType = sourcecode.swift; path = "TheBodyShopLightTokens+Elevation+Spec.swift"; sourceTree = "<group>"; };
		79E7FBA22538ECDB00A831BC /* TheBodyShopDarkTokens+Opacity+Spec.swift */ = {isa = PBXFileReference; lastKnownFileType = sourcecode.swift; path = "TheBodyShopDarkTokens+Opacity+Spec.swift"; sourceTree = "<group>"; };
		79E7FBA72538ED0400A831BC /* TheBodyShopLightTokens+Opacity+Spec.swift */ = {isa = PBXFileReference; lastKnownFileType = sourcecode.swift; path = "TheBodyShopLightTokens+Opacity+Spec.swift"; sourceTree = "<group>"; };
		79E7FBAC2538ED5D00A831BC /* TheBodyShopDarkTokens+Size+Spec.swift */ = {isa = PBXFileReference; lastKnownFileType = sourcecode.swift; path = "TheBodyShopDarkTokens+Size+Spec.swift"; sourceTree = "<group>"; };
		79E7FBB12538ED8900A831BC /* TheBodyShopLightTokens+Size+Spec.swift */ = {isa = PBXFileReference; lastKnownFileType = sourcecode.swift; path = "TheBodyShopLightTokens+Size+Spec.swift"; sourceTree = "<group>"; };
		79E7FBB62538EDB700A831BC /* TheBodyShopDarkTokens+Spacing+Spec.swift */ = {isa = PBXFileReference; lastKnownFileType = sourcecode.swift; path = "TheBodyShopDarkTokens+Spacing+Spec.swift"; sourceTree = "<group>"; };
		79E7FBBB2538EDFD00A831BC /* TheBodyShopLightTokens+Spacing+Spec.swift */ = {isa = PBXFileReference; lastKnownFileType = sourcecode.swift; path = "TheBodyShopLightTokens+Spacing+Spec.swift"; sourceTree = "<group>"; };
		79E7FBC02538EE3000A831BC /* TheBodyShopDarkTokens+Typography+Spec.swift */ = {isa = PBXFileReference; lastKnownFileType = sourcecode.swift; path = "TheBodyShopDarkTokens+Typography+Spec.swift"; sourceTree = "<group>"; };
		79E7FBC52538EE5700A831BC /* TheBodyShopLightTokens+Typography+Spec.swift */ = {isa = PBXFileReference; lastKnownFileType = sourcecode.swift; path = "TheBodyShopLightTokens+Typography+Spec.swift"; sourceTree = "<group>"; };
		7CCF632B4501044E5062C574CCBBF74E /* NatButton.swift */ = {isa = PBXFileReference; lastKnownFileType = sourcecode.swift; path = NatButton.swift; sourceTree = "<group>"; };
		7D8E6D9764598D210D58B32B2AEB0FE9 /* DesignSystemFatalError.swift */ = {isa = PBXFileReference; lastKnownFileType = sourcecode.swift; path = DesignSystemFatalError.swift; sourceTree = "<group>"; };
		7F9C4251076A01537D0A8CB995DF81EC /* NavigationDrawerSubitemCellTests.swift */ = {isa = PBXFileReference; lastKnownFileType = sourcecode.swift; path = NavigationDrawerSubitemCellTests.swift; sourceTree = "<group>"; };
		83C59F929E88764313134A046BA5C30F /* DesignSystem+Spec.swift */ = {isa = PBXFileReference; lastKnownFileType = sourcecode.swift; path = "DesignSystem+Spec.swift"; sourceTree = "<group>"; };
		8401A9BF24FED41E00B6E762 /* NatIconButton+Snapshot+Tests.swift */ = {isa = PBXFileReference; lastKnownFileType = sourcecode.swift; path = "NatIconButton+Snapshot+Tests.swift"; sourceTree = "<group>"; };
		840265AB2513B05A00A08EBE /* AesopDarkTheme+Spec.swift */ = {isa = PBXFileReference; lastKnownFileType = sourcecode.swift; path = "AesopDarkTheme+Spec.swift"; sourceTree = "<group>"; };
		840265B32513B06E00A08EBE /* AesopLightTheme+Spec.swift */ = {isa = PBXFileReference; lastKnownFileType = sourcecode.swift; path = "AesopLightTheme+Spec.swift"; sourceTree = "<group>"; };
		8402DA6E25530FD6005295B5 /* NatLogoImages+AesopLight+Spec.swift */ = {isa = PBXFileReference; lastKnownFileType = sourcecode.swift; path = "NatLogoImages+AesopLight+Spec.swift"; sourceTree = "<group>"; };
		8402DA7D255311FE005295B5 /* NatLogoImages+AesopDark+Spec.swift */ = {isa = PBXFileReference; lastKnownFileType = sourcecode.swift; path = "NatLogoImages+AesopDark+Spec.swift"; sourceTree = "<group>"; };
		8409854624F02B230095D6AD /* Notification+Name+ThemeHasChanged.swift */ = {isa = PBXFileReference; lastKnownFileType = sourcecode.swift; path = "Notification+Name+ThemeHasChanged.swift"; sourceTree = "<group>"; };
		8409854924F02BF60095D6AD /* Notification+Name+ThemeHasChanged+Spec.swift */ = {isa = PBXFileReference; lastKnownFileType = sourcecode.swift; path = "Notification+Name+ThemeHasChanged+Spec.swift"; sourceTree = "<group>"; };
		8409854B24F030930095D6AD /* NotificationCenterObservable.swift */ = {isa = PBXFileReference; lastKnownFileType = sourcecode.swift; path = NotificationCenterObservable.swift; sourceTree = "<group>"; };
		840C43412502842900EE9CAD /* NatIconButton+Sizes+Specs.swift */ = {isa = PBXFileReference; lastKnownFileType = sourcecode.swift; path = "NatIconButton+Sizes+Specs.swift"; sourceTree = "<group>"; };
		841FEAB924C5C1A100C50AFF /* NatLogoImages.swift */ = {isa = PBXFileReference; lastKnownFileType = sourcecode.swift; path = NatLogoImages.swift; sourceTree = "<group>"; };
		843123DE25123ED0002A7B6F /* AesopDarkTokens.swift */ = {isa = PBXFileReference; lastKnownFileType = sourcecode.swift; path = AesopDarkTokens.swift; sourceTree = "<group>"; };
		843123E025123F0C002A7B6F /* AesopLightTheme.swift */ = {isa = PBXFileReference; lastKnownFileType = sourcecode.swift; path = AesopLightTheme.swift; sourceTree = "<group>"; };
		84391DDD24DB1B8B009D0BE8 /* NatDSSnapShotTests.xctest */ = {isa = PBXFileReference; explicitFileType = wrapper.cfbundle; includeInIndex = 0; path = NatDSSnapShotTests.xctest; sourceTree = BUILT_PRODUCTS_DIR; };
		84391DE124DB1B8B009D0BE8 /* Info.plist */ = {isa = PBXFileReference; lastKnownFileType = text.plist.xml; path = Info.plist; sourceTree = "<group>"; };
		844A1E2224AE117400E93AD9 /* NatShortcut.swift */ = {isa = PBXFileReference; lastKnownFileType = sourcecode.swift; path = NatShortcut.swift; sourceTree = "<group>"; };
		845AD7A324E2C4DA006CA226 /* Theme.swift */ = {isa = PBXFileReference; lastKnownFileType = sourcecode.swift; path = Theme.swift; sourceTree = "<group>"; };
		845AD7A724E2C8E6006CA226 /* AvonDarkTheme.swift */ = {isa = PBXFileReference; lastKnownFileType = sourcecode.swift; path = AvonDarkTheme.swift; sourceTree = "<group>"; };
		845AD7A924E2CC82006CA226 /* AvonLightTheme.swift */ = {isa = PBXFileReference; lastKnownFileType = sourcecode.swift; path = AvonLightTheme.swift; sourceTree = "<group>"; };
		845D09942501193500B05760 /* NatIconButton+Sizes.swift */ = {isa = PBXFileReference; lastKnownFileType = sourcecode.swift; path = "NatIconButton+Sizes.swift"; sourceTree = "<group>"; };
		845D09972501196D00B05760 /* IconButtonStandardStyle.swift */ = {isa = PBXFileReference; lastKnownFileType = sourcecode.swift; path = IconButtonStandardStyle.swift; sourceTree = "<group>"; };
		845D0999250119AF00B05760 /* UIView+CenterBounds.swift */ = {isa = PBXFileReference; lastKnownFileType = sourcecode.swift; path = "UIView+CenterBounds.swift"; sourceTree = "<group>"; };
		845D099D25011BF700B05760 /* UIView+CenterBounds+Specs.swift */ = {isa = PBXFileReference; lastKnownFileType = sourcecode.swift; path = "UIView+CenterBounds+Specs.swift"; sourceTree = "<group>"; };
		845D09A12501248500B05760 /* IconButtonStandardStyle+Spec.swift */ = {isa = PBXFileReference; lastKnownFileType = sourcecode.swift; path = "IconButtonStandardStyle+Spec.swift"; sourceTree = "<group>"; };
		84703F3824F6D9E400FE01CA /* GetComponentFromTheme.swift */ = {isa = PBXFileReference; lastKnownFileType = sourcecode.swift; path = GetComponentFromTheme.swift; sourceTree = "<group>"; };
		84703F3B24F6ECD300FE01CA /* NatFonts+TextStyle.swift */ = {isa = PBXFileReference; lastKnownFileType = sourcecode.swift; path = "NatFonts+TextStyle.swift"; sourceTree = "<group>"; };
		84703F3E24F83EEC00FE01CA /* NatIconButton.swift */ = {isa = PBXFileReference; lastKnownFileType = sourcecode.swift; path = NatIconButton.swift; sourceTree = "<group>"; };
		847C828F24E36AA6001CE116 /* NaturaDarkTheme.swift */ = {isa = PBXFileReference; lastKnownFileType = sourcecode.swift; path = NaturaDarkTheme.swift; sourceTree = "<group>"; };
		847C829124E36AB7001CE116 /* NaturaLightTheme.swift */ = {isa = PBXFileReference; lastKnownFileType = sourcecode.swift; path = NaturaLightTheme.swift; sourceTree = "<group>"; };
		847C829324E36AD1001CE116 /* TheBodyShopDarkTheme.swift */ = {isa = PBXFileReference; lastKnownFileType = sourcecode.swift; path = TheBodyShopDarkTheme.swift; sourceTree = "<group>"; };
		847C829524E36AE1001CE116 /* TheBodyShopLightTheme.swift */ = {isa = PBXFileReference; lastKnownFileType = sourcecode.swift; path = TheBodyShopLightTheme.swift; sourceTree = "<group>"; };
		847C829D24E56605001CE116 /* AvonDarkTheme+Spec.swift */ = {isa = PBXFileReference; lastKnownFileType = sourcecode.swift; path = "AvonDarkTheme+Spec.swift"; sourceTree = "<group>"; };
		847C829F24E577AF001CE116 /* AvonLightTheme+Spec.swift */ = {isa = PBXFileReference; lastKnownFileType = sourcecode.swift; path = "AvonLightTheme+Spec.swift"; sourceTree = "<group>"; };
		847C82A124E5786C001CE116 /* NaturaDarkTheme+Spec.swift */ = {isa = PBXFileReference; lastKnownFileType = sourcecode.swift; path = "NaturaDarkTheme+Spec.swift"; sourceTree = "<group>"; };
		847C82A324E578D3001CE116 /* NaturaLightTheme+Spec.swift */ = {isa = PBXFileReference; lastKnownFileType = sourcecode.swift; path = "NaturaLightTheme+Spec.swift"; sourceTree = "<group>"; };
		847C82A524E57931001CE116 /* TheBodyShopDarkTheme+Spec.swift */ = {isa = PBXFileReference; lastKnownFileType = sourcecode.swift; path = "TheBodyShopDarkTheme+Spec.swift"; sourceTree = "<group>"; };
		847C82A724E57946001CE116 /* TheBodyShopLightTheme+Spec.swift */ = {isa = PBXFileReference; lastKnownFileType = sourcecode.swift; path = "TheBodyShopLightTheme+Spec.swift"; sourceTree = "<group>"; };
		848831BB250177D0004C3FA8 /* NatIconButton+Spec.swift */ = {isa = PBXFileReference; lastKnownFileType = sourcecode.swift; path = "NatIconButton+Spec.swift"; sourceTree = "<group>"; };
		848831BD25018340004C3FA8 /* NatIconButton+Styles.swift */ = {isa = PBXFileReference; lastKnownFileType = sourcecode.swift; path = "NatIconButton+Styles.swift"; sourceTree = "<group>"; };
		84932F1224EAB9270052265F /* AvailableTheme.swift */ = {isa = PBXFileReference; lastKnownFileType = sourcecode.swift; path = AvailableTheme.swift; sourceTree = "<group>"; };
		84932F1424EABA280052265F /* AvailableTheme+Spec.swift */ = {isa = PBXFileReference; lastKnownFileType = sourcecode.swift; path = "AvailableTheme+Spec.swift"; sourceTree = "<group>"; };
		84932F1824EAF06B0052265F /* StubTheme.swift */ = {isa = PBXFileReference; lastKnownFileType = sourcecode.swift; path = StubTheme.swift; sourceTree = "<group>"; };
		84A16EFE24DDBC6D00E80DA0 /* NavigationDrawerItemCell+Snapshot+Tests.swift */ = {isa = PBXFileReference; lastKnownFileType = sourcecode.swift; path = "NavigationDrawerItemCell+Snapshot+Tests.swift"; sourceTree = "<group>"; };
		84A16F0024DDBE5500E80DA0 /* NavigationDrawerSubitemCell+Snapshot+Tests.swift */ = {isa = PBXFileReference; lastKnownFileType = sourcecode.swift; path = "NavigationDrawerSubitemCell+Snapshot+Tests.swift"; sourceTree = "<group>"; };
		84A16F0224DDBF6C00E80DA0 /* NavigationDrawer+Snapshot+Tests.swift */ = {isa = PBXFileReference; lastKnownFileType = sourcecode.swift; path = "NavigationDrawer+Snapshot+Tests.swift"; sourceTree = "<group>"; };
		84A818BA24B77FA80007C7D5 /* UIGestureRecognizer+SendGesturesEvent.swift */ = {isa = PBXFileReference; lastKnownFileType = sourcecode.swift; path = "UIGestureRecognizer+SendGesturesEvent.swift"; sourceTree = "<group>"; };
		84A818BC24B784EA0007C7D5 /* NatShortcut+Snapshot+Tests.swift */ = {isa = PBXFileReference; lastKnownFileType = sourcecode.swift; path = "NatShortcut+Snapshot+Tests.swift"; sourceTree = "<group>"; };
		84B9330724AB788E00B71BD4 /* NatDialogDismissableConfigurable+Spec.swift */ = {isa = PBXFileReference; lastKnownFileType = sourcecode.swift; path = "NatDialogDismissableConfigurable+Spec.swift"; sourceTree = "<group>"; };
		84B9330924ABC38C00B71BD4 /* NatDialogTitleConfigurable+Spec.swift */ = {isa = PBXFileReference; lastKnownFileType = sourcecode.swift; path = "NatDialogTitleConfigurable+Spec.swift"; sourceTree = "<group>"; };
		84B9330B24ABC5FD00B71BD4 /* NatDialogBodyConfigurable+Spec.swift */ = {isa = PBXFileReference; lastKnownFileType = sourcecode.swift; path = "NatDialogBodyConfigurable+Spec.swift"; sourceTree = "<group>"; };
		84B9330D24ABC6D200B71BD4 /* NatDialogCustomBodyConfigurable+Spec.swift */ = {isa = PBXFileReference; lastKnownFileType = sourcecode.swift; path = "NatDialogCustomBodyConfigurable+Spec.swift"; sourceTree = "<group>"; };
		84B9330F24ABD16100B71BD4 /* NatDialogController+ViewModel+Spec.swift */ = {isa = PBXFileReference; lastKnownFileType = sourcecode.swift; path = "NatDialogController+ViewModel+Spec.swift"; sourceTree = "<group>"; };
		84BB928A24DC743300A9BCC8 /* TabItem+Snapshot+Tests.swift */ = {isa = PBXFileReference; lastKnownFileType = sourcecode.swift; path = "TabItem+Snapshot+Tests.swift"; sourceTree = "<group>"; };
		84BB928F24DC772D00A9BCC8 /* Tab+Snapshot+Tests.swift */ = {isa = PBXFileReference; lastKnownFileType = sourcecode.swift; path = "Tab+Snapshot+Tests.swift"; sourceTree = "<group>"; };
		84BB929D24DCA6C500A9BCC8 /* TextField+Snapshot+Tests.swift */ = {isa = PBXFileReference; lastKnownFileType = sourcecode.swift; path = "TextField+Snapshot+Tests.swift"; sourceTree = "<group>"; };
		84BB92A724DD910C00A9BCC8 /* Icon+Snapshot+Tests.swift */ = {isa = PBXFileReference; lastKnownFileType = sourcecode.swift; path = "Icon+Snapshot+Tests.swift"; sourceTree = "<group>"; };
		84BC8FF824AA13B8007DF09D /* NatDialogController+AlertStyleBuilder+Spec.swift */ = {isa = PBXFileReference; fileEncoding = 4; lastKnownFileType = sourcecode.swift; path = "NatDialogController+AlertStyleBuilder+Spec.swift"; sourceTree = "<group>"; };
		84BC8FFA24AA14C0007DF09D /* DialogFooterView+Spec.swift */ = {isa = PBXFileReference; fileEncoding = 4; lastKnownFileType = sourcecode.swift; path = "DialogFooterView+Spec.swift"; sourceTree = "<group>"; };
		84BC8FFB24AA14C0007DF09D /* DialogStyle+Spec.swift */ = {isa = PBXFileReference; fileEncoding = 4; lastKnownFileType = sourcecode.swift; path = "DialogStyle+Spec.swift"; sourceTree = "<group>"; };
		84BC900124AA15C3007DF09D /* NotificationCenterPostable.swift */ = {isa = PBXFileReference; fileEncoding = 4; lastKnownFileType = sourcecode.swift; path = NotificationCenterPostable.swift; sourceTree = "<group>"; };
		84BC900324AA163A007DF09D /* DialogFooterView.swift */ = {isa = PBXFileReference; fileEncoding = 4; lastKnownFileType = sourcecode.swift; path = DialogFooterView.swift; sourceTree = "<group>"; };
		84BC900424AA163A007DF09D /* DialogStyle.swift */ = {isa = PBXFileReference; fileEncoding = 4; lastKnownFileType = sourcecode.swift; path = DialogStyle.swift; sourceTree = "<group>"; };
		84BC900724AA1678007DF09D /* NatDialogController+AlertStyleBuilder.swift */ = {isa = PBXFileReference; fileEncoding = 4; lastKnownFileType = sourcecode.swift; path = "NatDialogController+AlertStyleBuilder.swift"; sourceTree = "<group>"; };
		84BC900924AA169B007DF09D /* DialogViewModel.swift */ = {isa = PBXFileReference; fileEncoding = 4; lastKnownFileType = sourcecode.swift; path = DialogViewModel.swift; sourceTree = "<group>"; };
		84BC900A24AA169B007DF09D /* DialogButtonConfiguration.swift */ = {isa = PBXFileReference; fileEncoding = 4; lastKnownFileType = sourcecode.swift; path = DialogButtonConfiguration.swift; sourceTree = "<group>"; };
		84BC901124AA17C0007DF09D /* NatDialogBodyConfigurable.swift */ = {isa = PBXFileReference; fileEncoding = 4; lastKnownFileType = sourcecode.swift; path = NatDialogBodyConfigurable.swift; sourceTree = "<group>"; };
		84BC901224AA17C0007DF09D /* NatDialogCustomBodyConfigurable.swift */ = {isa = PBXFileReference; fileEncoding = 4; lastKnownFileType = sourcecode.swift; path = NatDialogCustomBodyConfigurable.swift; sourceTree = "<group>"; };
		84BC901324AA17C0007DF09D /* NatDialogTitleConfigurable.swift */ = {isa = PBXFileReference; fileEncoding = 4; lastKnownFileType = sourcecode.swift; path = NatDialogTitleConfigurable.swift; sourceTree = "<group>"; };
		84BC901424AA17C0007DF09D /* NatDialogBuilder.swift */ = {isa = PBXFileReference; fileEncoding = 4; lastKnownFileType = sourcecode.swift; path = NatDialogBuilder.swift; sourceTree = "<group>"; };
		84BC901924AA187C007DF09D /* NotificationCenterSpy.swift */ = {isa = PBXFileReference; fileEncoding = 4; lastKnownFileType = sourcecode.swift; path = NotificationCenterSpy.swift; sourceTree = "<group>"; };
		84BC901B24AB7445007DF09D /* NatDialogDismissableConfigurable.swift */ = {isa = PBXFileReference; lastKnownFileType = sourcecode.swift; path = NatDialogDismissableConfigurable.swift; sourceTree = "<group>"; };
		84BF066124B4A62400462AC5 /* NatShortcut+Style.swift */ = {isa = PBXFileReference; lastKnownFileType = sourcecode.swift; path = "NatShortcut+Style.swift"; sourceTree = "<group>"; };
		84BF066424B4A8BD00462AC5 /* ShortcutOutlinedStyle.swift */ = {isa = PBXFileReference; lastKnownFileType = sourcecode.swift; path = ShortcutOutlinedStyle.swift; sourceTree = "<group>"; };
		84BF066624B4A8DA00462AC5 /* ShortcutContainedStyle.swift */ = {isa = PBXFileReference; lastKnownFileType = sourcecode.swift; path = ShortcutContainedStyle.swift; sourceTree = "<group>"; };
		84BF066924B4FF9300462AC5 /* ShortcutOutlinedStyle+Spec.swift */ = {isa = PBXFileReference; lastKnownFileType = sourcecode.swift; path = "ShortcutOutlinedStyle+Spec.swift"; sourceTree = "<group>"; };
		84BF066C24B5099300462AC5 /* ShortcutContainedStyle+Spec.swift */ = {isa = PBXFileReference; lastKnownFileType = sourcecode.swift; path = "ShortcutContainedStyle+Spec.swift"; sourceTree = "<group>"; };
		84BF067024B5123500462AC5 /* NatShortcut+Spec.swift */ = {isa = PBXFileReference; lastKnownFileType = sourcecode.swift; path = "NatShortcut+Spec.swift"; sourceTree = "<group>"; };
		84EB6B6E24EB197000C6A792 /* GetTokensFromTheme.swift */ = {isa = PBXFileReference; lastKnownFileType = sourcecode.swift; path = GetTokensFromTheme.swift; sourceTree = "<group>"; };
		84EB6B7424EBFEC000C6A792 /* GetThemeValidated.swift */ = {isa = PBXFileReference; lastKnownFileType = sourcecode.swift; path = GetThemeValidated.swift; sourceTree = "<group>"; };
		84EB6B7824EC019700C6A792 /* GetThemeValidated+Spec.swift */ = {isa = PBXFileReference; lastKnownFileType = sourcecode.swift; path = "GetThemeValidated+Spec.swift"; sourceTree = "<group>"; };
		84EB6B7F24EEC75C00C6A792 /* GetOrCreatedCachedColor+Spec.swift */ = {isa = PBXFileReference; lastKnownFileType = sourcecode.swift; path = "GetOrCreatedCachedColor+Spec.swift"; sourceTree = "<group>"; };
		84EB6B8224EEEA6200C6A792 /* GetUIColorFromTokens.swift */ = {isa = PBXFileReference; lastKnownFileType = sourcecode.swift; path = GetUIColorFromTokens.swift; sourceTree = "<group>"; };
		84EB6B8424EEEA8E00C6A792 /* GetOrCreatedCachedColor.swift */ = {isa = PBXFileReference; lastKnownFileType = sourcecode.swift; path = GetOrCreatedCachedColor.swift; sourceTree = "<group>"; };
		8656CC0789F1E0DACEB77D4C50C2ECC1 /* UITableView+ReusableTests.swift */ = {isa = PBXFileReference; lastKnownFileType = sourcecode.swift; path = "UITableView+ReusableTests.swift"; sourceTree = "<group>"; };
		8951046F74282531403D6D25AE4E299E /* ButtonOutlinedStyle+Spec.swift */ = {isa = PBXFileReference; lastKnownFileType = sourcecode.swift; path = "ButtonOutlinedStyle+Spec.swift"; sourceTree = "<group>"; };
		8BA9C4721134BD5277D76AEDED7A01DB /* UIFont+Icon.swift */ = {isa = PBXFileReference; lastKnownFileType = sourcecode.swift; path = "UIFont+Icon.swift"; sourceTree = "<group>"; };
		8BEE0086E453EC48CFDC60DBA3C5C989 /* Field.swift */ = {isa = PBXFileReference; lastKnownFileType = sourcecode.swift; path = Field.swift; sourceTree = "<group>"; };
		8D7EAA7BDB4A7A15736AF73EF6EBCD74 /* NatDialogController+StandardStyleBuilder+Spec.swift */ = {isa = PBXFileReference; lastKnownFileType = sourcecode.swift; path = "NatDialogController+StandardStyleBuilder+Spec.swift"; sourceTree = "<group>"; };
		8F52062B7DB3FCB23FA74EEE5EA52FDF /* NatDialogController.swift */ = {isa = PBXFileReference; lastKnownFileType = sourcecode.swift; path = NatDialogController.swift; sourceTree = "<group>"; };
		90FE1ED739157F95D9EBBE9BD71B94E0 /* NavigationDrawer+IndexMenuTests.swift */ = {isa = PBXFileReference; lastKnownFileType = sourcecode.swift; path = "NavigationDrawer+IndexMenuTests.swift"; sourceTree = "<group>"; };
		93C1C3FD73F0E5F31735966CB48D7B16 /* FontStyle.swift */ = {isa = PBXFileReference; lastKnownFileType = sourcecode.swift; path = FontStyle.swift; sourceTree = "<group>"; };
		951DBA41C4F1A24B4EB8567B5CD0878C /* Pods-NatDSTests.debug.xcconfig */ = {isa = PBXFileReference; includeInIndex = 1; lastKnownFileType = text.xcconfig; name = "Pods-NatDSTests.debug.xcconfig"; path = "Target Support Files/Pods-NatDSTests/Pods-NatDSTests.debug.xcconfig"; sourceTree = "<group>"; };
		96344B6190992C63D2FA4A82A57D520E /* Info.plist */ = {isa = PBXFileReference; lastKnownFileType = text.plist.xml; path = Info.plist; sourceTree = "<group>"; };
		9C01EDAF32106E3A72F0D0694D1A156C /* NatDialogController+Spec.swift */ = {isa = PBXFileReference; lastKnownFileType = sourcecode.swift; path = "NatDialogController+Spec.swift"; sourceTree = "<group>"; };
		9EAE325876E14C91105C5CF9D2E7F1EF /* ViewStyle+Spec.swift */ = {isa = PBXFileReference; lastKnownFileType = sourcecode.swift; path = "ViewStyle+Spec.swift"; sourceTree = "<group>"; };
		9F3B9936E46C7C4571BB36673012AFCE /* NatColors+Spec.swift */ = {isa = PBXFileReference; lastKnownFileType = sourcecode.swift; path = "NatColors+Spec.swift"; sourceTree = "<group>"; };
		9FBF1F1170177B1B22FABD607AA283EB /* TextFieldTypeTests.swift */ = {isa = PBXFileReference; lastKnownFileType = sourcecode.swift; path = TextFieldTypeTests.swift; sourceTree = "<group>"; };
		A0A53F6A9596591A029749DD3C8BF47B /* ButtonTextStyle+Spec.swift */ = {isa = PBXFileReference; lastKnownFileType = sourcecode.swift; path = "ButtonTextStyle+Spec.swift"; sourceTree = "<group>"; };
		A2216A9839DE07735A376736AB143A7F /* TabItemViewDelegateMock.swift */ = {isa = PBXFileReference; lastKnownFileType = sourcecode.swift; path = TabItemViewDelegateMock.swift; sourceTree = "<group>"; };
		A54E76AA6120032EE8B86EB90B51BFD8 /* NatOpacities.swift */ = {isa = PBXFileReference; lastKnownFileType = sourcecode.swift; path = NatOpacities.swift; sourceTree = "<group>"; };
		A59A74845475F2B53E1C0242E26F6DD1 /* NatBorderRadius.swift */ = {isa = PBXFileReference; lastKnownFileType = sourcecode.swift; path = NatBorderRadius.swift; sourceTree = "<group>"; };
		A6E3877B37EA290C13920BA9754C76C1 /* NatBorderRadius+Spec.swift */ = {isa = PBXFileReference; lastKnownFileType = sourcecode.swift; path = "NatBorderRadius+Spec.swift"; sourceTree = "<group>"; };
		A8840C572761772CBDD3A270B8FE2203 /* ReusableViewTests.swift */ = {isa = PBXFileReference; lastKnownFileType = sourcecode.swift; path = ReusableViewTests.swift; sourceTree = "<group>"; };
		A99D4E498664E80E25C8F8C061407424 /* TextFieldTests.swift */ = {isa = PBXFileReference; lastKnownFileType = sourcecode.swift; path = TextFieldTests.swift; sourceTree = "<group>"; };
		AB85B5288F76E27BCDF2A11BC05D3238 /* NavigationDrawerItemCellTests.swift */ = {isa = PBXFileReference; lastKnownFileType = sourcecode.swift; path = NavigationDrawerItemCellTests.swift; sourceTree = "<group>"; };
		AC44AC684E1D6DB6F7BF21E7660666AD /* DesignSystem.swift */ = {isa = PBXFileReference; lastKnownFileType = sourcecode.swift; path = DesignSystem.swift; sourceTree = "<group>"; };
		AC4E75499E95EC13EB47F2CD9CB26622 /* NSMutableAttributedString+Builder.swift */ = {isa = PBXFileReference; lastKnownFileType = sourcecode.swift; path = "NSMutableAttributedString+Builder.swift"; sourceTree = "<group>"; };
		AD080B942BE2F7A41B1DEF15B19C34DB /* String+IconTests.swift */ = {isa = PBXFileReference; lastKnownFileType = sourcecode.swift; path = "String+IconTests.swift"; sourceTree = "<group>"; };
		AE41CCB3978D56C1CB091FFBF9B03AF7 /* IconTests.swift */ = {isa = PBXFileReference; lastKnownFileType = sourcecode.swift; path = IconTests.swift; sourceTree = "<group>"; };
		B92374A53F43E8BA6129F16B7AB1F4F0 /* ExpansionPanel+Margin.swift */ = {isa = PBXFileReference; lastKnownFileType = sourcecode.swift; path = "ExpansionPanel+Margin.swift"; sourceTree = "<group>"; };
		B92BFB29E97D8520D6B67E8883AB9A08 /* NavigationDrawerDelegateMock.swift */ = {isa = PBXFileReference; lastKnownFileType = sourcecode.swift; path = NavigationDrawerDelegateMock.swift; sourceTree = "<group>"; };
		B949EB43F40A2086C7BA7CFE2358A9DA /* ButtonStyle.swift */ = {isa = PBXFileReference; lastKnownFileType = sourcecode.swift; path = ButtonStyle.swift; sourceTree = "<group>"; };
		BAB63DBD1A346FC4D5664E5B20CC96D1 /* UIView+Frame.swift */ = {isa = PBXFileReference; fileEncoding = 4; lastKnownFileType = sourcecode.swift; path = "UIView+Frame.swift"; sourceTree = "<group>"; };
		BC00F737F0234FCBD14533100E96A39E /* Pulsable+Spec.swift */ = {isa = PBXFileReference; lastKnownFileType = sourcecode.swift; path = "Pulsable+Spec.swift"; sourceTree = "<group>"; };
		BC6A871B0A080C7AB0127CF2EA0D9153 /* natds-icons-ios.ttf */ = {isa = PBXFileReference; lastKnownFileType = file; path = "natds-icons-ios.ttf"; sourceTree = "<group>"; };
		BF8DC06D81E2DEFAF54C74410DAD95D8 /* NatButton+Height+Spec.swift */ = {isa = PBXFileReference; lastKnownFileType = sourcecode.swift; path = "NatButton+Height+Spec.swift"; sourceTree = "<group>"; };
		C58B1BFBC101D26CBEC7E3448F9B33D2 /* ExpansionPanel.swift */ = {isa = PBXFileReference; fileEncoding = 4; lastKnownFileType = sourcecode.swift; path = ExpansionPanel.swift; sourceTree = "<group>"; };
		CAD56BE8AA67D399ED570EA78BFC09E7 /* NSMutableAttributedString+BuilderTests.swift */ = {isa = PBXFileReference; lastKnownFileType = sourcecode.swift; path = "NSMutableAttributedString+BuilderTests.swift"; sourceTree = "<group>"; };
		CB6FF51FEADFA402D3EDC3FE828081CC /* Tab.swift */ = {isa = PBXFileReference; lastKnownFileType = sourcecode.swift; path = Tab.swift; sourceTree = "<group>"; };
		CCA17128B21436681D0D607C145E56E2 /* TabDelegateMock.swift */ = {isa = PBXFileReference; lastKnownFileType = sourcecode.swift; path = TabDelegateMock.swift; sourceTree = "<group>"; };
		CDFBFE7E7E98BBE7DA3F6565371E522D /* ValueTextHighlight.swift */ = {isa = PBXFileReference; lastKnownFileType = sourcecode.swift; path = ValueTextHighlight.swift; sourceTree = "<group>"; };
		CF10A178B1E50604C97B543CD204939B /* NatButton+EdgeInsets+Spec.swift */ = {isa = PBXFileReference; lastKnownFileType = sourcecode.swift; path = "NatButton+EdgeInsets+Spec.swift"; sourceTree = "<group>"; };
		D1A1DDA4A78343DB58AF747FF9DC2B66 /* IconView.swift */ = {isa = PBXFileReference; lastKnownFileType = sourcecode.swift; path = IconView.swift; sourceTree = "<group>"; };
		D331FCE6B4B326453609B50D92482230 /* NatButton+Style.swift */ = {isa = PBXFileReference; lastKnownFileType = sourcecode.swift; path = "NatButton+Style.swift"; sourceTree = "<group>"; };
		D4969844F4A007C92B7C67A4FA020C85 /* IllustrationIcons.swift */ = {isa = PBXFileReference; lastKnownFileType = sourcecode.swift; path = IllustrationIcons.swift; sourceTree = "<group>"; };
		D521C44E858B4345479E0B193CE2BB9C /* TextFieldDelegateMock.swift */ = {isa = PBXFileReference; lastKnownFileType = sourcecode.swift; path = TextFieldDelegateMock.swift; sourceTree = "<group>"; };
		D557EC044D85EC418D42A00C93EEC23D /* NatDialogController+Snapshot+Tests.swift */ = {isa = PBXFileReference; lastKnownFileType = sourcecode.swift; path = "NatDialogController+Snapshot+Tests.swift"; sourceTree = "<group>"; };
		D7316FE65E814E2D5CA475475CD8D4EA /* ViewAnimatingWrapper.swift */ = {isa = PBXFileReference; fileEncoding = 4; lastKnownFileType = sourcecode.swift; path = ViewAnimatingWrapper.swift; sourceTree = "<group>"; };
		D7C267848A6D4A2289C862E53EA54F84 /* ElevationAttributes.swift */ = {isa = PBXFileReference; lastKnownFileType = sourcecode.swift; path = ElevationAttributes.swift; sourceTree = "<group>"; };
		D9B397DFEC0D8F0FBBDE7AE09BA83B2D /* NatButton+EdgeInsets.swift */ = {isa = PBXFileReference; lastKnownFileType = sourcecode.swift; path = "NatButton+EdgeInsets.swift"; sourceTree = "<group>"; };
		DA0E2F68D8995E164CB35303ADB9507C /* Icon.swift */ = {isa = PBXFileReference; lastKnownFileType = sourcecode.swift; path = Icon.swift; sourceTree = "<group>"; };
		DA25909FD964254E6B99AD359EFD8A5C /* UIColor+HexTests.swift */ = {isa = PBXFileReference; lastKnownFileType = sourcecode.swift; path = "UIColor+HexTests.swift"; sourceTree = "<group>"; };
		DD7122400C6AAB36772A6E365FBD263D /* String+Icon.swift */ = {isa = PBXFileReference; lastKnownFileType = sourcecode.swift; path = "String+Icon.swift"; sourceTree = "<group>"; };
		E2274F3C7AE245CDA327DD2C /* Pods-NatDSSnapShotTests.debug.xcconfig */ = {isa = PBXFileReference; includeInIndex = 1; lastKnownFileType = text.xcconfig; name = "Pods-NatDSSnapShotTests.debug.xcconfig"; path = "Target Support Files/Pods-NatDSSnapShotTests/Pods-NatDSSnapShotTests.debug.xcconfig"; sourceTree = "<group>"; };
		E46448E79883A4EB8A9416823A01531F /* NatOpacities+Spec.swift */ = {isa = PBXFileReference; lastKnownFileType = sourcecode.swift; path = "NatOpacities+Spec.swift"; sourceTree = "<group>"; };
		E7C1EA361FCA3C4EFEC4858AA4E04143 /* NatFonts.swift */ = {isa = PBXFileReference; lastKnownFileType = sourcecode.swift; path = NatFonts.swift; sourceTree = "<group>"; };
		E816229C707C64C390D3320DFA6B5D99 /* NavigationDrawerTests.swift */ = {isa = PBXFileReference; lastKnownFileType = sourcecode.swift; path = NavigationDrawerTests.swift; sourceTree = "<group>"; };
		E863AFC8E9DA103F33E2D48577058242 /* NavigationDrawerSubitemCell.swift */ = {isa = PBXFileReference; lastKnownFileType = sourcecode.swift; path = NavigationDrawerSubitemCell.swift; sourceTree = "<group>"; };
		E99F543F7F6AC44B9A4E1341942EE0E0 /* TabTests.swift */ = {isa = PBXFileReference; lastKnownFileType = sourcecode.swift; path = TabTests.swift; sourceTree = "<group>"; };
		EA6C2225E568F933653803F970EF3103 /* Pods_NatDSTests.framework */ = {isa = PBXFileReference; explicitFileType = wrapper.framework; includeInIndex = 0; path = Pods_NatDSTests.framework; sourceTree = BUILT_PRODUCTS_DIR; };
		EB6A44B9A9D7999BD68C1D60499CEF88 /* TextFieldDelegate.swift */ = {isa = PBXFileReference; lastKnownFileType = sourcecode.swift; path = TextFieldDelegate.swift; sourceTree = "<group>"; };
		EBD8F16712FE1A5C351E09A1 /* Pods_NatDSSnapShotTests.framework */ = {isa = PBXFileReference; explicitFileType = wrapper.framework; includeInIndex = 0; path = Pods_NatDSSnapShotTests.framework; sourceTree = BUILT_PRODUCTS_DIR; };
		EC5970C426475EACCF56EF2C12EB450D /* Pods-NatDSTests.release.xcconfig */ = {isa = PBXFileReference; includeInIndex = 1; lastKnownFileType = text.xcconfig; name = "Pods-NatDSTests.release.xcconfig"; path = "Target Support Files/Pods-NatDSTests/Pods-NatDSTests.release.xcconfig"; sourceTree = "<group>"; };
		EFD589860DA945AE5563620B305091ED /* NatDS.h */ = {isa = PBXFileReference; lastKnownFileType = sourcecode.c.h; path = NatDS.h; sourceTree = "<group>"; };
		F6EAF8A97988FC1AA2F71C29D348A67D /* UIFont+IconTests.swift */ = {isa = PBXFileReference; lastKnownFileType = sourcecode.swift; path = "UIFont+IconTests.swift"; sourceTree = "<group>"; };
		F6F7B50CF41E6ECBFD7148828549ECBF /* ExpansionPanel+MarginTests.swift */ = {isa = PBXFileReference; lastKnownFileType = sourcecode.swift; path = "ExpansionPanel+MarginTests.swift"; sourceTree = "<group>"; };
		F988EE601584B907D997288958055215 /* SearchBar+Snapshot+Tests.swift */ = {isa = PBXFileReference; lastKnownFileType = sourcecode.swift; path = "SearchBar+Snapshot+Tests.swift"; sourceTree = "<group>"; };
		FADDEC4E472D2A193BED0EBF058A67E8 /* ViewAnimatingMock.swift */ = {isa = PBXFileReference; fileEncoding = 4; lastKnownFileType = sourcecode.swift; path = ViewAnimatingMock.swift; sourceTree = "<group>"; };
		FB7FB96016F7D02CB5976F54C383CCD6 /* NatSizes.swift */ = {isa = PBXFileReference; lastKnownFileType = sourcecode.swift; path = NatSizes.swift; sourceTree = "<group>"; };
		FD3CA47F5B151245708F86A82388401D /* Divider+Snapshot+Tests.swift */ = {isa = PBXFileReference; lastKnownFileType = sourcecode.swift; path = "Divider+Snapshot+Tests.swift"; sourceTree = "<group>"; };
		FF60BC58D83695B3AC61ABB7BBE49B9C /* UIView+FrameTests.swift */ = {isa = PBXFileReference; lastKnownFileType = sourcecode.swift; path = "UIView+FrameTests.swift"; sourceTree = "<group>"; };
/* End PBXFileReference section */

/* Begin PBXFrameworksBuildPhase section */
		34B79511194DBF1BD7C0C5B3CAAF7863 /* Frameworks */ = {
			isa = PBXFrameworksBuildPhase;
			buildActionMask = 2147483647;
			files = (
				47A806814516D6365DE9967251BA94E8 /* NatDS.framework in Frameworks */,
				4A59C326E069798EF1B4E61751F3F73D /* Pods_NatDSTests.framework in Frameworks */,
			);
			runOnlyForDeploymentPostprocessing = 0;
		};
		84391DDA24DB1B8B009D0BE8 /* Frameworks */ = {
			isa = PBXFrameworksBuildPhase;
			buildActionMask = 2147483647;
			files = (
				84391DE224DB1B8B009D0BE8 /* NatDS.framework in Frameworks */,
				A7FA51D049147DE098A2D1EB /* Pods_NatDSSnapShotTests.framework in Frameworks */,
			);
			runOnlyForDeploymentPostprocessing = 0;
		};
		A1E6263877667722CE60CD8332C1829A /* Frameworks */ = {
			isa = PBXFrameworksBuildPhase;
			buildActionMask = 2147483647;
			files = (
			);
			runOnlyForDeploymentPostprocessing = 0;
		};
/* End PBXFrameworksBuildPhase section */

/* Begin PBXGroup section */
		0037EABBD513F6645A0B0922FA4FF539 /* Builders */ = {
			isa = PBXGroup;
			children = (
				84BC901024AA178F007DF09D /* Protocols */,
				84BC900724AA1678007DF09D /* NatDialogController+AlertStyleBuilder.swift */,
				52F4D9E1F67A97596AD6E676E979CEC0 /* NatDialogController+StandardStyleBuilder.swift */,
			);
			path = Builders;
			sourceTree = "<group>";
		};
		00B52FC06F103FA5697F6E2B5CC0A920 /* Button */ = {
			isa = PBXGroup;
			children = (
				0D6236D4B7FFC5CF049C20642874B068 /* ButtonContainedStyle+Spec.swift */,
				8951046F74282531403D6D25AE4E299E /* ButtonOutlinedStyle+Spec.swift */,
				573BBF1E50E0B49397C339D19D5E0D0B /* ButtonStyle+Spec.swift */,
				A0A53F6A9596591A029749DD3C8BF47B /* ButtonTextStyle+Spec.swift */,
			);
			path = Button;
			sourceTree = "<group>";
		};
		012C47A3F04D83B715DD934E2E86BD5C /* Button */ = {
			isa = PBXGroup;
			children = (
				6921E739399DFDC850A3FD044E812EEE /* ButtonContainedStyle.swift */,
				30E333A0723F6532721CE638F6819154 /* ButtonOutlineStyle.swift */,
				B949EB43F40A2086C7BA7CFE2358A9DA /* ButtonStyle.swift */,
				113F306054D9B7B4EDC1D13B97C6481F /* ButtonTextStyle.swift */,
			);
			path = Button;
			sourceTree = "<group>";
		};
		0E3F578D24B8E9C8004B2F9E /* AppBar */ = {
			isa = PBXGroup;
			children = (
				0E4741DD24BE4C4100BB96FA /* UIViewController+TitleStyle.swift */,
				269C886124C23B0100A507BE /* UINavigationController+Configure.swift */,
				269C886724C2483600A507BE /* UIBarButtonItem+Icon.swift */,
				269C886524C2480800A507BE /* UIViewController+Configure.swift */,
				269C886324C2456B00A507BE /* UINavigationController+Style.swift */,
			);
			path = AppBar;
			sourceTree = "<group>";
		};
		0E7C160024C5D214002FF46F /* AppBar */ = {
			isa = PBXGroup;
			children = (
				2625465E24C7378300B98A91 /* Stub */,
				0E7C160124C5D237002FF46F /* UINavigationController+Style+Spec.swift */,
				0E7C160424C5D3C3002FF46F /* UIViewController+Configure+Spec.swift */,
				0E7C160624C5D6DC002FF46F /* UIBarButtonItem+Icon+Spec.swift */,
				0E7C160A24C61E45002FF46F /* UINavigationController+Configure+Spec.swift */,
			);
			path = AppBar;
			sourceTree = "<group>";
		};
		120E744C293B89D044FF042E87692C6C /* Public */ = {
			isa = PBXGroup;
			children = (
				79ACDAFC255DAFA300660E68 /* Animations */,
				8F17D4DBF2804B57A4C0A71661E479AF /* Components */,
				D0A81AF824CDF9690E19EF12D5D38297 /* DesignTokens */,
				AB858EEAF58ED77E8AD12908C12E22EA /* Extensions */,
				AC44AC684E1D6DB6F7BF21E7660666AD /* DesignSystem.swift */,
				84932F1224EAB9270052265F /* AvailableTheme.swift */,
			);
			path = Public;
			sourceTree = "<group>";
		};
		13723E12A4FFE65E5FE37372D7AD1955 /* Helpers */ = {
			isa = PBXGroup;
			children = (
				38DAA7E13F0D9435753C08228E164289 /* AssetsHelperTests.swift */,
				A8840C572761772CBDD3A270B8FE2203 /* ReusableViewTests.swift */,
			);
			path = Helpers;
			sourceTree = "<group>";
		};
		144F2AC4381EFDA362F5A39709BEC12E /* NatColorsSpec */ = {
			isa = PBXGroup;
			children = (
				9F3B9936E46C7C4571BB36673012AFCE /* NatColors+Spec.swift */,
			);
			path = NatColorsSpec;
			sourceTree = "<group>";
		};
		1C64E7FC7AE243CD11623B12CB2E59B4 /* Tab */ = {
			isa = PBXGroup;
			children = (
				CB6FF51FEADFA402D3EDC3FE828081CC /* Tab.swift */,
				759689DD6C3696C4726646B8356D3B4D /* TabItemView.swift */,
			);
			path = Tab;
			sourceTree = "<group>";
		};
		1D45CCA3C5409387E4DBC5C70415468A /* Wrappers */ = {
			isa = PBXGroup;
			children = (
				D7316FE65E814E2D5CA475475CD8D4EA /* ViewAnimatingWrapper.swift */,
			);
			path = Wrappers;
			sourceTree = "<group>";
		};
		215336A1A94CD82887726AF1581EC21D /* ViewStyling */ = {
			isa = PBXGroup;
			children = (
				012C47A3F04D83B715DD934E2E86BD5C /* Button */,
				263F97EA92FA5FCB098A752856788881 /* Dialog */,
				845D09962501195A00B05760 /* IconButton */,
				84BF066324B4A89B00462AC5 /* Shortcut */,
				307E705878C6A3A88E39CDC82B799361 /* ViewStyle.swift */,
			);
			path = ViewStyling;
			sourceTree = "<group>";
		};
		2625465E24C7378300B98A91 /* Stub */ = {
			isa = PBXGroup;
			children = (
				2625465F24C7379400B98A91 /* StubSelector.swift */,
			);
			path = Stub;
			sourceTree = "<group>";
		};
		263291DB24BCB20D004036C3 /* Badge */ = {
			isa = PBXGroup;
			children = (
				263291DC24BCB226004036C3 /* BadgeableStub.swift */,
			);
			path = Badge;
			sourceTree = "<group>";
		};
		263F97EA92FA5FCB098A752856788881 /* Dialog */ = {
			isa = PBXGroup;
			children = (
				84BC900324AA163A007DF09D /* DialogFooterView.swift */,
				84BC900424AA163A007DF09D /* DialogStyle.swift */,
			);
			path = Dialog;
			sourceTree = "<group>";
		};
		265B17E924AFA0DA00FD0407 /* Badge */ = {
			isa = PBXGroup;
			children = (
				26BB817A24B94CD900617EFC /* Protocol */,
				265B17EA24AFA12900FD0407 /* NatBadge.swift */,
				26740A4824B3A60C00419526 /* NatBadge+Style.swift */,
				26740A4A24B3A62F00419526 /* NatBadge+Color.swift */,
			);
			path = Badge;
			sourceTree = "<group>";
		};
		26BB817124B918FB00617EFC /* Badge */ = {
			isa = PBXGroup;
			children = (
				26BB817B24B94CE700617EFC /* Protocol */,
				26BB817224B9191000617EFC /* NatBadge+Spec.swift */,
				26BB817624B931E900617EFC /* NatBadge+Color+Spec.swift */,
			);
			path = Badge;
			sourceTree = "<group>";
		};
		26BB817A24B94CD900617EFC /* Protocol */ = {
			isa = PBXGroup;
			children = (
				26BB817824B944D000617EFC /* Badgeable.swift */,
			);
			path = Protocol;
			sourceTree = "<group>";
		};
		26BB817B24B94CE700617EFC /* Protocol */ = {
			isa = PBXGroup;
			children = (
				26BB817C24B94CFB00617EFC /* Badgeable+Spec.swift */,
			);
			path = Protocol;
			sourceTree = "<group>";
		};
		26BFBAD525125195006C22E2 /* Tag */ = {
			isa = PBXGroup;
			children = (
				26BFBAD625125246006C22E2 /* NatTag.swift */,
				2600C21F25129C880040C4C4 /* NatTag+Style.swift */,
			);
			path = Tag;
			sourceTree = "<group>";
		};
		26BFBAD82512736F006C22E2 /* Tag */ = {
			isa = PBXGroup;
			children = (
				26BFBAD925127380006C22E2 /* NatTag+Spec.swift */,
			);
			path = Tag;
			sourceTree = "<group>";
		};
		26BFBADC251273AB006C22E2 /* Tag */ = {
			isa = PBXGroup;
			children = (
				26BFBADD251273BA006C22E2 /* NatTag+Snapshot+Tests.swift */,
			);
			path = Tag;
			sourceTree = "<group>";
		};
		28B8CBEE15559C8DBD459A3FC53141DB /* Tab */ = {
			isa = PBXGroup;
			children = (
				75AA33B684C0A723F3E2F341D0A10EEC /* TabItemViewTests.swift */,
				E99F543F7F6AC44B9A4E1341942EE0E0 /* TabTests.swift */,
			);
			path = Tab;
			sourceTree = "<group>";
		};
		2A013B73B77FB9B791A5038B2A1998D6 /* Tests */ = {
			isa = PBXGroup;
			children = (
				A49A262765C555E6BDBC06EDF2F28E79 /* Core */,
				13723E12A4FFE65E5FE37372D7AD1955 /* Helpers */,
				865CF1D076AFEB3A75B360B1D2027787 /* Public */,
				751790E290AAA967A1C69CB025CE6830 /* Supporting Files */,
			);
			path = Tests;
			sourceTree = "<group>";
		};
		2C9CB41733156539178160E94182B31E /* Frameworks */ = {
			isa = PBXGroup;
			children = (
				EA6C2225E568F933653803F970EF3103 /* Pods_NatDSTests.framework */,
				EBD8F16712FE1A5C351E09A1 /* Pods_NatDSSnapShotTests.framework */,
			);
			name = Frameworks;
			sourceTree = "<group>";
		};
		37C041B132E91C20059E887D83DD7E4E /* Button */ = {
			isa = PBXGroup;
			children = (
				9C16A106EDB094AEBB02B7EDBAF61E15 /* Pusable */,
				CF10A178B1E50604C97B543CD204939B /* NatButton+EdgeInsets+Spec.swift */,
				BF8DC06D81E2DEFAF54C74410DAD95D8 /* NatButton+Height+Spec.swift */,
				5F485CDE6E86A020B1549C882DC64B38 /* NatButton+Specs.swift */,
				2381FCF8210ECD9A4895ECA9ED41B0FB /* PulseLayerTests.swift */,
			);
			path = Button;
			sourceTree = "<group>";
		};
		3F21990B524A8E12755106BE4A73AB22 /* Products */ = {
			isa = PBXGroup;
			children = (
				17433A27D62633345ECA245C99114C15 /* NatDS.framework */,
				33688D8CB5F9DEC8813BA9C3F4425D76 /* NatDSTests.xctest */,
				84391DDD24DB1B8B009D0BE8 /* NatDSSnapShotTests.xctest */,
			);
			name = Products;
			sourceTree = "<group>";
		};
		3FCB7713DAAB2F827B224E06280AF674 /* Field */ = {
			isa = PBXGroup;
			children = (
				A99D4E498664E80E25C8F8C061407424 /* TextFieldTests.swift */,
				9FBF1F1170177B1B22FABD607AA283EB /* TextFieldTypeTests.swift */,
			);
			path = Field;
			sourceTree = "<group>";
		};
		42322F15110B108E59C217709124F184 /* ValueText */ = {
			isa = PBXGroup;
			children = (
				526CD2A36CE33EBE0E9EFD858C9074DE /* ValueTextHighlight+Snapshot+Tests.swift */,
			);
			path = ValueText;
			sourceTree = "<group>";
		};
		603A2F49CA3712BCACA1947C6DF47B0B = {
			isa = PBXGroup;
			children = (
				2C9CB41733156539178160E94182B31E /* Frameworks */,
				B193B1BE5AA5EB10B51FF8ADA51A7F66 /* Pods */,
				3F21990B524A8E12755106BE4A73AB22 /* Products */,
				A25310B672B899E9AD3D68186E4A1AFA /* Sources */,
				84BB928724DC6C6100A9BCC8 /* TestHelpers */,
				2A013B73B77FB9B791A5038B2A1998D6 /* Tests */,
				84391DDE24DB1B8B009D0BE8 /* NatDSSnapShotTests */,
				84BC8FF724AA120D007DF09D /* Recovered References */,
			);
			sourceTree = "<group>";
		};
		64B35360D246BD94D64943CAB0591D20 /* Fonts */ = {
			isa = PBXGroup;
			children = (
				BFB6071E86F7F179141AA1490D7EE633 /* Style */,
			);
			path = Fonts;
			sourceTree = "<group>";
		};
		6759B588024397D1AC93C8D123122D59 /* ExpansionPanel */ = {
			isa = PBXGroup;
			children = (
				F6F7B50CF41E6ECBFD7148828549ECBF /* ExpansionPanel+MarginTests.swift */,
			);
			path = ExpansionPanel;
			sourceTree = "<group>";
		};
		67643298FB5CC3CCB193DC69AF79EC67 /* Dialog */ = {
			isa = PBXGroup;
			children = (
				E035F8401CE3E98D4ED1ED7A870740C9 /* Builders */,
				9C01EDAF32106E3A72F0D0694D1A156C /* NatDialogController+Spec.swift */,
			);
			path = Dialog;
			sourceTree = "<group>";
		};
		719A57636DBDBD5D6854EFEC0F362C4C /* NavigationDrawer */ = {
			isa = PBXGroup;
			children = (
				75DBB32E272580681677AA85CA5A2649 /* NavigationDrawer+IndexMenu.swift */,
				31247B21FE6C5054DC6E3BD9BE4A5E35 /* NavigationDrawer.swift */,
				6C886FFFE18844DCBC5A1F73FD2720FE /* NavigationDrawerItemCell.swift */,
				E863AFC8E9DA103F33E2D48577058242 /* NavigationDrawerSubitemCell.swift */,
			);
			path = NavigationDrawer;
			sourceTree = "<group>";
		};
		74585C795FEFCA51C4DF66B639F8CFC8 /* Fonts */ = {
			isa = PBXGroup;
			children = (
				DD40F8AA9AC979A1CF2968D4263A8928 /* Style */,
			);
			path = Fonts;
			sourceTree = "<group>";
		};
		751790E290AAA967A1C69CB025CE6830 /* Supporting Files */ = {
			isa = PBXGroup;
			children = (
				B74C0772E6C10FAF9E1EBEDD82A7F0B1 /* TestingHelpers */,
				3E2AB0EB7EAC8FA0FF3710EF5585E38E /* Info.plist */,
			);
			path = "Supporting Files";
			sourceTree = "<group>";
		};
		78FE21C8815B7AED38811BF6BEB37BF0 /* Dialog */ = {
			isa = PBXGroup;
			children = (
				0037EABBD513F6645A0B0922FA4FF539 /* Builders */,
				8F52062B7DB3FCB23FA74EEE5EA52FDF /* NatDialogController.swift */,
				84BC900924AA169B007DF09D /* DialogViewModel.swift */,
				84BC900A24AA169B007DF09D /* DialogButtonConfiguration.swift */,
			);
			path = Dialog;
			sourceTree = "<group>";
		};
		790D3F84256417E2007A9CA1 /* ProgressIndicator */ = {
			isa = PBXGroup;
			children = (
				790D3F852564181A007A9CA1 /* ProgressIndicatorCircular+Spec.swift */,
			);
			path = ProgressIndicator;
			sourceTree = "<group>";
		};
		797E60E325531650002A59E0 /* Aesop */ = {
			isa = PBXGroup;
			children = (
				8402DA7D255311FE005295B5 /* NatLogoImages+AesopDark+Spec.swift */,
				8402DA6E25530FD6005295B5 /* NatLogoImages+AesopLight+Spec.swift */,
			);
			path = Aesop;
			sourceTree = "<group>";
		};
		797E60E4255316A3002A59E0 /* Avon */ = {
			isa = PBXGroup;
			children = (
				797E60DB25531625002A59E0 /* NatLogoImages+AvonDark+Spec.swift */,
				797E60EB255316D2002A59E0 /* NatLogoImages+AvonLight+Spec.swift */,
			);
			path = Avon;
			sourceTree = "<group>";
		};
		797E60F02553171D002A59E0 /* Natura */ = {
			isa = PBXGroup;
			children = (
				797E60F125531742002A59E0 /* NatLogoImages+NaturaDark+Spec.swift */,
				797E60F92553177B002A59E0 /* NatLogoImages+NaturaLight+Spec.swift */,
			);
			path = Natura;
			sourceTree = "<group>";
		};
		797E60FE255317AB002A59E0 /* TheBodyShop */ = {
			isa = PBXGroup;
			children = (
				797E60FF255317D4002A59E0 /* NatLogoImages+TheBodyShopDark+Spec.swift */,
				797E610725531806002A59E0 /* NatLogoImages+TheBodyShopLight+Spec.swift */,
			);
			path = TheBodyShop;
			sourceTree = "<group>";
		};
		797E610C255318E0002A59E0 /* Components */ = {
			isa = PBXGroup;
			children = (
				797E610D25531928002A59E0 /* AesopDarkComponents+Logo+Spec.swift */,
			);
			path = Components;
			sourceTree = "<group>";
		};
		797E611A25531A17002A59E0 /* Components */ = {
			isa = PBXGroup;
			children = (
				797E6115255319D2002A59E0 /* AesopLightComponents+Logo+Spec.swift */,
			);
			path = Components;
			sourceTree = "<group>";
		};
		797E611B25531B37002A59E0 /* Components */ = {
			isa = PBXGroup;
			children = (
				797E611C25531BE1002A59E0 /* AvonDarkComponents+Logo+Spec.swift */,
			);
			path = Components;
			sourceTree = "<group>";
		};
		797E612425531C02002A59E0 /* Components */ = {
			isa = PBXGroup;
			children = (
				797E612525531C20002A59E0 /* AvonLightComponents+Logo+Spec.swift */,
			);
			path = Components;
			sourceTree = "<group>";
		};
		797E612D25531C4D002A59E0 /* Components */ = {
			isa = PBXGroup;
			children = (
				797E612E25531C6B002A59E0 /* NaturaDarkComponents+Logo+Spec.swift */,
			);
			name = Components;
			sourceTree = "<group>";
		};
		797E613625531C8D002A59E0 /* Components */ = {
			isa = PBXGroup;
			children = (
				797E613725531CA7002A59E0 /* NaturaLightComponents+Logo+Spec.swift */,
			);
			path = Components;
			sourceTree = "<group>";
		};
		797E613F25531CD3002A59E0 /* Components */ = {
			isa = PBXGroup;
			children = (
				797E614025531CF7002A59E0 /* TheBodyShopDarkComponents+Logo+Spec.swift */,
			);
			path = Components;
			sourceTree = "<group>";
		};
		797E614825531D18002A59E0 /* Components */ = {
			isa = PBXGroup;
			children = (
				797E614925531D2D002A59E0 /* TheBodyShopLightComponents+Logo+Spec.swift */,
			);
			path = Components;
			sourceTree = "<group>";
		};
		79ACDAB42555D99300660E68 /* Button */ = {
			isa = PBXGroup;
			children = (
				79ACDAB52555D9B500660E68 /* NatButton+SnapShot+Tests.swift */,
			);
			path = Button;
			sourceTree = "<group>";
		};
<<<<<<< HEAD
		79ACDADD255C330400660E68 /* ProgressIndicator */ = {
			isa = PBXGroup;
			children = (
				79ACDADE255C336E00660E68 /* ProgressIndicatorCircular.swift */,
			);
			path = ProgressIndicator;
=======
		79ACDAFC255DAFA300660E68 /* Animations */ = {
			isa = PBXGroup;
			children = (
				42FC9280C40680336260347DADB5C0F3 /* Pulsable.swift */,
			);
			path = Animations;
>>>>>>> 15ab58a4
			sourceTree = "<group>";
		};
		79E7FA2B25373CF000A831BC /* AesopDark */ = {
			isa = PBXGroup;
			children = (
				840265AB2513B05A00A08EBE /* AesopDarkTheme+Spec.swift */,
				79E7FA3025373DF900A831BC /* Tokens */,
				797E610C255318E0002A59E0 /* Components */,
			);
			path = AesopDark;
			sourceTree = "<group>";
		};
		79E7FA2C25373D0100A831BC /* AesopLight */ = {
			isa = PBXGroup;
			children = (
				840265B32513B06E00A08EBE /* AesopLightTheme+Spec.swift */,
				79E7FA3125373E0300A831BC /* Tokens */,
				797E611A25531A17002A59E0 /* Components */,
			);
			path = AesopLight;
			sourceTree = "<group>";
		};
		79E7FA3025373DF900A831BC /* Tokens */ = {
			isa = PBXGroup;
			children = (
				79E7FA1425373ADE00A831BC /* AesopDarkTokens+BorderRadius+Spec.swift */,
				79E7FA3225373ED200A831BC /* AesopDarkTokens+Color+Spec.swift */,
				79E7FA3F2537404000A831BC /* AesopDarkTokens+Elevation+Spec.swift */,
				79E7FA492537449700A831BC /* AesopDarkTokens+Opacity+Spec.swift */,
				79E7FA532537452500A831BC /* AesopDarkTokens+Size+Spec.swift */,
				79E7FA5D2537458D00A831BC /* AesopDarkTokens+Spacing+Spec.swift */,
				79E7FA67253745F500A831BC /* AesopDarkTokens+Typography+Spec.swift */,
			);
			path = Tokens;
			sourceTree = "<group>";
		};
		79E7FA3125373E0300A831BC /* Tokens */ = {
			isa = PBXGroup;
			children = (
				79E7FA1C25373B1900A831BC /* AesopLightTokens+BorderRadius+Spec.swift */,
				79E7FA3A25373FB700A831BC /* AesopLightTokens+Color+Spec.swift */,
				79E7FA44253741AD00A831BC /* AesopLightTokens+Elevation+Spec.swift */,
				79E7FA4E253744DF00A831BC /* AesopLightTokens+Opacity+Spec.swift */,
				79E7FA582537456500A831BC /* AesopLightTokens+Size+Spec.swift */,
				79E7FA62253745BC00A831BC /* AesopLightTokens+Spacing+Spec.swift */,
				79E7FA6F2537470600A831BC /* AesopLightTokens+Typography+Spec.swift */,
			);
			path = Tokens;
			sourceTree = "<group>";
		};
		79E7FAB625388A7B00A831BC /* AvonLight */ = {
			isa = PBXGroup;
			children = (
				847C829F24E577AF001CE116 /* AvonLightTheme+Spec.swift */,
				79E7FAB825388A9400A831BC /* Tokens */,
				797E612425531C02002A59E0 /* Components */,
			);
			path = AvonLight;
			sourceTree = "<group>";
		};
		79E7FAB725388A8F00A831BC /* Tokens */ = {
			isa = PBXGroup;
			children = (
				79E7FAB925388B7200A831BC /* AvonDarkTokens+BorderRadius+Spec.swift */,
				79E7FACC25388C3A00A831BC /* AvonDarkTokens+Color+Spec.swift */,
				79E7FAD625388E4F00A831BC /* AvonDarkTokens+Elevation+Spec.swift */,
				79E7FAE025388F7500A831BC /* AvonDarkTokens+Opacity+Spec.swift */,
				79E7FAEA253890D200A831BC /* AvonDarkTokens+Size+Spec.swift */,
				79E7FAF42538935B00A831BC /* AvonDarkTokens+Spacing+Spec.swift */,
				79E7FAFE253893B900A831BC /* AvonDarkTokens+Typography+Spec.swift */,
			);
			path = Tokens;
			sourceTree = "<group>";
		};
		79E7FAB825388A9400A831BC /* Tokens */ = {
			isa = PBXGroup;
			children = (
				79E7FAC725388BEF00A831BC /* AvonLightTokens+BorderRadius+Spec.swift */,
				79E7FAD125388D0400A831BC /* AvonLightTokens+Color+Spec.swift */,
				79E7FADB25388E8C00A831BC /* AvonLightTokens+Elevation+Spec.swift */,
				79E7FAE525388FAA00A831BC /* AvonLightTokens+Opacity+Spec.swift */,
				79E7FAEF253890FE00A831BC /* AvonLightTokens+Size+Spec.swift */,
				79E7FAF92538938E00A831BC /* AvonLightTokens+Spacing+Spec.swift */,
				79E7FB062538941400A831BC /* AvonLightTokens+Typography+Spec.swift */,
			);
			path = Tokens;
			sourceTree = "<group>";
		};
		79E7FB1A2538CCC500A831BC /* NaturaLight */ = {
			isa = PBXGroup;
			children = (
				847C82A324E578D3001CE116 /* NaturaLightTheme+Spec.swift */,
				79E7FB1C2538CCD900A831BC /* Tokens */,
				797E613625531C8D002A59E0 /* Components */,
			);
			path = NaturaLight;
			sourceTree = "<group>";
		};
		79E7FB1B2538CCD200A831BC /* Tokens */ = {
			isa = PBXGroup;
			children = (
				79E7FB1D2538CD9100A831BC /* NaturaDarkTokens+BorderRadius+Spec.swift */,
				79E7FB2A2538CE0300A831BC /* NaturaDarkTokens+Color+Spec.swift */,
				79E7FB342538CF5A00A831BC /* NaturaDarkTokens+Elevation+Spec.swift */,
				79E7FB3E2538CFDD00A831BC /* NaturaDarkTokens+Opacity+Spec.swift */,
				79E7FB482538D04300A831BC /* NaturaDarkTokens+Size+Spec.swift */,
				79E7FB522538D0A400A831BC /* NaturaDarkTokens+Spacing+Spec.swift */,
				79E7FB5C2538D0F700A831BC /* NaturaDarkTokens+Typography+Spec.swift */,
			);
			path = Tokens;
			sourceTree = "<group>";
		};
		79E7FB1C2538CCD900A831BC /* Tokens */ = {
			isa = PBXGroup;
			children = (
				79E7FB252538CDCC00A831BC /* NaturaLightTokens+BorderRadius+Spec.swift */,
				79E7FB2F2538CE8C00A831BC /* NaturaLightTokens+Color+Spec.swift */,
				79E7FB392538CFA200A831BC /* NaturaLightTokens+Elevation+Spec.swift */,
				79E7FB432538D01100A831BC /* NaturaLightTokens+Opacity+Spec.swift */,
				79E7FB4D2538D06C00A831BC /* NaturaLightTokens+Size+Spec.swift */,
				79E7FB572538D0CD00A831BC /* NaturaLightTokens+Spacing+Spec.swift */,
				79E7FB612538D14E00A831BC /* NaturaLightTokens+Typography+Spec.swift */,
			);
			path = Tokens;
			sourceTree = "<group>";
		};
		79E7FB7B2538DC3300A831BC /* TheBodyShopLight */ = {
			isa = PBXGroup;
			children = (
				847C82A724E57946001CE116 /* TheBodyShopLightTheme+Spec.swift */,
				79E7FB7D2538DC5100A831BC /* Tokens */,
				797E614825531D18002A59E0 /* Components */,
			);
			path = TheBodyShopLight;
			sourceTree = "<group>";
		};
		79E7FB7C2538DC4900A831BC /* Tokens */ = {
			isa = PBXGroup;
			children = (
				79E7FB7E2538DC8E00A831BC /* TheBodyShopDarkTokens+BorderRadius+Spec.swift */,
				79E7FB8E2538E26400A831BC /* TheBodyShopDarkTokens+Color+Spec.swift */,
				79E7FB982538EC7900A831BC /* TheBodyShopDarkTokens+Elevation+Spec.swift */,
				79E7FBA22538ECDB00A831BC /* TheBodyShopDarkTokens+Opacity+Spec.swift */,
				79E7FBAC2538ED5D00A831BC /* TheBodyShopDarkTokens+Size+Spec.swift */,
				79E7FBB62538EDB700A831BC /* TheBodyShopDarkTokens+Spacing+Spec.swift */,
				79E7FBC02538EE3000A831BC /* TheBodyShopDarkTokens+Typography+Spec.swift */,
			);
			path = Tokens;
			sourceTree = "<group>";
		};
		79E7FB7D2538DC5100A831BC /* Tokens */ = {
			isa = PBXGroup;
			children = (
				79E7FB862538E10800A831BC /* TheBodyShopLightTokens+BorderRadius+Spec.swift */,
				79E7FB932538EB8000A831BC /* TheBodyShopLightTokens+Color+Spec.swift */,
				79E7FB9D2538ECAA00A831BC /* TheBodyShopLightTokens+Elevation+Spec.swift */,
				79E7FBA72538ED0400A831BC /* TheBodyShopLightTokens+Opacity+Spec.swift */,
				79E7FBB12538ED8900A831BC /* TheBodyShopLightTokens+Size+Spec.swift */,
				79E7FBBB2538EDFD00A831BC /* TheBodyShopLightTokens+Spacing+Spec.swift */,
				79E7FBC52538EE5700A831BC /* TheBodyShopLightTokens+Typography+Spec.swift */,
			);
			path = Tokens;
			sourceTree = "<group>";
		};
		7AB7FF70C9AEA25A8E77912E1563B1EE /* DomainFunctions */ = {
			isa = PBXGroup;
			children = (
				84EB6B7824EC019700C6A792 /* GetThemeValidated+Spec.swift */,
				84EB6B7F24EEC75C00C6A792 /* GetOrCreatedCachedColor+Spec.swift */,
			);
			path = DomainFunctions;
			sourceTree = "<group>";
		};
		7BEFD3D9F02DCD62D7A24864218DC0D8 /* NavigationDrawer */ = {
			isa = PBXGroup;
			children = (
				E816229C707C64C390D3320DFA6B5D99 /* NavigationDrawerTests.swift */,
				90FE1ED739157F95D9EBBE9BD71B94E0 /* NavigationDrawer+IndexMenuTests.swift */,
				AB85B5288F76E27BCDF2A11BC05D3238 /* NavigationDrawerItemCellTests.swift */,
				7F9C4251076A01537D0A8CB995DF81EC /* NavigationDrawerSubitemCellTests.swift */,
			);
			path = NavigationDrawer;
			sourceTree = "<group>";
		};
		7C4807A858EAC069D38D22195EC3B0B9 /* DesignTokens */ = {
			isa = PBXGroup;
			children = (
				144F2AC4381EFDA362F5A39709BEC12E /* NatColorsSpec */,
				74585C795FEFCA51C4DF66B639F8CFC8 /* Fonts */,
				9A39D6F3DC20F5E6041B1A1A86858A3A /* NatFonts */,
				A6E3877B37EA290C13920BA9754C76C1 /* NatBorderRadius+Spec.swift */,
				45A9D6B3184A3081BD0CDE0B1A351C8F /* NatElevations+Spec.swift */,
				E46448E79883A4EB8A9416823A01531F /* NatOpacities+Spec.swift */,
				37416A32D8AD942A180B5FDF1A82192B /* NatSizes+Spec.swift */,
				1E59C232A91FF981110D0EB2DE8CBB80 /* NatSpacing+Spec.swift */,
			);
			path = DesignTokens;
			sourceTree = "<group>";
		};
		8401A9BE24FED3C900B6E762 /* IconButton */ = {
			isa = PBXGroup;
			children = (
				8401A9BF24FED41E00B6E762 /* NatIconButton+Snapshot+Tests.swift */,
			);
			path = IconButton;
			sourceTree = "<group>";
		};
		840265BB2514E04500A08EBE /* NatElevation */ = {
			isa = PBXGroup;
			children = (
				2775F568C47ADB6D5DA7B7AFA4A41B4E /* NatElevation.swift */,
				D7C267848A6D4A2289C862E53EA54F84 /* ElevationAttributes.swift */,
			);
			path = NatElevation;
			sourceTree = "<group>";
		};
		8402DA6C25530F5F005295B5 /* NatLogoImages */ = {
			isa = PBXGroup;
			children = (
				797E60E325531650002A59E0 /* Aesop */,
				797E60E4255316A3002A59E0 /* Avon */,
				797E60F02553171D002A59E0 /* Natura */,
				797E60FE255317AB002A59E0 /* TheBodyShop */,
			);
			path = NatLogoImages;
			sourceTree = "<group>";
		};
		8402DA6D25530F9F005295B5 /* Icon */ = {
			isa = PBXGroup;
			children = (
				8402DA6C25530F5F005295B5 /* NatLogoImages */,
			);
			path = Icon;
			sourceTree = "<group>";
		};
		8409854824F02BA60095D6AD /* NotificationCenter */ = {
			isa = PBXGroup;
			children = (
				8409854E24F030E10095D6AD /* EventNames */,
			);
			path = NotificationCenter;
			sourceTree = "<group>";
		};
		8409854D24F030C70095D6AD /* EventNames */ = {
			isa = PBXGroup;
			children = (
				8409854624F02B230095D6AD /* Notification+Name+ThemeHasChanged.swift */,
			);
			path = EventNames;
			sourceTree = "<group>";
		};
		8409854E24F030E10095D6AD /* EventNames */ = {
			isa = PBXGroup;
			children = (
				8409854924F02BF60095D6AD /* Notification+Name+ThemeHasChanged+Spec.swift */,
			);
			path = EventNames;
			sourceTree = "<group>";
		};
		843123DD25123EB3002A7B6F /* Aesop */ = {
			isa = PBXGroup;
			children = (
				843123DE25123ED0002A7B6F /* AesopDarkTokens.swift */,
				843123E025123F0C002A7B6F /* AesopLightTheme.swift */,
			);
			path = Aesop;
			sourceTree = "<group>";
		};
		84391DDE24DB1B8B009D0BE8 /* NatDSSnapShotTests */ = {
			isa = PBXGroup;
			children = (
				84391DEC24DB5AE6009D0BE8 /* AppBar */,
				84BB928324DC680A00A9BCC8 /* Badge */,
				84BB929224DC7B0800A9BCC8 /* Bar */,
				79ACDAB42555D99300660E68 /* Button */,
				84391DE924DB275E009D0BE8 /* Dialog */,
				84BB929424DC821800A9BCC8 /* Divider */,
				84BB929624DC8F3600A9BCC8 /* ExpansionPanel */,
				8401A9BE24FED3C900B6E762 /* IconButton */,
				84BB92A124DCB71400A9BCC8 /* Icons */,
				84A16EFD24DDBC3200E80DA0 /* NavigationDrawer */,
				84391DEB24DB4784009D0BE8 /* Shortcut */,
				84BB928924DC734800A9BCC8 /* Tab */,
				26BFBADC251273AB006C22E2 /* Tag */,
				84BB929B24DC975E00A9BCC8 /* TextField */,
				42322F15110B108E59C217709124F184 /* ValueText */,
				84391DE124DB1B8B009D0BE8 /* Info.plist */,
			);
			path = NatDSSnapShotTests;
			sourceTree = "<group>";
		};
		84391DE924DB275E009D0BE8 /* Dialog */ = {
			isa = PBXGroup;
			children = (
				D557EC044D85EC418D42A00C93EEC23D /* NatDialogController+Snapshot+Tests.swift */,
			);
			path = Dialog;
			sourceTree = "<group>";
		};
		84391DEB24DB4784009D0BE8 /* Shortcut */ = {
			isa = PBXGroup;
			children = (
				84A818BC24B784EA0007C7D5 /* NatShortcut+Snapshot+Tests.swift */,
			);
			path = Shortcut;
			sourceTree = "<group>";
		};
		84391DEC24DB5AE6009D0BE8 /* AppBar */ = {
			isa = PBXGroup;
			children = (
				268E9C6024C8746B006D6142 /* AppBar+Snapshot+Tests.swift */,
			);
			path = AppBar;
			sourceTree = "<group>";
		};
		844A1E2124AE111D00E93AD9 /* Shortcut */ = {
			isa = PBXGroup;
			children = (
				844A1E2224AE117400E93AD9 /* NatShortcut.swift */,
				84BF066124B4A62400462AC5 /* NatShortcut+Style.swift */,
			);
			path = Shortcut;
			sourceTree = "<group>";
		};
		845AD7A224E2C47B006CA226 /* SingleSourceOfTruth */ = {
			isa = PBXGroup;
			children = (
				847C829724E562B4001CE116 /* DeprecatedWillBeRemoved */,
				845AD7A324E2C4DA006CA226 /* Theme.swift */,
				845AD7A524E2C8C5006CA226 /* BrandsThemes */,
			);
			path = SingleSourceOfTruth;
			sourceTree = "<group>";
		};
		845AD7A524E2C8C5006CA226 /* BrandsThemes */ = {
			isa = PBXGroup;
			children = (
				843123DD25123EB3002A7B6F /* Aesop */,
				845AD7A624E2C8D3006CA226 /* Avon */,
				847C828D24E3613E001CE116 /* Natura */,
				847C828E24E3614C001CE116 /* TheBodyShop */,
			);
			path = BrandsThemes;
			sourceTree = "<group>";
		};
		845AD7A624E2C8D3006CA226 /* Avon */ = {
			isa = PBXGroup;
			children = (
				845AD7A724E2C8E6006CA226 /* AvonDarkTheme.swift */,
				845AD7A924E2CC82006CA226 /* AvonLightTheme.swift */,
			);
			path = Avon;
			sourceTree = "<group>";
		};
		845D09962501195A00B05760 /* IconButton */ = {
			isa = PBXGroup;
			children = (
				845D09972501196D00B05760 /* IconButtonStandardStyle.swift */,
			);
			path = IconButton;
			sourceTree = "<group>";
		};
		845D099B250119CB00B05760 /* UIView */ = {
			isa = PBXGroup;
			children = (
				845D0999250119AF00B05760 /* UIView+CenterBounds.swift */,
				BAB63DBD1A346FC4D5664E5B20CC96D1 /* UIView+Frame.swift */,
			);
			path = UIView;
			sourceTree = "<group>";
		};
		845D099C25011BC100B05760 /* UIVIew */ = {
			isa = PBXGroup;
			children = (
				FF60BC58D83695B3AC61ABB7BBE49B9C /* UIView+FrameTests.swift */,
				845D099D25011BF700B05760 /* UIView+CenterBounds+Specs.swift */,
			);
			path = UIVIew;
			sourceTree = "<group>";
		};
		845D09A02501240D00B05760 /* IconButton */ = {
			isa = PBXGroup;
			children = (
				845D09A12501248500B05760 /* IconButtonStandardStyle+Spec.swift */,
			);
			path = IconButton;
			sourceTree = "<group>";
		};
		845D09A325015F0000B05760 /* IconButton */ = {
			isa = PBXGroup;
			children = (
				848831BB250177D0004C3FA8 /* NatIconButton+Spec.swift */,
				840C43412502842900EE9CAD /* NatIconButton+Sizes+Specs.swift */,
			);
			path = IconButton;
			sourceTree = "<group>";
		};
		84703F3624F54A8A00FE01CA /* NotificationCenter */ = {
			isa = PBXGroup;
			children = (
				84BC901924AA187C007DF09D /* NotificationCenterSpy.swift */,
			);
			path = NotificationCenter;
			sourceTree = "<group>";
		};
		84703F3A24F6ECA700FE01CA /* NatFonts */ = {
			isa = PBXGroup;
			children = (
				E7C1EA361FCA3C4EFEC4858AA4E04143 /* NatFonts.swift */,
				84703F3B24F6ECD300FE01CA /* NatFonts+TextStyle.swift */,
			);
			path = NatFonts;
			sourceTree = "<group>";
		};
		84703F3D24F83AB900FE01CA /* IconButton */ = {
			isa = PBXGroup;
			children = (
				84703F3E24F83EEC00FE01CA /* NatIconButton.swift */,
				845D09942501193500B05760 /* NatIconButton+Sizes.swift */,
				848831BD25018340004C3FA8 /* NatIconButton+Styles.swift */,
			);
			path = IconButton;
			sourceTree = "<group>";
		};
		8475413624B5F7FC0071E884 /* Animations */ = {
			isa = PBXGroup;
			children = (
				5AF8919785F0CA6D3AB0AD57F759ED73 /* PulseLayer.swift */,
			);
			path = Animations;
			sourceTree = "<group>";
		};
		847C828D24E3613E001CE116 /* Natura */ = {
			isa = PBXGroup;
			children = (
				847C828F24E36AA6001CE116 /* NaturaDarkTheme.swift */,
				847C829124E36AB7001CE116 /* NaturaLightTheme.swift */,
			);
			path = Natura;
			sourceTree = "<group>";
		};
		847C828E24E3614C001CE116 /* TheBodyShop */ = {
			isa = PBXGroup;
			children = (
				847C829324E36AD1001CE116 /* TheBodyShopDarkTheme.swift */,
				847C829524E36AE1001CE116 /* TheBodyShopLightTheme.swift */,
			);
			path = TheBodyShop;
			sourceTree = "<group>";
		};
		847C829724E562B4001CE116 /* DeprecatedWillBeRemoved */ = {
			isa = PBXGroup;
			children = (
				B795439BE58573E0D11DFD761D11CB3F /* Theme */,
			);
			path = DeprecatedWillBeRemoved;
			sourceTree = "<group>";
		};
		847C829824E563E9001CE116 /* SingleSourceOfTruth */ = {
			isa = PBXGroup;
			children = (
				847C829924E56482001CE116 /* BrandsThemes */,
			);
			path = SingleSourceOfTruth;
			sourceTree = "<group>";
		};
		847C829924E56482001CE116 /* BrandsThemes */ = {
			isa = PBXGroup;
			children = (
				79E7FA2B25373CF000A831BC /* AesopDark */,
				79E7FA2C25373D0100A831BC /* AesopLight */,
				847C829A24E5648E001CE116 /* AvonDark */,
				79E7FAB625388A7B00A831BC /* AvonLight */,
				847C829B24E56493001CE116 /* NaturaDark */,
				79E7FB1A2538CCC500A831BC /* NaturaLight */,
				847C829C24E564B4001CE116 /* TheBodyShopDark */,
				79E7FB7B2538DC3300A831BC /* TheBodyShopLight */,
			);
			path = BrandsThemes;
			sourceTree = "<group>";
		};
		847C829A24E5648E001CE116 /* AvonDark */ = {
			isa = PBXGroup;
			children = (
				847C829D24E56605001CE116 /* AvonDarkTheme+Spec.swift */,
				79E7FAB725388A8F00A831BC /* Tokens */,
				797E611B25531B37002A59E0 /* Components */,
			);
			path = AvonDark;
			sourceTree = "<group>";
		};
		847C829B24E56493001CE116 /* NaturaDark */ = {
			isa = PBXGroup;
			children = (
				847C82A124E5786C001CE116 /* NaturaDarkTheme+Spec.swift */,
				79E7FB1B2538CCD200A831BC /* Tokens */,
				797E612D25531C4D002A59E0 /* Components */,
			);
			path = NaturaDark;
			sourceTree = "<group>";
		};
		847C829C24E564B4001CE116 /* TheBodyShopDark */ = {
			isa = PBXGroup;
			children = (
				847C82A524E57931001CE116 /* TheBodyShopDarkTheme+Spec.swift */,
				79E7FB7C2538DC4900A831BC /* Tokens */,
				797E613F25531CD3002A59E0 /* Components */,
			);
			path = TheBodyShopDark;
			sourceTree = "<group>";
		};
		84932F1724EAF0510052265F /* Theme */ = {
			isa = PBXGroup;
			children = (
				84932F1824EAF06B0052265F /* StubTheme.swift */,
			);
			path = Theme;
			sourceTree = "<group>";
		};
		84A16EFD24DDBC3200E80DA0 /* NavigationDrawer */ = {
			isa = PBXGroup;
			children = (
				84A16F0224DDBF6C00E80DA0 /* NavigationDrawer+Snapshot+Tests.swift */,
				84A16EFE24DDBC6D00E80DA0 /* NavigationDrawerItemCell+Snapshot+Tests.swift */,
				84A16F0024DDBE5500E80DA0 /* NavigationDrawerSubitemCell+Snapshot+Tests.swift */,
			);
			path = NavigationDrawer;
			sourceTree = "<group>";
		};
		84A16F0424DDC2F100E80DA0 /* NavigationDrawer */ = {
			isa = PBXGroup;
			children = (
				B92BFB29E97D8520D6B67E8883AB9A08 /* NavigationDrawerDelegateMock.swift */,
			);
			path = NavigationDrawer;
			sourceTree = "<group>";
		};
		84B9330624AB779800B71BD4 /* Protocols */ = {
			isa = PBXGroup;
			children = (
				84B9330924ABC38C00B71BD4 /* NatDialogTitleConfigurable+Spec.swift */,
				84B9330B24ABC5FD00B71BD4 /* NatDialogBodyConfigurable+Spec.swift */,
				84B9330D24ABC6D200B71BD4 /* NatDialogCustomBodyConfigurable+Spec.swift */,
				84B9330724AB788E00B71BD4 /* NatDialogDismissableConfigurable+Spec.swift */,
			);
			path = Protocols;
			sourceTree = "<group>";
		};
		84BB928324DC680A00A9BCC8 /* Badge */ = {
			isa = PBXGroup;
			children = (
				263291D924BCAF24004036C3 /* Badgeable+Snapshot+Tests.swift */,
				26BB817424B9197D00617EFC /* NatBadge+Snapshot+Tests.swift */,
			);
			path = Badge;
			sourceTree = "<group>";
		};
		84BB928724DC6C6100A9BCC8 /* TestHelpers */ = {
			isa = PBXGroup;
			children = (
				84703F3624F54A8A00FE01CA /* NotificationCenter */,
				263291DB24BCB20D004036C3 /* Badge */,
				84BB928C24DC75B100A9BCC8 /* Tab */,
				84A16F0424DDC2F100E80DA0 /* NavigationDrawer */,
				84BB929F24DCA79800A9BCC8 /* TextField */,
			);
			path = TestHelpers;
			sourceTree = "<group>";
		};
		84BB928924DC734800A9BCC8 /* Tab */ = {
			isa = PBXGroup;
			children = (
				84BB928A24DC743300A9BCC8 /* TabItem+Snapshot+Tests.swift */,
				84BB928F24DC772D00A9BCC8 /* Tab+Snapshot+Tests.swift */,
			);
			path = Tab;
			sourceTree = "<group>";
		};
		84BB928C24DC75B100A9BCC8 /* Tab */ = {
			isa = PBXGroup;
			children = (
				CCA17128B21436681D0D607C145E56E2 /* TabDelegateMock.swift */,
				A2216A9839DE07735A376736AB143A7F /* TabItemViewDelegateMock.swift */,
			);
			path = Tab;
			sourceTree = "<group>";
		};
		84BB929224DC7B0800A9BCC8 /* Bar */ = {
			isa = PBXGroup;
			children = (
				F988EE601584B907D997288958055215 /* SearchBar+Snapshot+Tests.swift */,
			);
			path = Bar;
			sourceTree = "<group>";
		};
		84BB929424DC821800A9BCC8 /* Divider */ = {
			isa = PBXGroup;
			children = (
				FD3CA47F5B151245708F86A82388401D /* Divider+Snapshot+Tests.swift */,
			);
			path = Divider;
			sourceTree = "<group>";
		};
		84BB929624DC8F3600A9BCC8 /* ExpansionPanel */ = {
			isa = PBXGroup;
			children = (
				84BB929924DC901E00A9BCC8 /* Helper */,
				0FF507003D3035F2C312F8C225D481FC /* ExpansionPanel+Snapshot+Tests.swift */,
			);
			path = ExpansionPanel;
			sourceTree = "<group>";
		};
		84BB929924DC901E00A9BCC8 /* Helper */ = {
			isa = PBXGroup;
			children = (
				FADDEC4E472D2A193BED0EBF058A67E8 /* ViewAnimatingMock.swift */,
				14FFA81AA763D45B2BCB5F321784CECE /* ExpansionPanelBuilder.swift */,
			);
			path = Helper;
			sourceTree = "<group>";
		};
		84BB929B24DC975E00A9BCC8 /* TextField */ = {
			isa = PBXGroup;
			children = (
				2D9C7ED46E33571D0B2A1E60936B8ACD /* Field+Snapshot+Tests.swift */,
				84BB929D24DCA6C500A9BCC8 /* TextField+Snapshot+Tests.swift */,
			);
			path = TextField;
			sourceTree = "<group>";
		};
		84BB929F24DCA79800A9BCC8 /* TextField */ = {
			isa = PBXGroup;
			children = (
				D521C44E858B4345479E0B193CE2BB9C /* TextFieldDelegateMock.swift */,
			);
			path = TextField;
			sourceTree = "<group>";
		};
		84BB92A124DCB71400A9BCC8 /* Icons */ = {
			isa = PBXGroup;
			children = (
				84BB92A724DD910C00A9BCC8 /* Icon+Snapshot+Tests.swift */,
				0B29FF4C598F8297E81A6B6A82ACA4F9 /* IconView+Snapshot+Tests.swift */,
			);
			path = Icons;
			sourceTree = "<group>";
		};
		84BC8FF724AA120D007DF09D /* Recovered References */ = {
			isa = PBXGroup;
			children = (
			);
			name = "Recovered References";
			sourceTree = "<group>";
		};
		84BC900024AA1594007DF09D /* NotificationCenter */ = {
			isa = PBXGroup;
			children = (
				8409854D24F030C70095D6AD /* EventNames */,
				84BC900124AA15C3007DF09D /* NotificationCenterPostable.swift */,
				8409854B24F030930095D6AD /* NotificationCenterObservable.swift */,
			);
			path = NotificationCenter;
			sourceTree = "<group>";
		};
		84BC901024AA178F007DF09D /* Protocols */ = {
			isa = PBXGroup;
			children = (
				84BC901424AA17C0007DF09D /* NatDialogBuilder.swift */,
				84BC901324AA17C0007DF09D /* NatDialogTitleConfigurable.swift */,
				84BC901124AA17C0007DF09D /* NatDialogBodyConfigurable.swift */,
				84BC901224AA17C0007DF09D /* NatDialogCustomBodyConfigurable.swift */,
				84BC901B24AB7445007DF09D /* NatDialogDismissableConfigurable.swift */,
			);
			path = Protocols;
			sourceTree = "<group>";
		};
		84BF066324B4A89B00462AC5 /* Shortcut */ = {
			isa = PBXGroup;
			children = (
				84BF066624B4A8DA00462AC5 /* ShortcutContainedStyle.swift */,
				84BF066424B4A8BD00462AC5 /* ShortcutOutlinedStyle.swift */,
			);
			path = Shortcut;
			sourceTree = "<group>";
		};
		84BF066824B4FEE300462AC5 /* Shortcut */ = {
			isa = PBXGroup;
			children = (
				84BF066924B4FF9300462AC5 /* ShortcutOutlinedStyle+Spec.swift */,
				84BF066C24B5099300462AC5 /* ShortcutContainedStyle+Spec.swift */,
			);
			path = Shortcut;
			sourceTree = "<group>";
		};
		84BF066F24B511F600462AC5 /* Shortcut */ = {
			isa = PBXGroup;
			children = (
				84BF067024B5123500462AC5 /* NatShortcut+Spec.swift */,
			);
			path = Shortcut;
			sourceTree = "<group>";
		};
		84EB6B7024EB219800C6A792 /* DataSource */ = {
			isa = PBXGroup;
			children = (
				04723CCAA125D20DF5FFBB3D77A939D4 /* ConfigurationStorage.swift */,
			);
			path = DataSource;
			sourceTree = "<group>";
		};
		84EB6B7124EB21F100C6A792 /* Errors */ = {
			isa = PBXGroup;
			children = (
				7D8E6D9764598D210D58B32B2AEB0FE9 /* DesignSystemFatalError.swift */,
			);
			path = Errors;
			sourceTree = "<group>";
		};
		84EB6B7A24EC043400C6A792 /* Theme */ = {
			isa = PBXGroup;
			children = (
				847C829824E563E9001CE116 /* SingleSourceOfTruth */,
			);
			path = Theme;
			sourceTree = "<group>";
		};
		84EB6B7B24EC045400C6A792 /* Theme */ = {
			isa = PBXGroup;
			children = (
				845AD7A224E2C47B006CA226 /* SingleSourceOfTruth */,
			);
			path = Theme;
			sourceTree = "<group>";
		};
		857FA81A9331D03B846B818F61F9D19A /* ValueText */ = {
			isa = PBXGroup;
			children = (
				CDFBFE7E7E98BBE7DA3F6565371E522D /* ValueTextHighlight.swift */,
			);
			path = ValueText;
			sourceTree = "<group>";
		};
		865CF1D076AFEB3A75B360B1D2027787 /* Public */ = {
			isa = PBXGroup;
			children = (
				8402DA6D25530F9F005295B5 /* Icon */,
				8959EC82EF195A60EF12AFDC0F9CFE75 /* Components */,
				7C4807A858EAC069D38D22195EC3B0B9 /* DesignTokens */,
				83C59F929E88764313134A046BA5C30F /* DesignSystem+Spec.swift */,
				84932F1424EABA280052265F /* AvailableTheme+Spec.swift */,
			);
			path = Public;
			sourceTree = "<group>";
		};
		8959EC82EF195A60EF12AFDC0F9CFE75 /* Components */ = {
			isa = PBXGroup;
			children = (
				0E7C160024C5D214002FF46F /* AppBar */,
				26BB817124B918FB00617EFC /* Badge */,
				37C041B132E91C20059E887D83DD7E4E /* Button */,
				67643298FB5CC3CCB193DC69AF79EC67 /* Dialog */,
				6759B588024397D1AC93C8D123122D59 /* ExpansionPanel */,
				3FCB7713DAAB2F827B224E06280AF674 /* Field */,
				845D09A325015F0000B05760 /* IconButton */,
				BEE13D19F1A22BF171DC1BAC64B38FA7 /* Icons */,
				7BEFD3D9F02DCD62D7A24864218DC0D8 /* NavigationDrawer */,
				790D3F84256417E2007A9CA1 /* ProgressIndicator */,
				84BF066F24B511F600462AC5 /* Shortcut */,
				28B8CBEE15559C8DBD459A3FC53141DB /* Tab */,
				26BFBAD82512736F006C22E2 /* Tag */,
			);
			path = Components;
			sourceTree = "<group>";
		};
		8D17D3D40C2AE04D8D49BFB4530D5BC9 /* DesignTokens */ = {
			isa = PBXGroup;
			children = (
				64B35360D246BD94D64943CAB0591D20 /* Fonts */,
			);
			path = DesignTokens;
			sourceTree = "<group>";
		};
		8F17D4DBF2804B57A4C0A71661E479AF /* Components */ = {
			isa = PBXGroup;
			children = (
				84703F3D24F83AB900FE01CA /* IconButton */,
				265B17E924AFA0DA00FD0407 /* Badge */,
				0E3F578D24B8E9C8004B2F9E /* AppBar */,
				AAA7C27FE8E04EF2103505C58C128D34 /* Bar */,
				F39AE9E5CB68E8C7A269525355E8E4D3 /* Button */,
				78FE21C8815B7AED38811BF6BEB37BF0 /* Dialog */,
				B765E7CB5E163C38B6106556601A6CCA /* Divider */,
				9A95973E20D8800C2A72454FF93AEC3F /* ExpansionPanel */,
				EA99DA7A49950566847F2CD983BBD1EA /* Field */,
				FBCFD36466E6B86E32075C92503882F7 /* Icons */,
				719A57636DBDBD5D6854EFEC0F362C4C /* NavigationDrawer */,
				79ACDADD255C330400660E68 /* ProgressIndicator */,
				844A1E2124AE111D00E93AD9 /* Shortcut */,
				1C64E7FC7AE243CD11623B12CB2E59B4 /* Tab */,
				26BFBAD525125195006C22E2 /* Tag */,
				857FA81A9331D03B846B818F61F9D19A /* ValueText */,
			);
			path = Components;
			sourceTree = "<group>";
		};
		9A39D6F3DC20F5E6041B1A1A86858A3A /* NatFonts */ = {
			isa = PBXGroup;
			children = (
				0D8BC0D102CE4444401C0469C861358A /* NatFonts+Spec.swift */,
			);
			path = NatFonts;
			sourceTree = "<group>";
		};
		9A95973E20D8800C2A72454FF93AEC3F /* ExpansionPanel */ = {
			isa = PBXGroup;
			children = (
				B92374A53F43E8BA6129F16B7AB1F4F0 /* ExpansionPanel+Margin.swift */,
				C58B1BFBC101D26CBEC7E3448F9B33D2 /* ExpansionPanel.swift */,
			);
			path = ExpansionPanel;
			sourceTree = "<group>";
		};
		9C16A106EDB094AEBB02B7EDBAF61E15 /* Pusable */ = {
			isa = PBXGroup;
			children = (
				BC00F737F0234FCBD14533100E96A39E /* Pulsable+Spec.swift */,
				478FD68B021B6AA3538B93888BD14648 /* PulseLayer+Spec.swift */,
			);
			path = Pusable;
			sourceTree = "<group>";
		};
		A25310B672B899E9AD3D68186E4A1AFA /* Sources */ = {
			isa = PBXGroup;
			children = (
				E74646D307AC8F3E9AEF5359DB2AC89F /* Core */,
				120E744C293B89D044FF042E87692C6C /* Public */,
				DD20EF61A300C3292AE0EBCF255B5BD6 /* Resources */,
				D3E8F1BA23D456169591330D33273A7C /* Supporting Files */,
			);
			path = Sources;
			sourceTree = "<group>";
		};
		A49A262765C555E6BDBC06EDF2F28E79 /* Core */ = {
			isa = PBXGroup;
			children = (
				84EB6B7A24EC043400C6A792 /* Theme */,
				7AB7FF70C9AEA25A8E77912E1563B1EE /* DomainFunctions */,
				E3284AABCC53927621EACCBF1C988CA3 /* Extensions */,
				8409854824F02BA60095D6AD /* NotificationCenter */,
				DCA8206FBF7A0CC92AB1B5DA7728EFB0 /* ViewStyle */,
			);
			path = Core;
			sourceTree = "<group>";
		};
		AAA7C27FE8E04EF2103505C58C128D34 /* Bar */ = {
			isa = PBXGroup;
			children = (
				3D17E5874C6FD18F726E3F2F41FA5A91 /* SearchBar.swift */,
			);
			path = Bar;
			sourceTree = "<group>";
		};
		AB858EEAF58ED77E8AD12908C12E22EA /* Extensions */ = {
			isa = PBXGroup;
			children = (
				2C157151985B2586A5377C35B4FC1F27 /* UICollectionView+Reusable.swift */,
				6C71F734657E837707189B1D151A9751 /* UITableView+Reusable.swift */,
			);
			path = Extensions;
			sourceTree = "<group>";
		};
		B054E7B09C6DBF531CFF71F300EEB33C /* Helpers */ = {
			isa = PBXGroup;
			children = (
				02B41F99CB8ACD14C09E1AA323E38C2D /* AssetsHelper.swift */,
				6DA6561EEF13B1CE57B6CE00222286CB /* ReusableView.swift */,
			);
			path = Helpers;
			sourceTree = "<group>";
		};
		B193B1BE5AA5EB10B51FF8ADA51A7F66 /* Pods */ = {
			isa = PBXGroup;
			children = (
				951DBA41C4F1A24B4EB8567B5CD0878C /* Pods-NatDSTests.debug.xcconfig */,
				EC5970C426475EACCF56EF2C12EB450D /* Pods-NatDSTests.release.xcconfig */,
				E2274F3C7AE245CDA327DD2C /* Pods-NatDSSnapShotTests.debug.xcconfig */,
				34C351B9D855FD2B32E29833 /* Pods-NatDSSnapShotTests.release.xcconfig */,
			);
			path = Pods;
			sourceTree = "<group>";
		};
		B74C0772E6C10FAF9E1EBEDD82A7F0B1 /* TestingHelpers */ = {
			isa = PBXGroup;
			children = (
				84932F1724EAF0510052265F /* Theme */,
				58907D6C652303C4D5FC5FFE6E8F721A /* ElevationAttributes+Equitable.swift */,
				255B7772A418A4544E0B8F793BEB519D /* UIColor+AsHexString.swift */,
				56F3D70C29CCB183081E1863D791C9D4 /* UIFont+GetWeight.swift */,
				84A818BA24B77FA80007C7D5 /* UIGestureRecognizer+SendGesturesEvent.swift */,
			);
			path = TestingHelpers;
			sourceTree = "<group>";
		};
		B765E7CB5E163C38B6106556601A6CCA /* Divider */ = {
			isa = PBXGroup;
			children = (
				50D996E4B957C51847075E986215675B /* Divider.swift */,
			);
			path = Divider;
			sourceTree = "<group>";
		};
		B795439BE58573E0D11DFD761D11CB3F /* Theme */ = {
			isa = PBXGroup;
			children = (
				8D17D3D40C2AE04D8D49BFB4530D5BC9 /* DesignTokens */,
			);
			path = Theme;
			sourceTree = "<group>";
		};
		BEE13D19F1A22BF171DC1BAC64B38FA7 /* Icons */ = {
			isa = PBXGroup;
			children = (
				AE41CCB3978D56C1CB091FFBF9B03AF7 /* IconTests.swift */,
				5D67F65D9E72160E498FBA256C62159F /* IllustrationIconsTests.swift */,
				0E7C160824C5E614002FF46F /* IconViewSpec.swift */,
			);
			path = Icons;
			sourceTree = "<group>";
		};
		BFB6071E86F7F179141AA1490D7EE633 /* Style */ = {
			isa = PBXGroup;
			children = (
				2D221DC99290B86F7B59C72F4FA77BE4 /* FontIconStyle.swift */,
				93C1C3FD73F0E5F31735966CB48D7B16 /* FontStyle.swift */,
			);
			path = Style;
			sourceTree = "<group>";
		};
		C407DD19CA7F7CC3BCE18D5E350B251B /* Extensions */ = {
			isa = PBXGroup;
			children = (
				845D099B250119CB00B05760 /* UIView */,
				AC4E75499E95EC13EB47F2CD9CB26622 /* NSMutableAttributedString+Builder.swift */,
				DD7122400C6AAB36772A6E365FBD263D /* String+Icon.swift */,
				3E6444578A8B4B35C37D0B5FA4D8E0F6 /* UIColor+Hex.swift */,
				8BA9C4721134BD5277D76AEDED7A01DB /* UIFont+Icon.swift */,
			);
			path = Extensions;
			sourceTree = "<group>";
		};
		D0A81AF824CDF9690E19EF12D5D38297 /* DesignTokens */ = {
			isa = PBXGroup;
			children = (
				A59A74845475F2B53E1C0242E26F6DD1 /* NatBorderRadius.swift */,
				546EF920207BAF8470E811B146A05C0F /* NatColors.swift */,
				840265BB2514E04500A08EBE /* NatElevation */,
				84703F3A24F6ECA700FE01CA /* NatFonts */,
				A54E76AA6120032EE8B86EB90B51BFD8 /* NatOpacities.swift */,
				FB7FB96016F7D02CB5976F54C383CCD6 /* NatSizes.swift */,
				0268F8E94DAA2428259644D88E375D32 /* NatSpacing.swift */,
			);
			path = DesignTokens;
			sourceTree = "<group>";
		};
		D3E8F1BA23D456169591330D33273A7C /* Supporting Files */ = {
			isa = PBXGroup;
			children = (
				96344B6190992C63D2FA4A82A57D520E /* Info.plist */,
				EFD589860DA945AE5563620B305091ED /* NatDS.h */,
			);
			name = "Supporting Files";
			path = "../Supporting Files";
			sourceTree = "<group>";
		};
		DBACC3116710A6183CD3BC637E92D0D7 /* Dialog */ = {
			isa = PBXGroup;
			children = (
				84BC8FFA24AA14C0007DF09D /* DialogFooterView+Spec.swift */,
				84BC8FFB24AA14C0007DF09D /* DialogStyle+Spec.swift */,
			);
			path = Dialog;
			sourceTree = "<group>";
		};
		DCA8206FBF7A0CC92AB1B5DA7728EFB0 /* ViewStyle */ = {
			isa = PBXGroup;
			children = (
				00B52FC06F103FA5697F6E2B5CC0A920 /* Button */,
				DBACC3116710A6183CD3BC637E92D0D7 /* Dialog */,
				845D09A02501240D00B05760 /* IconButton */,
				84BF066824B4FEE300462AC5 /* Shortcut */,
				9EAE325876E14C91105C5CF9D2E7F1EF /* ViewStyle+Spec.swift */,
			);
			path = ViewStyle;
			sourceTree = "<group>";
		};
		DD20EF61A300C3292AE0EBCF255B5BD6 /* Resources */ = {
			isa = PBXGroup;
			children = (
				438A5C92460A2D83E14DF108D8CD8988 /* Images.xcassets */,
				BC6A871B0A080C7AB0127CF2EA0D9153 /* natds-icons-ios.ttf */,
			);
			path = Resources;
			sourceTree = "<group>";
		};
		DD40F8AA9AC979A1CF2968D4263A8928 /* Style */ = {
			isa = PBXGroup;
			children = (
				62CDD513F5E78AFAC3E17DD22AB3C6E1 /* FontIconStyleTests.swift */,
			);
			path = Style;
			sourceTree = "<group>";
		};
		E035F8401CE3E98D4ED1ED7A870740C9 /* Builders */ = {
			isa = PBXGroup;
			children = (
				84B9330624AB779800B71BD4 /* Protocols */,
				84BC8FF824AA13B8007DF09D /* NatDialogController+AlertStyleBuilder+Spec.swift */,
				8D7EAA7BDB4A7A15736AF73EF6EBCD74 /* NatDialogController+StandardStyleBuilder+Spec.swift */,
				84B9330F24ABD16100B71BD4 /* NatDialogController+ViewModel+Spec.swift */,
			);
			path = Builders;
			sourceTree = "<group>";
		};
		E3284AABCC53927621EACCBF1C988CA3 /* Extensions */ = {
			isa = PBXGroup;
			children = (
				845D099C25011BC100B05760 /* UIVIew */,
				CAD56BE8AA67D399ED570EA78BFC09E7 /* NSMutableAttributedString+BuilderTests.swift */,
				AD080B942BE2F7A41B1DEF15B19C34DB /* String+IconTests.swift */,
				36B6CEC817D03194414588BB22C1833A /* UICollectionView+ReusableTests.swift */,
				DA25909FD964254E6B99AD359EFD8A5C /* UIColor+HexTests.swift */,
				F6EAF8A97988FC1AA2F71C29D348A67D /* UIFont+IconTests.swift */,
				8656CC0789F1E0DACEB77D4C50C2ECC1 /* UITableView+ReusableTests.swift */,
			);
			path = Extensions;
			sourceTree = "<group>";
		};
		E74646D307AC8F3E9AEF5359DB2AC89F /* Core */ = {
			isa = PBXGroup;
			children = (
				84EB6B7124EB21F100C6A792 /* Errors */,
				8475413624B5F7FC0071E884 /* Animations */,
				F3EC3BC6E2F92083C73630D6DD4C73A7 /* DomainFunctions */,
				84EB6B7024EB219800C6A792 /* DataSource */,
				C407DD19CA7F7CC3BCE18D5E350B251B /* Extensions */,
				B054E7B09C6DBF531CFF71F300EEB33C /* Helpers */,
				84BC900024AA1594007DF09D /* NotificationCenter */,
				84EB6B7B24EC045400C6A792 /* Theme */,
				215336A1A94CD82887726AF1581EC21D /* ViewStyling */,
				1D45CCA3C5409387E4DBC5C70415468A /* Wrappers */,
			);
			path = Core;
			sourceTree = "<group>";
		};
		EA99DA7A49950566847F2CD983BBD1EA /* Field */ = {
			isa = PBXGroup;
			children = (
				8BEE0086E453EC48CFDC60DBA3C5C989 /* Field.swift */,
				674EEA4A2112FC3EF3AE40AA3776A35A /* TextField.swift */,
				EB6A44B9A9D7999BD68C1D60499CEF88 /* TextFieldDelegate.swift */,
				437B78D88ACFB47EEADED96CDC94C7C5 /* TextFieldType.swift */,
			);
			path = Field;
			sourceTree = "<group>";
		};
		F39AE9E5CB68E8C7A269525355E8E4D3 /* Button */ = {
			isa = PBXGroup;
			children = (
				D9B397DFEC0D8F0FBBDE7AE09BA83B2D /* NatButton+EdgeInsets.swift */,
				10C54C550ED4D44A309C43261BF40F55 /* NatButton+Height.swift */,
				D331FCE6B4B326453609B50D92482230 /* NatButton+Style.swift */,
				7CCF632B4501044E5062C574CCBBF74E /* NatButton.swift */,
				797E615D255464D1002A59E0 /* NatButton+Icon.swift */,
			);
			path = Button;
			sourceTree = "<group>";
		};
		F3EC3BC6E2F92083C73630D6DD4C73A7 /* DomainFunctions */ = {
			isa = PBXGroup;
			children = (
				84703F3824F6D9E400FE01CA /* GetComponentFromTheme.swift */,
				84EB6B6E24EB197000C6A792 /* GetTokensFromTheme.swift */,
				84EB6B7424EBFEC000C6A792 /* GetThemeValidated.swift */,
				84EB6B8224EEEA6200C6A792 /* GetUIColorFromTokens.swift */,
				84EB6B8424EEEA8E00C6A792 /* GetOrCreatedCachedColor.swift */,
			);
			path = DomainFunctions;
			sourceTree = "<group>";
		};
		FBCFD36466E6B86E32075C92503882F7 /* Icons */ = {
			isa = PBXGroup;
			children = (
				DA0E2F68D8995E164CB35303ADB9507C /* Icon.swift */,
				D1A1DDA4A78343DB58AF747FF9DC2B66 /* IconView.swift */,
				D4969844F4A007C92B7C67A4FA020C85 /* IllustrationIcons.swift */,
				841FEAB924C5C1A100C50AFF /* NatLogoImages.swift */,
			);
			path = Icons;
			sourceTree = "<group>";
		};
/* End PBXGroup section */

/* Begin PBXHeadersBuildPhase section */
		432764809275CBBB01EF431C2FE6AFB3 /* Headers */ = {
			isa = PBXHeadersBuildPhase;
			buildActionMask = 2147483647;
			files = (
				8D1EAB3D076206BCF28328D0054701CA /* NatDS.h in Headers */,
			);
			runOnlyForDeploymentPostprocessing = 0;
		};
/* End PBXHeadersBuildPhase section */

/* Begin PBXNativeTarget section */
		84391DDC24DB1B8B009D0BE8 /* NatDSSnapShotTests */ = {
			isa = PBXNativeTarget;
			buildConfigurationList = 84391DE724DB1B8B009D0BE8 /* Build configuration list for PBXNativeTarget "NatDSSnapShotTests" */;
			buildPhases = (
				55594C813E419D407445529B /* [CP] Check Pods Manifest.lock */,
				84391DD924DB1B8B009D0BE8 /* Sources */,
				84391DDA24DB1B8B009D0BE8 /* Frameworks */,
				84391DDB24DB1B8B009D0BE8 /* Resources */,
				EBEDB299301627A88D82165A /* [CP] Embed Pods Frameworks */,
			);
			buildRules = (
			);
			dependencies = (
				84391DE424DB1B8B009D0BE8 /* PBXTargetDependency */,
			);
			name = NatDSSnapShotTests;
			productName = NatDSSnapShotTests;
			productReference = 84391DDD24DB1B8B009D0BE8 /* NatDSSnapShotTests.xctest */;
			productType = "com.apple.product-type.bundle.unit-test";
		};
		B5A3069809DD9E998F7671EF5F1BAE1C /* NatDSTests */ = {
			isa = PBXNativeTarget;
			buildConfigurationList = 4362247C7D260F44FF1BDDF69AA10A47 /* Build configuration list for PBXNativeTarget "NatDSTests" */;
			buildPhases = (
				C112FA8EC5F1593FD78D2DF25A20E2CC /* [CP] Check Pods Manifest.lock */,
				346E93ED37BDA991757BCF2022BFE271 /* Sources */,
				34B79511194DBF1BD7C0C5B3CAAF7863 /* Frameworks */,
				B6AC8B01FC831A05C0F15067DC5B1D92 /* Resources */,
				3285B218737280E2BDD81115785954AC /* [CP] Embed Pods Frameworks */,
			);
			buildRules = (
			);
			dependencies = (
				06E2D8DEBF4E34D35E71AD50EEB6BB1A /* PBXTargetDependency */,
			);
			name = NatDSTests;
			productName = NatDSTests;
			productReference = 33688D8CB5F9DEC8813BA9C3F4425D76 /* NatDSTests.xctest */;
			productType = "com.apple.product-type.bundle.unit-test";
		};
		F49E39B57E86C6597B624106BE14A13E /* NatDS */ = {
			isa = PBXNativeTarget;
			buildConfigurationList = 650E1A9FAEBD0381F7048BAAB943A336 /* Build configuration list for PBXNativeTarget "NatDS" */;
			buildPhases = (
				1D94BA5678C0C99276364A2F6FB630BA /* Run Lint */,
				432764809275CBBB01EF431C2FE6AFB3 /* Headers */,
				70540C3AB68C69E5A197D55C1312C20E /* Sources */,
				A1E6263877667722CE60CD8332C1829A /* Frameworks */,
				0B9E1EE7C81FA88156AD2F41874123F5 /* Resources */,
			);
			buildRules = (
			);
			dependencies = (
			);
			name = NatDS;
			productName = NatDS;
			productReference = 17433A27D62633345ECA245C99114C15 /* NatDS.framework */;
			productType = "com.apple.product-type.framework";
		};
/* End PBXNativeTarget section */

/* Begin PBXProject section */
		36C3D511769B0C048CF47BC3D975C8A0 /* Project object */ = {
			isa = PBXProject;
			attributes = {
				LastSwiftUpdateCheck = 1160;
				LastUpgradeCheck = 1140;
				ORGANIZATIONNAME = Natura;
				TargetAttributes = {
					84391DDC24DB1B8B009D0BE8 = {
						CreatedOnToolsVersion = 11.6;
					};
					B5A3069809DD9E998F7671EF5F1BAE1C = {
						CreatedOnToolsVersion = 10.1;
						LastSwiftMigration = 1010;
					};
					F49E39B57E86C6597B624106BE14A13E = {
						CreatedOnToolsVersion = 10.1;
						LastSwiftMigration = 1110;
					};
				};
			};
			buildConfigurationList = BCE3B58D37844576117D65C6BC8A5781 /* Build configuration list for PBXProject "NatDS" */;
			compatibilityVersion = "Xcode 9.3";
			developmentRegion = en;
			hasScannedForEncodings = 0;
			knownRegions = (
				en,
				Base,
			);
			mainGroup = 603A2F49CA3712BCACA1947C6DF47B0B;
			productRefGroup = 3F21990B524A8E12755106BE4A73AB22 /* Products */;
			projectDirPath = "";
			projectRoot = "";
			targets = (
				F49E39B57E86C6597B624106BE14A13E /* NatDS */,
				B5A3069809DD9E998F7671EF5F1BAE1C /* NatDSTests */,
				84391DDC24DB1B8B009D0BE8 /* NatDSSnapShotTests */,
			);
		};
/* End PBXProject section */

/* Begin PBXResourcesBuildPhase section */
		0B9E1EE7C81FA88156AD2F41874123F5 /* Resources */ = {
			isa = PBXResourcesBuildPhase;
			buildActionMask = 2147483647;
			files = (
				67BB06E023B48B85454BD2B38E60B156 /* Images.xcassets in Resources */,
				65E0C105942614AA1438FEA773B255B9 /* natds-icons-ios.ttf in Resources */,
			);
			runOnlyForDeploymentPostprocessing = 0;
		};
		84391DDB24DB1B8B009D0BE8 /* Resources */ = {
			isa = PBXResourcesBuildPhase;
			buildActionMask = 2147483647;
			files = (
			);
			runOnlyForDeploymentPostprocessing = 0;
		};
		B6AC8B01FC831A05C0F15067DC5B1D92 /* Resources */ = {
			isa = PBXResourcesBuildPhase;
			buildActionMask = 2147483647;
			files = (
			);
			runOnlyForDeploymentPostprocessing = 0;
		};
/* End PBXResourcesBuildPhase section */

/* Begin PBXShellScriptBuildPhase section */
		1D94BA5678C0C99276364A2F6FB630BA /* Run Lint */ = {
			isa = PBXShellScriptBuildPhase;
			buildActionMask = 2147483647;
			files = (
			);
			inputFileListPaths = (
			);
			inputPaths = (
			);
			name = "Run Lint";
			outputFileListPaths = (
			);
			outputPaths = (
			);
			runOnlyForDeploymentPostprocessing = 0;
			shellPath = /bin/sh;
			shellScript = "if which swiftlint >/dev/null; then\n  swiftlint\nelse\n  echo \"warning: SwiftLint not installed, download from https://github.com/realm/SwiftLint\"\nfi\n";
		};
		3285B218737280E2BDD81115785954AC /* [CP] Embed Pods Frameworks */ = {
			isa = PBXShellScriptBuildPhase;
			buildActionMask = 2147483647;
			files = (
			);
			inputFileListPaths = (
				"${PODS_ROOT}/Target Support Files/Pods-NatDSTests/Pods-NatDSTests-frameworks-${CONFIGURATION}-input-files.xcfilelist",
			);
			name = "[CP] Embed Pods Frameworks";
			outputFileListPaths = (
				"${PODS_ROOT}/Target Support Files/Pods-NatDSTests/Pods-NatDSTests-frameworks-${CONFIGURATION}-output-files.xcfilelist",
			);
			runOnlyForDeploymentPostprocessing = 0;
			shellPath = /bin/sh;
			shellScript = "\"${PODS_ROOT}/Target Support Files/Pods-NatDSTests/Pods-NatDSTests-frameworks.sh\"\n";
			showEnvVarsInLog = 0;
		};
		55594C813E419D407445529B /* [CP] Check Pods Manifest.lock */ = {
			isa = PBXShellScriptBuildPhase;
			buildActionMask = 2147483647;
			files = (
			);
			inputFileListPaths = (
			);
			inputPaths = (
				"${PODS_PODFILE_DIR_PATH}/Podfile.lock",
				"${PODS_ROOT}/Manifest.lock",
			);
			name = "[CP] Check Pods Manifest.lock";
			outputFileListPaths = (
			);
			outputPaths = (
				"$(DERIVED_FILE_DIR)/Pods-NatDSSnapShotTests-checkManifestLockResult.txt",
			);
			runOnlyForDeploymentPostprocessing = 0;
			shellPath = /bin/sh;
			shellScript = "diff \"${PODS_PODFILE_DIR_PATH}/Podfile.lock\" \"${PODS_ROOT}/Manifest.lock\" > /dev/null\nif [ $? != 0 ] ; then\n    # print error to STDERR\n    echo \"error: The sandbox is not in sync with the Podfile.lock. Run 'pod install' or update your CocoaPods installation.\" >&2\n    exit 1\nfi\n# This output is used by Xcode 'outputs' to avoid re-running this script phase.\necho \"SUCCESS\" > \"${SCRIPT_OUTPUT_FILE_0}\"\n";
			showEnvVarsInLog = 0;
		};
		C112FA8EC5F1593FD78D2DF25A20E2CC /* [CP] Check Pods Manifest.lock */ = {
			isa = PBXShellScriptBuildPhase;
			buildActionMask = 2147483647;
			files = (
			);
			inputFileListPaths = (
			);
			inputPaths = (
				"${PODS_PODFILE_DIR_PATH}/Podfile.lock",
				"${PODS_ROOT}/Manifest.lock",
			);
			name = "[CP] Check Pods Manifest.lock";
			outputFileListPaths = (
			);
			outputPaths = (
				"$(DERIVED_FILE_DIR)/Pods-NatDSTests-checkManifestLockResult.txt",
			);
			runOnlyForDeploymentPostprocessing = 0;
			shellPath = /bin/sh;
			shellScript = "diff \"${PODS_PODFILE_DIR_PATH}/Podfile.lock\" \"${PODS_ROOT}/Manifest.lock\" > /dev/null\nif [ $? != 0 ] ; then\n    # print error to STDERR\n    echo \"error: The sandbox is not in sync with the Podfile.lock. Run 'pod install' or update your CocoaPods installation.\" >&2\n    exit 1\nfi\n# This output is used by Xcode 'outputs' to avoid re-running this script phase.\necho \"SUCCESS\" > \"${SCRIPT_OUTPUT_FILE_0}\"\n";
			showEnvVarsInLog = 0;
		};
		EBEDB299301627A88D82165A /* [CP] Embed Pods Frameworks */ = {
			isa = PBXShellScriptBuildPhase;
			buildActionMask = 2147483647;
			files = (
			);
			inputFileListPaths = (
				"${PODS_ROOT}/Target Support Files/Pods-NatDSSnapShotTests/Pods-NatDSSnapShotTests-frameworks-${CONFIGURATION}-input-files.xcfilelist",
			);
			name = "[CP] Embed Pods Frameworks";
			outputFileListPaths = (
				"${PODS_ROOT}/Target Support Files/Pods-NatDSSnapShotTests/Pods-NatDSSnapShotTests-frameworks-${CONFIGURATION}-output-files.xcfilelist",
			);
			runOnlyForDeploymentPostprocessing = 0;
			shellPath = /bin/sh;
			shellScript = "\"${PODS_ROOT}/Target Support Files/Pods-NatDSSnapShotTests/Pods-NatDSSnapShotTests-frameworks.sh\"\n";
			showEnvVarsInLog = 0;
		};
/* End PBXShellScriptBuildPhase section */

/* Begin PBXSourcesBuildPhase section */
		346E93ED37BDA991757BCF2022BFE271 /* Sources */ = {
			isa = PBXSourcesBuildPhase;
			buildActionMask = 2147483647;
			files = (
				79E7FAE125388F7500A831BC /* AvonDarkTokens+Opacity+Spec.swift in Sources */,
				797E614125531CF7002A59E0 /* TheBodyShopDarkComponents+Logo+Spec.swift in Sources */,
				797E611D25531BE1002A59E0 /* AvonDarkComponents+Logo+Spec.swift in Sources */,
				0AF826DF57321D84C4B2EDDFAC49F377 /* AssetsHelperTests.swift in Sources */,
				0E7C160524C5D3C3002FF46F /* UIViewController+Configure+Spec.swift in Sources */,
				797E60EC255316D2002A59E0 /* NatLogoImages+AvonLight+Spec.swift in Sources */,
				1A30D78CDFD9F95DDAFF61EDF612261D /* ButtonContainedStyle+Spec.swift in Sources */,
				521AFD7AFA9579A0A57971504ABE7145 /* ButtonOutlinedStyle+Spec.swift in Sources */,
				26BFBADB25127397006C22E2 /* NatTag+Spec.swift in Sources */,
				797E613825531CA7002A59E0 /* NaturaLightComponents+Logo+Spec.swift in Sources */,
				BB3413734DCB562C834B90742EF06929 /* ButtonStyle+Spec.swift in Sources */,
				797E6116255319D2002A59E0 /* AesopLightComponents+Logo+Spec.swift in Sources */,
				797E610E25531928002A59E0 /* AesopDarkComponents+Logo+Spec.swift in Sources */,
				79E7FB5D2538D0F700A831BC /* NaturaDarkTokens+Typography+Spec.swift in Sources */,
				79E7FA68253745F500A831BC /* AesopDarkTokens+Typography+Spec.swift in Sources */,
				92CA17AE519D08B10DAEE8C00A5E3959 /* ButtonTextStyle+Spec.swift in Sources */,
				79E7FB262538CDCC00A831BC /* NaturaLightTokens+BorderRadius+Spec.swift in Sources */,
				840265B42513B06E00A08EBE /* AesopLightTheme+Spec.swift in Sources */,
				84BC900F24AA16FA007DF09D /* DialogFooterView+Spec.swift in Sources */,
				26BB817724B931E900617EFC /* NatBadge+Color+Spec.swift in Sources */,
				84B9330824AB788E00B71BD4 /* NatDialogDismissableConfigurable+Spec.swift in Sources */,
				0E7C160324C5D274002FF46F /* UINavigationController+Style+Spec.swift in Sources */,
				7392D4960D4A13B6ADF3AB7372B264F5 /* DesignSystem+Spec.swift in Sources */,
				0E7C160924C5E614002FF46F /* IconViewSpec.swift in Sources */,
				84EB6B7924EC019700C6A792 /* GetThemeValidated+Spec.swift in Sources */,
				5C3B779F94FC59E1F2329996E3E55DF5 /* ElevationAttributes+Equitable.swift in Sources */,
				291A2ABAA2039E539F7E45F394B8529D /* ExpansionPanel+MarginTests.swift in Sources */,
				79E7FBBC2538EDFD00A831BC /* TheBodyShopLightTokens+Spacing+Spec.swift in Sources */,
				79E7FAD725388E4F00A831BC /* AvonDarkTokens+Elevation+Spec.swift in Sources */,
				79E7FAEB253890D200A831BC /* AvonDarkTokens+Size+Spec.swift in Sources */,
				346443D54361FCD8E0E7BFAF8FE2D299 /* FontIconStyleTests.swift in Sources */,
				79E7FACD25388C3A00A831BC /* AvonDarkTokens+Color+Spec.swift in Sources */,
				847C82A024E577AF001CE116 /* AvonLightTheme+Spec.swift in Sources */,
				797E612625531C20002A59E0 /* AvonLightComponents+Logo+Spec.swift in Sources */,
				84BB928E24DC760600A9BCC8 /* TabItemViewDelegateMock.swift in Sources */,
				A19D6F5A3F2F85158D4D5B1BD0F60417 /* IconTests.swift in Sources */,
				79E7FA592537456500A831BC /* AesopLightTokens+Size+Spec.swift in Sources */,
				797E612F25531C6B002A59E0 /* NaturaDarkComponents+Logo+Spec.swift in Sources */,
				0C4CBA15016075A8E8A7CA6FC6054383 /* IllustrationIconsTests.swift in Sources */,
				2D7E10D869A68FB9A120F4707A861DF8 /* NSMutableAttributedString+BuilderTests.swift in Sources */,
				5E34A8BE616690B54E3DCDDF5395963E /* NatBorderRadius+Spec.swift in Sources */,
				B7CCF87E56EA792B3471AD69AF68B23F /* NatButton+EdgeInsets+Spec.swift in Sources */,
				AA1F5760B92801C89E927B323F7691B7 /* NatButton+Height+Spec.swift in Sources */,
				840265AC2513B05A00A08EBE /* AesopDarkTheme+Spec.swift in Sources */,
				19CCAA043E9657B0F68877ABC0F7F90F /* NatButton+Specs.swift in Sources */,
				79E7FA4F253744DF00A831BC /* AesopLightTokens+Opacity+Spec.swift in Sources */,
				84BF066B24B504B200462AC5 /* ShortcutOutlinedStyle+Spec.swift in Sources */,
				8402DA7E255311FE005295B5 /* NatLogoImages+AesopDark+Spec.swift in Sources */,
				84932F1A24EAF07B0052265F /* StubTheme.swift in Sources */,
				D18DCEC54B0D407538EC7F218CDF25E1 /* NatColors+Spec.swift in Sources */,
				79E7FAFA2538938E00A831BC /* AvonLightTokens+Spacing+Spec.swift in Sources */,
				C4EB3DDBDD3DEFDA5183455CCDB2720F /* NatDialogController+Spec.swift in Sources */,
				790D3F862564181A007A9CA1 /* ProgressIndicatorCircular+Spec.swift in Sources */,
				797E60F225531742002A59E0 /* NatLogoImages+NaturaDark+Spec.swift in Sources */,
				E891D4E704EDCC6EA9CD3EE125A5D292 /* NatDialogController+StandardStyleBuilder+Spec.swift in Sources */,
				79E7FAE625388FAA00A831BC /* AvonLightTokens+Opacity+Spec.swift in Sources */,
				DF58B3DD08824CC1C80C886321CEA0F4 /* NatElevations+Spec.swift in Sources */,
				84BB928824DC6CA700A9BCC8 /* BadgeableStub.swift in Sources */,
				FF4C87EAD7ADB8D9EF8F897BA229A3A7 /* NatFonts+Spec.swift in Sources */,
				79E7FA1D25373B1900A831BC /* AesopLightTokens+BorderRadius+Spec.swift in Sources */,
				79E7FA3B25373FB700A831BC /* AesopLightTokens+Color+Spec.swift in Sources */,
				FAD0A71F10707995BE66A299D98CC33B /* NatOpacities+Spec.swift in Sources */,
				79E7FB942538EB8000A831BC /* TheBodyShopLightTokens+Color+Spec.swift in Sources */,
				79E7FAF52538935B00A831BC /* AvonDarkTokens+Spacing+Spec.swift in Sources */,
				60B6A40046E3479DEC3808473AF0D08B /* NatSizes+Spec.swift in Sources */,
				84932F1624EABB190052265F /* AvailableTheme+Spec.swift in Sources */,
				165E49381ECDC5C699C3496C7C3EA66A /* NatSpacing+Spec.swift in Sources */,
				79E7FB4E2538D06C00A831BC /* NaturaLightTokens+Size+Spec.swift in Sources */,
				26BB817D24B94CFB00617EFC /* Badgeable+Spec.swift in Sources */,
				79E7FB872538E10800A831BC /* TheBodyShopLightTokens+BorderRadius+Spec.swift in Sources */,
				84BF066E24B5099700462AC5 /* ShortcutContainedStyle+Spec.swift in Sources */,
				79E7FB3F2538CFDD00A831BC /* NaturaDarkTokens+Opacity+Spec.swift in Sources */,
				79E7FB352538CF5A00A831BC /* NaturaDarkTokens+Elevation+Spec.swift in Sources */,
				84A818BB24B77FA80007C7D5 /* UIGestureRecognizer+SendGesturesEvent.swift in Sources */,
				84B9331024ABD16100B71BD4 /* NatDialogController+ViewModel+Spec.swift in Sources */,
				79E7FB2B2538CE0300A831BC /* NaturaDarkTokens+Color+Spec.swift in Sources */,
				95BF20E1FC04C44251D7DCAA9C7E7C60 /* NavigationDrawer+IndexMenuTests.swift in Sources */,
				79E7FA63253745BC00A831BC /* AesopLightTokens+Spacing+Spec.swift in Sources */,
				79E7FADC25388E8C00A831BC /* AvonLightTokens+Elevation+Spec.swift in Sources */,
				D36E7374F76C10792F8292DCD99800D5 /* NavigationDrawerDelegateMock.swift in Sources */,
				847C82A224E5786C001CE116 /* NaturaDarkTheme+Spec.swift in Sources */,
				06B6AF457FA3A8ADB837E7A2BBE53D91 /* NavigationDrawerItemCellTests.swift in Sources */,
				ECDFAB69C926EDC613B5464C8EEFF85D /* NavigationDrawerSubitemCellTests.swift in Sources */,
				79E7FBB72538EDB700A831BC /* TheBodyShopDarkTokens+Spacing+Spec.swift in Sources */,
				D2063015F26B7E8B3A27602A3B907BCE /* NavigationDrawerTests.swift in Sources */,
				525A8C62B68D8C9B0AC882318792D04C /* Pulsable+Spec.swift in Sources */,
				848831BC250177D0004C3FA8 /* NatIconButton+Spec.swift in Sources */,
				79E7FA542537452500A831BC /* AesopDarkTokens+Size+Spec.swift in Sources */,
				847C829E24E56605001CE116 /* AvonDarkTheme+Spec.swift in Sources */,
				C24255D434C838206493D9A89581F7C1 /* PulseLayer+Spec.swift in Sources */,
				845D09A22501248500B05760 /* IconButtonStandardStyle+Spec.swift in Sources */,
				79E7FA702537470600A831BC /* AesopLightTokens+Typography+Spec.swift in Sources */,
				79E7FAC825388BEF00A831BC /* AvonLightTokens+BorderRadius+Spec.swift in Sources */,
				847C82A824E57946001CE116 /* TheBodyShopLightTheme+Spec.swift in Sources */,
				79E7FBA82538ED0500A831BC /* TheBodyShopLightTokens+Opacity+Spec.swift in Sources */,
				797E60FA2553177B002A59E0 /* NatLogoImages+NaturaLight+Spec.swift in Sources */,
				3D8762A06C970677D223A561419340A9 /* PulseLayerTests.swift in Sources */,
				79E7FABA25388B7200A831BC /* AvonDarkTokens+BorderRadius+Spec.swift in Sources */,
				0E7C160B24C61E45002FF46F /* UINavigationController+Configure+Spec.swift in Sources */,
				79E7FA45253741AD00A831BC /* AesopLightTokens+Elevation+Spec.swift in Sources */,
				79E7FB3A2538CFA200A831BC /* NaturaLightTokens+Elevation+Spec.swift in Sources */,
				A0328AF2000431B6155A5A6CD94B1835 /* ReusableViewTests.swift in Sources */,
				79E7FB492538D04300A831BC /* NaturaDarkTokens+Size+Spec.swift in Sources */,
				84B9330E24ABC6D200B71BD4 /* NatDialogCustomBodyConfigurable+Spec.swift in Sources */,
				79E7FB532538D0A400A831BC /* NaturaDarkTokens+Spacing+Spec.swift in Sources */,
				6E6C6EC0105FF251940E4C011D611149 /* String+IconTests.swift in Sources */,
				79E7FBB22538ED8900A831BC /* TheBodyShopLightTokens+Size+Spec.swift in Sources */,
				84B9330C24ABC5FD00B71BD4 /* NatDialogBodyConfigurable+Spec.swift in Sources */,
				79E7FA1525373ADE00A831BC /* AesopDarkTokens+BorderRadius+Spec.swift in Sources */,
				79E7FB442538D01100A831BC /* NaturaLightTokens+Opacity+Spec.swift in Sources */,
				ECF18B7FA2F5A22C0F919BBBE58FF611 /* TabDelegateMock.swift in Sources */,
				79E7FA3325373ED200A831BC /* AesopDarkTokens+Color+Spec.swift in Sources */,
				0E7C160724C5D6DC002FF46F /* UIBarButtonItem+Icon+Spec.swift in Sources */,
				79E7FA402537404000A831BC /* AesopDarkTokens+Elevation+Spec.swift in Sources */,
				79E7FBC12538EE3000A831BC /* TheBodyShopDarkTokens+Typography+Spec.swift in Sources */,
				79E7FB9E2538ECAA00A831BC /* TheBodyShopLightTokens+Elevation+Spec.swift in Sources */,
				840C43422502842900EE9CAD /* NatIconButton+Sizes+Specs.swift in Sources */,
				79E7FBC62538EE5700A831BC /* TheBodyShopLightTokens+Typography+Spec.swift in Sources */,
				26BB817324B9191000617EFC /* NatBadge+Spec.swift in Sources */,
				79E7FBAD2538ED5D00A831BC /* TheBodyShopDarkTokens+Size+Spec.swift in Sources */,
				79E7FB302538CE8C00A831BC /* NaturaLightTokens+Color+Spec.swift in Sources */,
				D23F82EE5C3333FD06E87016848DCD37 /* TabItemViewTests.swift in Sources */,
				5C5DF89CCAB72EC25E1A1BC43D450CB0 /* TabTests.swift in Sources */,
				CB6F95EF082D5B6EF08A8BC9B7A01427 /* TextFieldDelegateMock.swift in Sources */,
				797E614A25531D2D002A59E0 /* TheBodyShopLightComponents+Logo+Spec.swift in Sources */,
				8402DA76255310B2005295B5 /* NatLogoImages+AesopLight+Spec.swift in Sources */,
				79E7FB8F2538E26400A831BC /* TheBodyShopDarkTokens+Color+Spec.swift in Sources */,
				79E7FB992538EC7900A831BC /* TheBodyShopDarkTokens+Elevation+Spec.swift in Sources */,
				797E60DC25531625002A59E0 /* NatLogoImages+AvonDark+Spec.swift in Sources */,
				797E6100255317D4002A59E0 /* NatLogoImages+TheBodyShopDark+Spec.swift in Sources */,
				79E7FA5E2537458D00A831BC /* AesopDarkTokens+Spacing+Spec.swift in Sources */,
				79E7FAFF253893B900A831BC /* AvonDarkTokens+Typography+Spec.swift in Sources */,
				C3E184D6CD3B52645D0E06A7138CA94E /* TextFieldTests.swift in Sources */,
				2934666EAAD661E372AA6009BB287275 /* TextFieldTypeTests.swift in Sources */,
				797E610825531806002A59E0 /* NatLogoImages+TheBodyShopLight+Spec.swift in Sources */,
				847C82A424E578D3001CE116 /* NaturaLightTheme+Spec.swift in Sources */,
				84BC900D24AA16E0007DF09D /* NatDialogController+AlertStyleBuilder+Spec.swift in Sources */,
				84B9331124ACF28400B71BD4 /* NotificationCenterSpy.swift in Sources */,
				847C82A624E57931001CE116 /* TheBodyShopDarkTheme+Spec.swift in Sources */,
				84BC900E24AA16EF007DF09D /* DialogStyle+Spec.swift in Sources */,
				55A2D6D6BAD3F2F0B352CA80FC656452 /* UICollectionView+ReusableTests.swift in Sources */,
				79E7FAF0253890FE00A831BC /* AvonLightTokens+Size+Spec.swift in Sources */,
				51308DFBAF8D2A3E20B52E3AC688610A /* UIColor+AsHexString.swift in Sources */,
				10734D11ADA3847CF236F1C8B98F4555 /* UIColor+HexTests.swift in Sources */,
				00677CE3627142815E32CE84F60D8910 /* UIFont+GetWeight.swift in Sources */,
				84BF067224B5126800462AC5 /* NatShortcut+Spec.swift in Sources */,
				79E7FB7F2538DC8E00A831BC /* TheBodyShopDarkTokens+BorderRadius+Spec.swift in Sources */,
				84AB67611C0B5D85CBE5CE489FCA4DC6 /* UIFont+IconTests.swift in Sources */,
				50130A6AE7342A799C5989AF8FE486E8 /* UITableView+ReusableTests.swift in Sources */,
				79E7FAD225388D0400A831BC /* AvonLightTokens+Color+Spec.swift in Sources */,
				8E7FE7AAE264D40AF9BFF5CE6E5C7AD0 /* UIView+FrameTests.swift in Sources */,
				79E7FA4A2537449700A831BC /* AesopDarkTokens+Opacity+Spec.swift in Sources */,
				8409854A24F02BF60095D6AD /* Notification+Name+ThemeHasChanged+Spec.swift in Sources */,
				79E7FB072538941400A831BC /* AvonLightTokens+Typography+Spec.swift in Sources */,
				84B9330A24ABC38C00B71BD4 /* NatDialogTitleConfigurable+Spec.swift in Sources */,
				2625466124C7379800B98A91 /* StubSelector.swift in Sources */,
				79E7FB582538D0CD00A831BC /* NaturaLightTokens+Spacing+Spec.swift in Sources */,
				845D099F25011C4100B05760 /* UIView+CenterBounds+Specs.swift in Sources */,
				79E7FB622538D14E00A831BC /* NaturaLightTokens+Typography+Spec.swift in Sources */,
				79E7FBA32538ECDB00A831BC /* TheBodyShopDarkTokens+Opacity+Spec.swift in Sources */,
				79E7FB1E2538CD9100A831BC /* NaturaDarkTokens+BorderRadius+Spec.swift in Sources */,
				84EB6B8124EEC82700C6A792 /* GetOrCreatedCachedColor+Spec.swift in Sources */,
				E4B171E23C40B91B211DB2F64357778D /* ViewStyle+Spec.swift in Sources */,
			);
			runOnlyForDeploymentPostprocessing = 0;
		};
		70540C3AB68C69E5A197D55C1312C20E /* Sources */ = {
			isa = PBXSourcesBuildPhase;
			buildActionMask = 2147483647;
			files = (
				26740A4924B3A60C00419526 /* NatBadge+Style.swift in Sources */,
				79ACDADF255C336E00660E68 /* ProgressIndicatorCircular.swift in Sources */,
				843123E125123F0C002A7B6F /* AesopLightTheme.swift in Sources */,
				84703F3C24F6ECD300FE01CA /* NatFonts+TextStyle.swift in Sources */,
				845D099A250119AF00B05760 /* UIView+CenterBounds.swift in Sources */,
				BBCC40A29117B4CB675FE57C3B0130E4 /* AssetsHelper.swift in Sources */,
				844A1E2324AE117400E93AD9 /* NatShortcut.swift in Sources */,
				265B17EB24AFA12900FD0407 /* NatBadge.swift in Sources */,
				84BC901624AA17C0007DF09D /* NatDialogCustomBodyConfigurable.swift in Sources */,
				84BC901824AA17C0007DF09D /* NatDialogBuilder.swift in Sources */,
				84BC901524AA17C0007DF09D /* NatDialogBodyConfigurable.swift in Sources */,
				847C829024E36AA6001CE116 /* NaturaDarkTheme.swift in Sources */,
				8409854C24F030930095D6AD /* NotificationCenterObservable.swift in Sources */,
				26740A4B24B3A62F00419526 /* NatBadge+Color.swift in Sources */,
				26BB817924B944D100617EFC /* Badgeable.swift in Sources */,
				84EB6B7524EBFEC000C6A792 /* GetThemeValidated.swift in Sources */,
				1F40DBA4B8A3C9B0558AD83B5B2884D6 /* ButtonContainedStyle.swift in Sources */,
				84703F3924F6D9E400FE01CA /* GetComponentFromTheme.swift in Sources */,
				98C6EB095DD059D51DD9883B943AF889 /* ButtonOutlineStyle.swift in Sources */,
				14016A20C7BF7046BAFCD2AE53673EB0 /* ButtonStyle.swift in Sources */,
				84EB6B8524EEEA8E00C6A792 /* GetOrCreatedCachedColor.swift in Sources */,
				845AD7A424E2C4DA006CA226 /* Theme.swift in Sources */,
				000598F48ADE170D305737C11E3F2D99 /* ButtonTextStyle.swift in Sources */,
				845D09952501193500B05760 /* NatIconButton+Sizes.swift in Sources */,
				845AD7AA24E2CC82006CA226 /* AvonLightTheme.swift in Sources */,
				40B14F67117654B7854317119E5B3509 /* ConfigurationStorage.swift in Sources */,
				84BC901C24AB7445007DF09D /* NatDialogDismissableConfigurable.swift in Sources */,
				AB9CCFDF8B930FD49AFAEAE1BB5CA718 /* DesignSystem.swift in Sources */,
				7CA6BAC353B73AF5D31F09CAF0268EE5 /* DesignSystemFatalError.swift in Sources */,
				8F808FFBB4549BC4F3895B8CBB23ADB3 /* Divider.swift in Sources */,
				84703F3F24F83EEC00FE01CA /* NatIconButton.swift in Sources */,
				847C829624E36AE1001CE116 /* TheBodyShopLightTheme.swift in Sources */,
				84BC900524AA163A007DF09D /* DialogFooterView.swift in Sources */,
				269C886824C2483600A507BE /* UIBarButtonItem+Icon.swift in Sources */,
				6D4DFEB09D32E1F36B9FA29904AE1ED8 /* ElevationAttributes.swift in Sources */,
				672E84F3438F653B2DF42C2018894304 /* ExpansionPanel+Margin.swift in Sources */,
				3A65DE112EB34ED5B9F3F1DF7B8D3FBD /* ExpansionPanel.swift in Sources */,
				84BF066524B4A8BD00462AC5 /* ShortcutOutlinedStyle.swift in Sources */,
				4612CED8B9691035EFA62E01E2B30FD6 /* Field.swift in Sources */,
				84BC900824AA1678007DF09D /* NatDialogController+AlertStyleBuilder.swift in Sources */,
				84BF066724B4A8DA00462AC5 /* ShortcutContainedStyle.swift in Sources */,
				758EE01159A6E7AFC7217055678D4ED3 /* FontIconStyle.swift in Sources */,
				269C886224C23B0100A507BE /* UINavigationController+Configure.swift in Sources */,
				F01F3CA72313B3C97F42498878234A82 /* FontStyle.swift in Sources */,
				84EB6B6F24EB197000C6A792 /* GetTokensFromTheme.swift in Sources */,
				845D09982501196D00B05760 /* IconButtonStandardStyle.swift in Sources */,
				84BC900624AA163A007DF09D /* DialogStyle.swift in Sources */,
				7FCD65E56A79CE1AE08A4C86B8DC1303 /* Icon.swift in Sources */,
				F72BEF338B46182BC440C92CCF3D02B0 /* IconView.swift in Sources */,
				847C829424E36AD1001CE116 /* TheBodyShopDarkTheme.swift in Sources */,
				5737265E1EA6FD9BF1004F1CC1333F29 /* IllustrationIcons.swift in Sources */,
				0E4741DE24BE4C4100BB96FA /* UIViewController+TitleStyle.swift in Sources */,
				1908219397D007DC35BC0F99D5DEDE80 /* NSMutableAttributedString+Builder.swift in Sources */,
				CF14752D6F385AD399A59F275DEB1ED7 /* NatBorderRadius.swift in Sources */,
				F6B6FF5891E1F871748A9D598EA14AFE /* NatButton+EdgeInsets.swift in Sources */,
				C0F15375EEFCBC922341EBD9DED5A29B /* NatButton+Height.swift in Sources */,
				AC66A51CB3C8EE95429250880CADCB07 /* NatButton+Style.swift in Sources */,
				E70EF1AC4BB7A93A80A500786C1A6497 /* NatButton.swift in Sources */,
				4838BBC57B1464D82D59DE861726268A /* NatColors.swift in Sources */,
				84BC900224AA15C3007DF09D /* NotificationCenterPostable.swift in Sources */,
				797E615E255464D1002A59E0 /* NatButton+Icon.swift in Sources */,
				845AD7A824E2C8E6006CA226 /* AvonDarkTheme.swift in Sources */,
				0FB003017C3A179872BC65E6E321FD13 /* NatDialogController+StandardStyleBuilder.swift in Sources */,
				84BC900B24AA169B007DF09D /* DialogViewModel.swift in Sources */,
				26BFBAD725125246006C22E2 /* NatTag.swift in Sources */,
				69C11E581C612BD00EC0590B5FE51930 /* NatDialogController.swift in Sources */,
				7C00D9B09D306A421DBD99953C7BC9E4 /* NatElevation.swift in Sources */,
				F7894B76EE9A0F4726C5DF88653A4816 /* NatFonts.swift in Sources */,
				2600C22025129C880040C4C4 /* NatTag+Style.swift in Sources */,
				81AA5DF0A9D5F332072CA1EC9C5CF968 /* NatOpacities.swift in Sources */,
				6F66306180843E285A6B82D8788835D2 /* NatSizes.swift in Sources */,
				1E1CA75D4F2464DBEA0DD722294FFDEB /* NatSpacing.swift in Sources */,
				84BC901724AA17C0007DF09D /* NatDialogTitleConfigurable.swift in Sources */,
				84BF066224B4A62400462AC5 /* NatShortcut+Style.swift in Sources */,
				84BC900C24AA169B007DF09D /* DialogButtonConfiguration.swift in Sources */,
				13070104FE3F89CB14F76D621EF9A7F1 /* NavigationDrawer+IndexMenu.swift in Sources */,
				84F709FF1D1DFC32BA4E9CB1803A6E30 /* NavigationDrawer.swift in Sources */,
				841FEABA24C5C1A100C50AFF /* NatLogoImages.swift in Sources */,
				B16B10A0AA533EF36343B6B8A4AE4DA0 /* NavigationDrawerItemCell.swift in Sources */,
				A096BCFF55DBEF25B29C30C1537210D5 /* NavigationDrawerSubitemCell.swift in Sources */,
				848831BE25018340004C3FA8 /* NatIconButton+Styles.swift in Sources */,
				269C886424C2456B00A507BE /* UINavigationController+Style.swift in Sources */,
				9D4FF6FB92A6A5BD0AF263A69FF707E4 /* Pulsable.swift in Sources */,
				80FE219D764217C0520E0C784F9C0C0B /* PulseLayer.swift in Sources */,
				ECA4CB7769FB08CB62C5F8CD79EE6521 /* ReusableView.swift in Sources */,
				84EB6B8324EEEA6200C6A792 /* GetUIColorFromTokens.swift in Sources */,
				509D46F287D25DAEB7A71BF2665EF894 /* SearchBar.swift in Sources */,
				10953079D3A781AA63E2E03A93F222C4 /* String+Icon.swift in Sources */,
				604835F2975D92A9D2EF46132C17C0A5 /* Tab.swift in Sources */,
				AAA3820978AE27C3A6ED940916227C9D /* TabItemView.swift in Sources */,
				8409854724F02B230095D6AD /* Notification+Name+ThemeHasChanged.swift in Sources */,
				5C0716F242EFC1AF6A61CBE257DA7CFE /* TextField.swift in Sources */,
				56E21DDCD3217649B6CC5332DB901648 /* TextFieldDelegate.swift in Sources */,
				E07925C3535D79164EBC061C7D6A6CE4 /* TextFieldType.swift in Sources */,
				847C829224E36AB7001CE116 /* NaturaLightTheme.swift in Sources */,
				84932F1324EAB9270052265F /* AvailableTheme.swift in Sources */,
				518E40E608084AD36390CE8A38A1CB5A /* UICollectionView+Reusable.swift in Sources */,
				37953EE81D12EA2376E8C56E16BC4A29 /* UIColor+Hex.swift in Sources */,
				56B51E3D524A0D2900D7DD3E6CC761E7 /* UIFont+Icon.swift in Sources */,
				6C6CB092994DB60C83AC24F93B0F4E49 /* UITableView+Reusable.swift in Sources */,
				269C886624C2480800A507BE /* UIViewController+Configure.swift in Sources */,
				93B1D8CFBB1420174B310CC4906AA2EF /* UIView+Frame.swift in Sources */,
				77C55B339CA403354D76ABF05E283D5A /* ValueTextHighlight.swift in Sources */,
				840B6A754236624B9738CBC3D5CFE895 /* ViewAnimatingWrapper.swift in Sources */,
				843123DF25123ED0002A7B6F /* AesopDarkTokens.swift in Sources */,
				EE1E7A9F49A18BCD194E0C03FB2F0074 /* ViewStyle.swift in Sources */,
			);
			runOnlyForDeploymentPostprocessing = 0;
		};
		84391DD924DB1B8B009D0BE8 /* Sources */ = {
			isa = PBXSourcesBuildPhase;
			buildActionMask = 2147483647;
			files = (
				84391DEA24DB477F009D0BE8 /* NatShortcut+Snapshot+Tests.swift in Sources */,
				84BB929124DC788D00A9BCC8 /* TabDelegateMock.swift in Sources */,
				84BB929C24DC97EE00A9BCC8 /* Field+Snapshot+Tests.swift in Sources */,
				84A16F0524DDC30100E80DA0 /* NavigationDrawerDelegateMock.swift in Sources */,
				84BB92A224DCB73100A9BCC8 /* IconView+Snapshot+Tests.swift in Sources */,
				84BB928D24DC75D100A9BCC8 /* TabItemViewDelegateMock.swift in Sources */,
				84703F3724F54AA600FE01CA /* NotificationCenterSpy.swift in Sources */,
				79ACDAB62555D9B500660E68 /* NatButton+SnapShot+Tests.swift in Sources */,
				84BB928524DC69C900A9BCC8 /* Badgeable+Snapshot+Tests.swift in Sources */,
				84BB92A824DD910C00A9BCC8 /* Icon+Snapshot+Tests.swift in Sources */,
				84BB928424DC683700A9BCC8 /* NatBadge+Snapshot+Tests.swift in Sources */,
				26BFBADE251273BA006C22E2 /* NatTag+Snapshot+Tests.swift in Sources */,
				84BB929724DC8FA300A9BCC8 /* ExpansionPanelBuilder.swift in Sources */,
				8401A9C024FED41E00B6E762 /* NatIconButton+Snapshot+Tests.swift in Sources */,
				84BB929324DC7B9800A9BCC8 /* SearchBar+Snapshot+Tests.swift in Sources */,
				84BB929E24DCA6C500A9BCC8 /* TextField+Snapshot+Tests.swift in Sources */,
				84A16F0324DDBF6C00E80DA0 /* NavigationDrawer+Snapshot+Tests.swift in Sources */,
				84A16F0624DDC61000E80DA0 /* ValueTextHighlight+Snapshot+Tests.swift in Sources */,
				84BB929A24DC935700A9BCC8 /* ViewAnimatingMock.swift in Sources */,
				84BB92A024DCA7E300A9BCC8 /* TextFieldDelegateMock.swift in Sources */,
				84391DED24DB5C1F009D0BE8 /* AppBar+Snapshot+Tests.swift in Sources */,
				84BB929524DC82EC00A9BCC8 /* Divider+Snapshot+Tests.swift in Sources */,
				84BB928624DC6B3500A9BCC8 /* BadgeableStub.swift in Sources */,
				84A16F0124DDBE5500E80DA0 /* NavigationDrawerSubitemCell+Snapshot+Tests.swift in Sources */,
				84A16EFF24DDBC6D00E80DA0 /* NavigationDrawerItemCell+Snapshot+Tests.swift in Sources */,
				84BB929024DC772D00A9BCC8 /* Tab+Snapshot+Tests.swift in Sources */,
				84BB928B24DC743300A9BCC8 /* TabItem+Snapshot+Tests.swift in Sources */,
				84BB929824DC8FA600A9BCC8 /* ExpansionPanel+Snapshot+Tests.swift in Sources */,
				84391DE824DB1C67009D0BE8 /* NatDialogController+Snapshot+Tests.swift in Sources */,
			);
			runOnlyForDeploymentPostprocessing = 0;
		};
/* End PBXSourcesBuildPhase section */

/* Begin PBXTargetDependency section */
		06E2D8DEBF4E34D35E71AD50EEB6BB1A /* PBXTargetDependency */ = {
			isa = PBXTargetDependency;
			target = F49E39B57E86C6597B624106BE14A13E /* NatDS */;
			targetProxy = E35D44E67B83B19A493C4A863C46BAFA /* PBXContainerItemProxy */;
		};
		84391DE424DB1B8B009D0BE8 /* PBXTargetDependency */ = {
			isa = PBXTargetDependency;
			target = F49E39B57E86C6597B624106BE14A13E /* NatDS */;
			targetProxy = 84391DE324DB1B8B009D0BE8 /* PBXContainerItemProxy */;
		};
/* End PBXTargetDependency section */

/* Begin XCBuildConfiguration section */
		3A36E05DD8E57CC423F189F37D2BACB5 /* Debug */ = {
			isa = XCBuildConfiguration;
			buildSettings = {
				CLANG_ENABLE_MODULES = YES;
				CODE_SIGN_IDENTITY = "";
				CODE_SIGN_STYLE = Automatic;
				CURRENT_PROJECT_VERSION = 6;
				DEFINES_MODULE = YES;
				DEVELOPMENT_TEAM = "";
				DYLIB_COMPATIBILITY_VERSION = 1;
				DYLIB_CURRENT_VERSION = 1;
				DYLIB_INSTALL_NAME_BASE = "@rpath";
				INFOPLIST_FILE = "Supporting Files/Info.plist";
				INSTALL_PATH = "$(LOCAL_LIBRARY_DIR)/Frameworks";
				IPHONEOS_DEPLOYMENT_TARGET = 10.0;
				LD_RUNPATH_SEARCH_PATHS = (
					"$(inherited)",
					"@executable_path/Frameworks",
					"@loader_path/Frameworks",
				);
				MARKETING_VERSION = 2.7.0;
				PRODUCT_BUNDLE_IDENTIFIER = net.natura.NatDS;
				PRODUCT_NAME = "$(TARGET_NAME:c99extidentifier)";
				SKIP_INSTALL = YES;
				SUPPORTS_MACCATALYST = NO;
				SWIFT_OPTIMIZATION_LEVEL = "-Onone";
				SWIFT_VERSION = 5.0;
				TARGETED_DEVICE_FAMILY = "1,2";
			};
			name = Debug;
		};
		42FBF6687DB14A58A42268DE340C66D1 /* Release */ = {
			isa = XCBuildConfiguration;
			buildSettings = {
				ALWAYS_SEARCH_USER_PATHS = NO;
				CLANG_ANALYZER_NONNULL = YES;
				CLANG_ANALYZER_NUMBER_OBJECT_CONVERSION = YES_AGGRESSIVE;
				CLANG_CXX_LANGUAGE_STANDARD = "gnu++14";
				CLANG_CXX_LIBRARY = "libc++";
				CLANG_ENABLE_MODULES = YES;
				CLANG_ENABLE_OBJC_ARC = YES;
				CLANG_ENABLE_OBJC_WEAK = YES;
				CLANG_WARN_BLOCK_CAPTURE_AUTORELEASING = YES;
				CLANG_WARN_BOOL_CONVERSION = YES;
				CLANG_WARN_COMMA = YES;
				CLANG_WARN_CONSTANT_CONVERSION = YES;
				CLANG_WARN_DEPRECATED_OBJC_IMPLEMENTATIONS = YES;
				CLANG_WARN_DIRECT_OBJC_ISA_USAGE = YES_ERROR;
				CLANG_WARN_DOCUMENTATION_COMMENTS = YES;
				CLANG_WARN_EMPTY_BODY = YES;
				CLANG_WARN_ENUM_CONVERSION = YES;
				CLANG_WARN_INFINITE_RECURSION = YES;
				CLANG_WARN_INT_CONVERSION = YES;
				CLANG_WARN_NON_LITERAL_NULL_CONVERSION = YES;
				CLANG_WARN_OBJC_IMPLICIT_RETAIN_SELF = YES;
				CLANG_WARN_OBJC_LITERAL_CONVERSION = YES;
				CLANG_WARN_OBJC_ROOT_CLASS = YES_ERROR;
				CLANG_WARN_RANGE_LOOP_ANALYSIS = YES;
				CLANG_WARN_STRICT_PROTOTYPES = YES;
				CLANG_WARN_SUSPICIOUS_MOVE = YES;
				CLANG_WARN_UNGUARDED_AVAILABILITY = YES_AGGRESSIVE;
				CLANG_WARN_UNREACHABLE_CODE = YES;
				CLANG_WARN__DUPLICATE_METHOD_MATCH = YES;
				CODE_SIGN_IDENTITY = "iPhone Developer";
				COPY_PHASE_STRIP = NO;
				CURRENT_PROJECT_VERSION = 1;
				DEBUG_INFORMATION_FORMAT = "dwarf-with-dsym";
				ENABLE_NS_ASSERTIONS = NO;
				ENABLE_STRICT_OBJC_MSGSEND = YES;
				GCC_C_LANGUAGE_STANDARD = gnu11;
				GCC_NO_COMMON_BLOCKS = YES;
				GCC_WARN_64_TO_32_BIT_CONVERSION = YES;
				GCC_WARN_ABOUT_RETURN_TYPE = YES_ERROR;
				GCC_WARN_UNDECLARED_SELECTOR = YES;
				GCC_WARN_UNINITIALIZED_AUTOS = YES_AGGRESSIVE;
				GCC_WARN_UNUSED_FUNCTION = YES;
				GCC_WARN_UNUSED_VARIABLE = YES;
				IPHONEOS_DEPLOYMENT_TARGET = 10.0;
				MTL_ENABLE_DEBUG_INFO = NO;
				MTL_FAST_MATH = YES;
				SDKROOT = iphoneos;
				SWIFT_COMPILATION_MODE = wholemodule;
				SWIFT_VERSION = 5.0;
				VALIDATE_PRODUCT = YES;
				VERSIONING_SYSTEM = "apple-generic";
				VERSION_INFO_PREFIX = "";
			};
			name = Release;
		};
		4D287AD50A3EEE3A610D8B83E32DC7F4 /* Release */ = {
			isa = XCBuildConfiguration;
			baseConfigurationReference = EC5970C426475EACCF56EF2C12EB450D /* Pods-NatDSTests.release.xcconfig */;
			buildSettings = {
				ALWAYS_EMBED_SWIFT_STANDARD_LIBRARIES = "$(inherited)";
				CLANG_ENABLE_MODULES = YES;
				CODE_SIGN_STYLE = Automatic;
				DEVELOPMENT_TEAM = "";
				INFOPLIST_FILE = "Tests/Supporting Files/Info.plist";
				LD_RUNPATH_SEARCH_PATHS = (
					"$(inherited)",
					"@executable_path/Frameworks",
					"@loader_path/Frameworks",
				);
				PRODUCT_BUNDLE_IDENTIFIER = net.natura.NatDSTests;
				PRODUCT_NAME = "$(TARGET_NAME)";
				SWIFT_OBJC_BRIDGING_HEADER = "";
				SWIFT_VERSION = 5.0;
				TARGETED_DEVICE_FAMILY = "1,2";
			};
			name = Release;
		};
		84391DE524DB1B8B009D0BE8 /* Debug */ = {
			isa = XCBuildConfiguration;
			baseConfigurationReference = E2274F3C7AE245CDA327DD2C /* Pods-NatDSSnapShotTests.debug.xcconfig */;
			buildSettings = {
				CODE_SIGN_STYLE = Automatic;
				INFOPLIST_FILE = NatDSSnapShotTests/Info.plist;
				IPHONEOS_DEPLOYMENT_TARGET = 13.6;
				LD_RUNPATH_SEARCH_PATHS = (
					"$(inherited)",
					"@executable_path/Frameworks",
					"@loader_path/Frameworks",
				);
				PRODUCT_BUNDLE_IDENTIFIER = na.NatDSSnapShotTests;
				PRODUCT_NAME = "$(TARGET_NAME)";
				SWIFT_ACTIVE_COMPILATION_CONDITIONS = DEBUG;
				SWIFT_OPTIMIZATION_LEVEL = "-Onone";
				SWIFT_VERSION = 5.0;
				TARGETED_DEVICE_FAMILY = "1,2";
			};
			name = Debug;
		};
		84391DE624DB1B8B009D0BE8 /* Release */ = {
			isa = XCBuildConfiguration;
			baseConfigurationReference = 34C351B9D855FD2B32E29833 /* Pods-NatDSSnapShotTests.release.xcconfig */;
			buildSettings = {
				CODE_SIGN_STYLE = Automatic;
				INFOPLIST_FILE = NatDSSnapShotTests/Info.plist;
				IPHONEOS_DEPLOYMENT_TARGET = 13.6;
				LD_RUNPATH_SEARCH_PATHS = (
					"$(inherited)",
					"@executable_path/Frameworks",
					"@loader_path/Frameworks",
				);
				PRODUCT_BUNDLE_IDENTIFIER = na.NatDSSnapShotTests;
				PRODUCT_NAME = "$(TARGET_NAME)";
				SWIFT_OPTIMIZATION_LEVEL = "-O";
				SWIFT_VERSION = 5.0;
				TARGETED_DEVICE_FAMILY = "1,2";
			};
			name = Release;
		};
		DEC6944B592A7264392F0394953FF616 /* Debug */ = {
			isa = XCBuildConfiguration;
			buildSettings = {
				ALWAYS_SEARCH_USER_PATHS = NO;
				CLANG_ANALYZER_NONNULL = YES;
				CLANG_ANALYZER_NUMBER_OBJECT_CONVERSION = YES_AGGRESSIVE;
				CLANG_CXX_LANGUAGE_STANDARD = "gnu++14";
				CLANG_CXX_LIBRARY = "libc++";
				CLANG_ENABLE_MODULES = YES;
				CLANG_ENABLE_OBJC_ARC = YES;
				CLANG_ENABLE_OBJC_WEAK = YES;
				CLANG_WARN_BLOCK_CAPTURE_AUTORELEASING = YES;
				CLANG_WARN_BOOL_CONVERSION = YES;
				CLANG_WARN_COMMA = YES;
				CLANG_WARN_CONSTANT_CONVERSION = YES;
				CLANG_WARN_DEPRECATED_OBJC_IMPLEMENTATIONS = YES;
				CLANG_WARN_DIRECT_OBJC_ISA_USAGE = YES_ERROR;
				CLANG_WARN_DOCUMENTATION_COMMENTS = YES;
				CLANG_WARN_EMPTY_BODY = YES;
				CLANG_WARN_ENUM_CONVERSION = YES;
				CLANG_WARN_INFINITE_RECURSION = YES;
				CLANG_WARN_INT_CONVERSION = YES;
				CLANG_WARN_NON_LITERAL_NULL_CONVERSION = YES;
				CLANG_WARN_OBJC_IMPLICIT_RETAIN_SELF = YES;
				CLANG_WARN_OBJC_LITERAL_CONVERSION = YES;
				CLANG_WARN_OBJC_ROOT_CLASS = YES_ERROR;
				CLANG_WARN_RANGE_LOOP_ANALYSIS = YES;
				CLANG_WARN_STRICT_PROTOTYPES = YES;
				CLANG_WARN_SUSPICIOUS_MOVE = YES;
				CLANG_WARN_UNGUARDED_AVAILABILITY = YES_AGGRESSIVE;
				CLANG_WARN_UNREACHABLE_CODE = YES;
				CLANG_WARN__DUPLICATE_METHOD_MATCH = YES;
				CODE_SIGN_IDENTITY = "iPhone Developer";
				COPY_PHASE_STRIP = NO;
				CURRENT_PROJECT_VERSION = 1;
				DEBUG_INFORMATION_FORMAT = dwarf;
				ENABLE_STRICT_OBJC_MSGSEND = YES;
				ENABLE_TESTABILITY = YES;
				GCC_C_LANGUAGE_STANDARD = gnu11;
				GCC_DYNAMIC_NO_PIC = NO;
				GCC_NO_COMMON_BLOCKS = YES;
				GCC_OPTIMIZATION_LEVEL = 0;
				GCC_PREPROCESSOR_DEFINITIONS = (
					"DEBUG=1",
					"$(inherited)",
				);
				GCC_WARN_64_TO_32_BIT_CONVERSION = YES;
				GCC_WARN_ABOUT_RETURN_TYPE = YES_ERROR;
				GCC_WARN_UNDECLARED_SELECTOR = YES;
				GCC_WARN_UNINITIALIZED_AUTOS = YES_AGGRESSIVE;
				GCC_WARN_UNUSED_FUNCTION = YES;
				GCC_WARN_UNUSED_VARIABLE = YES;
				IPHONEOS_DEPLOYMENT_TARGET = 10.0;
				MTL_ENABLE_DEBUG_INFO = INCLUDE_SOURCE;
				MTL_FAST_MATH = YES;
				ONLY_ACTIVE_ARCH = YES;
				SDKROOT = iphoneos;
				SWIFT_VERSION = 5.0;
				VERSIONING_SYSTEM = "apple-generic";
				VERSION_INFO_PREFIX = "";
			};
			name = Debug;
		};
		E81B60C5B552018D194773A2E10A8CD0 /* Release */ = {
			isa = XCBuildConfiguration;
			buildSettings = {
				CLANG_ENABLE_MODULES = YES;
				CODE_SIGN_IDENTITY = "";
				CODE_SIGN_STYLE = Automatic;
				CURRENT_PROJECT_VERSION = 6;
				DEFINES_MODULE = YES;
				DEVELOPMENT_TEAM = "";
				DYLIB_COMPATIBILITY_VERSION = 1;
				DYLIB_CURRENT_VERSION = 1;
				DYLIB_INSTALL_NAME_BASE = "@rpath";
				INFOPLIST_FILE = "Supporting Files/Info.plist";
				INSTALL_PATH = "$(LOCAL_LIBRARY_DIR)/Frameworks";
				IPHONEOS_DEPLOYMENT_TARGET = 10.0;
				LD_RUNPATH_SEARCH_PATHS = (
					"$(inherited)",
					"@executable_path/Frameworks",
					"@loader_path/Frameworks",
				);
				MARKETING_VERSION = 2.7.0;
				PRODUCT_BUNDLE_IDENTIFIER = net.natura.NatDS;
				PRODUCT_NAME = "$(TARGET_NAME:c99extidentifier)";
				SKIP_INSTALL = YES;
				SUPPORTS_MACCATALYST = NO;
				SWIFT_VERSION = 5.0;
				TARGETED_DEVICE_FAMILY = "1,2";
			};
			name = Release;
		};
		FBC77EE31371C561733A5714B988A29D /* Debug */ = {
			isa = XCBuildConfiguration;
			baseConfigurationReference = 951DBA41C4F1A24B4EB8567B5CD0878C /* Pods-NatDSTests.debug.xcconfig */;
			buildSettings = {
				ALWAYS_EMBED_SWIFT_STANDARD_LIBRARIES = "$(inherited)";
				CLANG_ENABLE_MODULES = YES;
				CODE_SIGN_STYLE = Automatic;
				DEVELOPMENT_TEAM = "";
				INFOPLIST_FILE = "Tests/Supporting Files/Info.plist";
				LD_RUNPATH_SEARCH_PATHS = (
					"$(inherited)",
					"@executable_path/Frameworks",
					"@loader_path/Frameworks",
				);
				PRODUCT_BUNDLE_IDENTIFIER = net.natura.NatDSTests;
				PRODUCT_NAME = "$(TARGET_NAME)";
				SWIFT_OBJC_BRIDGING_HEADER = "";
				SWIFT_OPTIMIZATION_LEVEL = "-Onone";
				SWIFT_VERSION = 5.0;
				TARGETED_DEVICE_FAMILY = "1,2";
			};
			name = Debug;
		};
/* End XCBuildConfiguration section */

/* Begin XCConfigurationList section */
		4362247C7D260F44FF1BDDF69AA10A47 /* Build configuration list for PBXNativeTarget "NatDSTests" */ = {
			isa = XCConfigurationList;
			buildConfigurations = (
				FBC77EE31371C561733A5714B988A29D /* Debug */,
				4D287AD50A3EEE3A610D8B83E32DC7F4 /* Release */,
			);
			defaultConfigurationIsVisible = 0;
			defaultConfigurationName = Release;
		};
		650E1A9FAEBD0381F7048BAAB943A336 /* Build configuration list for PBXNativeTarget "NatDS" */ = {
			isa = XCConfigurationList;
			buildConfigurations = (
				3A36E05DD8E57CC423F189F37D2BACB5 /* Debug */,
				E81B60C5B552018D194773A2E10A8CD0 /* Release */,
			);
			defaultConfigurationIsVisible = 0;
			defaultConfigurationName = Release;
		};
		84391DE724DB1B8B009D0BE8 /* Build configuration list for PBXNativeTarget "NatDSSnapShotTests" */ = {
			isa = XCConfigurationList;
			buildConfigurations = (
				84391DE524DB1B8B009D0BE8 /* Debug */,
				84391DE624DB1B8B009D0BE8 /* Release */,
			);
			defaultConfigurationIsVisible = 0;
			defaultConfigurationName = Release;
		};
		BCE3B58D37844576117D65C6BC8A5781 /* Build configuration list for PBXProject "NatDS" */ = {
			isa = XCConfigurationList;
			buildConfigurations = (
				DEC6944B592A7264392F0394953FF616 /* Debug */,
				42FBF6687DB14A58A42268DE340C66D1 /* Release */,
			);
			defaultConfigurationIsVisible = 0;
			defaultConfigurationName = Release;
		};
/* End XCConfigurationList section */
	};
	rootObject = 36C3D511769B0C048CF47BC3D975C8A0 /* Project object */;
}<|MERGE_RESOLUTION|>--- conflicted
+++ resolved
@@ -1134,21 +1134,20 @@
 			path = Button;
 			sourceTree = "<group>";
 		};
-<<<<<<< HEAD
 		79ACDADD255C330400660E68 /* ProgressIndicator */ = {
 			isa = PBXGroup;
 			children = (
 				79ACDADE255C336E00660E68 /* ProgressIndicatorCircular.swift */,
 			);
 			path = ProgressIndicator;
-=======
+            sourceTree = "<group>";
+           };
 		79ACDAFC255DAFA300660E68 /* Animations */ = {
 			isa = PBXGroup;
 			children = (
 				42FC9280C40680336260347DADB5C0F3 /* Pulsable.swift */,
 			);
 			path = Animations;
->>>>>>> 15ab58a4
 			sourceTree = "<group>";
 		};
 		79E7FA2B25373CF000A831BC /* AesopDark */ = {
