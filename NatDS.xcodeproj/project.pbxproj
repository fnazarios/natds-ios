--- conflicted
+++ resolved
@@ -98,7 +98,20 @@
 		79E7FA63253745BC00A831BC /* AesopLightTokens+spacing+Spec.swift in Sources */ = {isa = PBXBuildFile; fileRef = 79E7FA62253745BC00A831BC /* AesopLightTokens+spacing+Spec.swift */; };
 		79E7FA68253745F500A831BC /* AesopDarkTokens+typography+Spec.swift in Sources */ = {isa = PBXBuildFile; fileRef = 79E7FA67253745F500A831BC /* AesopDarkTokens+typography+Spec.swift */; };
 		79E7FA702537470600A831BC /* AesopLightTokens+typography+Spec.swift in Sources */ = {isa = PBXBuildFile; fileRef = 79E7FA6F2537470600A831BC /* AesopLightTokens+typography+Spec.swift */; };
-<<<<<<< HEAD
+		79E7FABA25388B7200A831BC /* AvonDarkTokens+borderRadius+Spec.swift in Sources */ = {isa = PBXBuildFile; fileRef = 79E7FAB925388B7200A831BC /* AvonDarkTokens+borderRadius+Spec.swift */; };
+		79E7FAC825388BEF00A831BC /* AvonLightTokens+borderRadius+Spec.swift in Sources */ = {isa = PBXBuildFile; fileRef = 79E7FAC725388BEF00A831BC /* AvonLightTokens+borderRadius+Spec.swift */; };
+		79E7FACD25388C3A00A831BC /* AvonDarkTokens+color+Spec.swift in Sources */ = {isa = PBXBuildFile; fileRef = 79E7FACC25388C3A00A831BC /* AvonDarkTokens+color+Spec.swift */; };
+		79E7FAD225388D0400A831BC /* AvonLightTokens+color+Spec.swift in Sources */ = {isa = PBXBuildFile; fileRef = 79E7FAD125388D0400A831BC /* AvonLightTokens+color+Spec.swift */; };
+		79E7FAD725388E4F00A831BC /* AvonDarkTokens+elevation+Spec.swift in Sources */ = {isa = PBXBuildFile; fileRef = 79E7FAD625388E4F00A831BC /* AvonDarkTokens+elevation+Spec.swift */; };
+		79E7FADC25388E8C00A831BC /* AvonLightTokens+elevation+Spec.swift in Sources */ = {isa = PBXBuildFile; fileRef = 79E7FADB25388E8C00A831BC /* AvonLightTokens+elevation+Spec.swift */; };
+		79E7FAE125388F7500A831BC /* AvonDarkTokens+opacity+Spec.swift in Sources */ = {isa = PBXBuildFile; fileRef = 79E7FAE025388F7500A831BC /* AvonDarkTokens+opacity+Spec.swift */; };
+		79E7FAE625388FAA00A831BC /* AvonLightTokens+opacity+Spec.swift in Sources */ = {isa = PBXBuildFile; fileRef = 79E7FAE525388FAA00A831BC /* AvonLightTokens+opacity+Spec.swift */; };
+		79E7FAEB253890D200A831BC /* AvonDarkTokens+size+Spec.swift in Sources */ = {isa = PBXBuildFile; fileRef = 79E7FAEA253890D200A831BC /* AvonDarkTokens+size+Spec.swift */; };
+		79E7FAF0253890FE00A831BC /* AvonLightTokens+size+Spec.swift in Sources */ = {isa = PBXBuildFile; fileRef = 79E7FAEF253890FE00A831BC /* AvonLightTokens+size+Spec.swift */; };
+		79E7FAF52538935B00A831BC /* AvonDarkTokens+spacing+Spec.swift in Sources */ = {isa = PBXBuildFile; fileRef = 79E7FAF42538935B00A831BC /* AvonDarkTokens+spacing+Spec.swift */; };
+		79E7FAFA2538938E00A831BC /* AvonLightTokens+spacing+Spec.swift in Sources */ = {isa = PBXBuildFile; fileRef = 79E7FAF92538938E00A831BC /* AvonLightTokens+spacing+Spec.swift */; };
+		79E7FAFF253893B900A831BC /* AvonDarkTokens+typography+Spec.swift in Sources */ = {isa = PBXBuildFile; fileRef = 79E7FAFE253893B900A831BC /* AvonDarkTokens+typography+Spec.swift */; };
+		79E7FB072538941400A831BC /* AvonLightTokens+typography+Spec.swift in Sources */ = {isa = PBXBuildFile; fileRef = 79E7FB062538941400A831BC /* AvonLightTokens+typography+Spec.swift */; };
 		79E7FB1E2538CD9100A831BC /* NaturaDarkTokens+borderRadius+Spec.swift in Sources */ = {isa = PBXBuildFile; fileRef = 79E7FB1D2538CD9100A831BC /* NaturaDarkTokens+borderRadius+Spec.swift */; };
 		79E7FB262538CDCC00A831BC /* NaturaLightTokens+borderRadius+Spec.swift in Sources */ = {isa = PBXBuildFile; fileRef = 79E7FB252538CDCC00A831BC /* NaturaLightTokens+borderRadius+Spec.swift */; };
 		79E7FB2B2538CE0300A831BC /* NaturaDarkTokens+color+Spec.swift in Sources */ = {isa = PBXBuildFile; fileRef = 79E7FB2A2538CE0300A831BC /* NaturaDarkTokens+color+Spec.swift */; };
@@ -113,22 +126,6 @@
 		79E7FB582538D0CD00A831BC /* NaturaLightTokens+spacing+Spec.swift in Sources */ = {isa = PBXBuildFile; fileRef = 79E7FB572538D0CD00A831BC /* NaturaLightTokens+spacing+Spec.swift */; };
 		79E7FB5D2538D0F700A831BC /* NaturaDarkTokens+typography+Spec.swift in Sources */ = {isa = PBXBuildFile; fileRef = 79E7FB5C2538D0F700A831BC /* NaturaDarkTokens+typography+Spec.swift */; };
 		79E7FB622538D14E00A831BC /* NaturaLightTokens+typography+Spec.swift in Sources */ = {isa = PBXBuildFile; fileRef = 79E7FB612538D14E00A831BC /* NaturaLightTokens+typography+Spec.swift */; };
-=======
-		79E7FABA25388B7200A831BC /* AvonDarkTokens+borderRadius+Spec.swift in Sources */ = {isa = PBXBuildFile; fileRef = 79E7FAB925388B7200A831BC /* AvonDarkTokens+borderRadius+Spec.swift */; };
-		79E7FAC825388BEF00A831BC /* AvonLightTokens+borderRadius+Spec.swift in Sources */ = {isa = PBXBuildFile; fileRef = 79E7FAC725388BEF00A831BC /* AvonLightTokens+borderRadius+Spec.swift */; };
-		79E7FACD25388C3A00A831BC /* AvonDarkTokens+color+Spec.swift in Sources */ = {isa = PBXBuildFile; fileRef = 79E7FACC25388C3A00A831BC /* AvonDarkTokens+color+Spec.swift */; };
-		79E7FAD225388D0400A831BC /* AvonLightTokens+color+Spec.swift in Sources */ = {isa = PBXBuildFile; fileRef = 79E7FAD125388D0400A831BC /* AvonLightTokens+color+Spec.swift */; };
-		79E7FAD725388E4F00A831BC /* AvonDarkTokens+elevation+Spec.swift in Sources */ = {isa = PBXBuildFile; fileRef = 79E7FAD625388E4F00A831BC /* AvonDarkTokens+elevation+Spec.swift */; };
-		79E7FADC25388E8C00A831BC /* AvonLightTokens+elevation+Spec.swift in Sources */ = {isa = PBXBuildFile; fileRef = 79E7FADB25388E8C00A831BC /* AvonLightTokens+elevation+Spec.swift */; };
-		79E7FAE125388F7500A831BC /* AvonDarkTokens+opacity+Spec.swift in Sources */ = {isa = PBXBuildFile; fileRef = 79E7FAE025388F7500A831BC /* AvonDarkTokens+opacity+Spec.swift */; };
-		79E7FAE625388FAA00A831BC /* AvonLightTokens+opacity+Spec.swift in Sources */ = {isa = PBXBuildFile; fileRef = 79E7FAE525388FAA00A831BC /* AvonLightTokens+opacity+Spec.swift */; };
-		79E7FAEB253890D200A831BC /* AvonDarkTokens+size+Spec.swift in Sources */ = {isa = PBXBuildFile; fileRef = 79E7FAEA253890D200A831BC /* AvonDarkTokens+size+Spec.swift */; };
-		79E7FAF0253890FE00A831BC /* AvonLightTokens+size+Spec.swift in Sources */ = {isa = PBXBuildFile; fileRef = 79E7FAEF253890FE00A831BC /* AvonLightTokens+size+Spec.swift */; };
-		79E7FAF52538935B00A831BC /* AvonDarkTokens+spacing+Spec.swift in Sources */ = {isa = PBXBuildFile; fileRef = 79E7FAF42538935B00A831BC /* AvonDarkTokens+spacing+Spec.swift */; };
-		79E7FAFA2538938E00A831BC /* AvonLightTokens+spacing+Spec.swift in Sources */ = {isa = PBXBuildFile; fileRef = 79E7FAF92538938E00A831BC /* AvonLightTokens+spacing+Spec.swift */; };
-		79E7FAFF253893B900A831BC /* AvonDarkTokens+typography+Spec.swift in Sources */ = {isa = PBXBuildFile; fileRef = 79E7FAFE253893B900A831BC /* AvonDarkTokens+typography+Spec.swift */; };
-		79E7FB072538941400A831BC /* AvonLightTokens+typography+Spec.swift in Sources */ = {isa = PBXBuildFile; fileRef = 79E7FB062538941400A831BC /* AvonLightTokens+typography+Spec.swift */; };
->>>>>>> eb67d3f2
 		7C00D9B09D306A421DBD99953C7BC9E4 /* NatElevation.swift in Sources */ = {isa = PBXBuildFile; fileRef = 2775F568C47ADB6D5DA7B7AFA4A41B4E /* NatElevation.swift */; };
 		7CA6BAC353B73AF5D31F09CAF0268EE5 /* DesignSystemFatalError.swift in Sources */ = {isa = PBXBuildFile; fileRef = 7D8E6D9764598D210D58B32B2AEB0FE9 /* DesignSystemFatalError.swift */; };
 		7FCD65E56A79CE1AE08A4C86B8DC1303 /* Icon.swift in Sources */ = {isa = PBXBuildFile; fileRef = DA0E2F68D8995E164CB35303ADB9507C /* Icon.swift */; };
@@ -396,7 +393,20 @@
 		79E7FA62253745BC00A831BC /* AesopLightTokens+spacing+Spec.swift */ = {isa = PBXFileReference; lastKnownFileType = sourcecode.swift; path = "AesopLightTokens+spacing+Spec.swift"; sourceTree = "<group>"; };
 		79E7FA67253745F500A831BC /* AesopDarkTokens+typography+Spec.swift */ = {isa = PBXFileReference; lastKnownFileType = sourcecode.swift; path = "AesopDarkTokens+typography+Spec.swift"; sourceTree = "<group>"; };
 		79E7FA6F2537470600A831BC /* AesopLightTokens+typography+Spec.swift */ = {isa = PBXFileReference; lastKnownFileType = sourcecode.swift; path = "AesopLightTokens+typography+Spec.swift"; sourceTree = "<group>"; };
-<<<<<<< HEAD
+		79E7FAB925388B7200A831BC /* AvonDarkTokens+borderRadius+Spec.swift */ = {isa = PBXFileReference; lastKnownFileType = sourcecode.swift; path = "AvonDarkTokens+borderRadius+Spec.swift"; sourceTree = "<group>"; };
+		79E7FAC725388BEF00A831BC /* AvonLightTokens+borderRadius+Spec.swift */ = {isa = PBXFileReference; lastKnownFileType = sourcecode.swift; path = "AvonLightTokens+borderRadius+Spec.swift"; sourceTree = "<group>"; };
+		79E7FACC25388C3A00A831BC /* AvonDarkTokens+color+Spec.swift */ = {isa = PBXFileReference; lastKnownFileType = sourcecode.swift; path = "AvonDarkTokens+color+Spec.swift"; sourceTree = "<group>"; };
+		79E7FAD125388D0400A831BC /* AvonLightTokens+color+Spec.swift */ = {isa = PBXFileReference; lastKnownFileType = sourcecode.swift; path = "AvonLightTokens+color+Spec.swift"; sourceTree = "<group>"; };
+		79E7FAD625388E4F00A831BC /* AvonDarkTokens+elevation+Spec.swift */ = {isa = PBXFileReference; lastKnownFileType = sourcecode.swift; path = "AvonDarkTokens+elevation+Spec.swift"; sourceTree = "<group>"; };
+		79E7FADB25388E8C00A831BC /* AvonLightTokens+elevation+Spec.swift */ = {isa = PBXFileReference; lastKnownFileType = sourcecode.swift; path = "AvonLightTokens+elevation+Spec.swift"; sourceTree = "<group>"; };
+		79E7FAE025388F7500A831BC /* AvonDarkTokens+opacity+Spec.swift */ = {isa = PBXFileReference; lastKnownFileType = sourcecode.swift; path = "AvonDarkTokens+opacity+Spec.swift"; sourceTree = "<group>"; };
+		79E7FAE525388FAA00A831BC /* AvonLightTokens+opacity+Spec.swift */ = {isa = PBXFileReference; lastKnownFileType = sourcecode.swift; path = "AvonLightTokens+opacity+Spec.swift"; sourceTree = "<group>"; };
+		79E7FAEA253890D200A831BC /* AvonDarkTokens+size+Spec.swift */ = {isa = PBXFileReference; lastKnownFileType = sourcecode.swift; path = "AvonDarkTokens+size+Spec.swift"; sourceTree = "<group>"; };
+		79E7FAEF253890FE00A831BC /* AvonLightTokens+size+Spec.swift */ = {isa = PBXFileReference; lastKnownFileType = sourcecode.swift; path = "AvonLightTokens+size+Spec.swift"; sourceTree = "<group>"; };
+		79E7FAF42538935B00A831BC /* AvonDarkTokens+spacing+Spec.swift */ = {isa = PBXFileReference; lastKnownFileType = sourcecode.swift; path = "AvonDarkTokens+spacing+Spec.swift"; sourceTree = "<group>"; };
+		79E7FAF92538938E00A831BC /* AvonLightTokens+spacing+Spec.swift */ = {isa = PBXFileReference; lastKnownFileType = sourcecode.swift; path = "AvonLightTokens+spacing+Spec.swift"; sourceTree = "<group>"; };
+		79E7FAFE253893B900A831BC /* AvonDarkTokens+typography+Spec.swift */ = {isa = PBXFileReference; lastKnownFileType = sourcecode.swift; path = "AvonDarkTokens+typography+Spec.swift"; sourceTree = "<group>"; };
+		79E7FB062538941400A831BC /* AvonLightTokens+typography+Spec.swift */ = {isa = PBXFileReference; lastKnownFileType = sourcecode.swift; path = "AvonLightTokens+typography+Spec.swift"; sourceTree = "<group>"; };
 		79E7FB1D2538CD9100A831BC /* NaturaDarkTokens+borderRadius+Spec.swift */ = {isa = PBXFileReference; lastKnownFileType = sourcecode.swift; path = "NaturaDarkTokens+borderRadius+Spec.swift"; sourceTree = "<group>"; };
 		79E7FB252538CDCC00A831BC /* NaturaLightTokens+borderRadius+Spec.swift */ = {isa = PBXFileReference; lastKnownFileType = sourcecode.swift; path = "NaturaLightTokens+borderRadius+Spec.swift"; sourceTree = "<group>"; };
 		79E7FB2A2538CE0300A831BC /* NaturaDarkTokens+color+Spec.swift */ = {isa = PBXFileReference; lastKnownFileType = sourcecode.swift; path = "NaturaDarkTokens+color+Spec.swift"; sourceTree = "<group>"; };
@@ -411,22 +421,6 @@
 		79E7FB572538D0CD00A831BC /* NaturaLightTokens+spacing+Spec.swift */ = {isa = PBXFileReference; lastKnownFileType = sourcecode.swift; path = "NaturaLightTokens+spacing+Spec.swift"; sourceTree = "<group>"; };
 		79E7FB5C2538D0F700A831BC /* NaturaDarkTokens+typography+Spec.swift */ = {isa = PBXFileReference; lastKnownFileType = sourcecode.swift; path = "NaturaDarkTokens+typography+Spec.swift"; sourceTree = "<group>"; };
 		79E7FB612538D14E00A831BC /* NaturaLightTokens+typography+Spec.swift */ = {isa = PBXFileReference; lastKnownFileType = sourcecode.swift; path = "NaturaLightTokens+typography+Spec.swift"; sourceTree = "<group>"; };
-=======
-		79E7FAB925388B7200A831BC /* AvonDarkTokens+borderRadius+Spec.swift */ = {isa = PBXFileReference; lastKnownFileType = sourcecode.swift; path = "AvonDarkTokens+borderRadius+Spec.swift"; sourceTree = "<group>"; };
-		79E7FAC725388BEF00A831BC /* AvonLightTokens+borderRadius+Spec.swift */ = {isa = PBXFileReference; lastKnownFileType = sourcecode.swift; path = "AvonLightTokens+borderRadius+Spec.swift"; sourceTree = "<group>"; };
-		79E7FACC25388C3A00A831BC /* AvonDarkTokens+color+Spec.swift */ = {isa = PBXFileReference; lastKnownFileType = sourcecode.swift; path = "AvonDarkTokens+color+Spec.swift"; sourceTree = "<group>"; };
-		79E7FAD125388D0400A831BC /* AvonLightTokens+color+Spec.swift */ = {isa = PBXFileReference; lastKnownFileType = sourcecode.swift; path = "AvonLightTokens+color+Spec.swift"; sourceTree = "<group>"; };
-		79E7FAD625388E4F00A831BC /* AvonDarkTokens+elevation+Spec.swift */ = {isa = PBXFileReference; lastKnownFileType = sourcecode.swift; path = "AvonDarkTokens+elevation+Spec.swift"; sourceTree = "<group>"; };
-		79E7FADB25388E8C00A831BC /* AvonLightTokens+elevation+Spec.swift */ = {isa = PBXFileReference; lastKnownFileType = sourcecode.swift; path = "AvonLightTokens+elevation+Spec.swift"; sourceTree = "<group>"; };
-		79E7FAE025388F7500A831BC /* AvonDarkTokens+opacity+Spec.swift */ = {isa = PBXFileReference; lastKnownFileType = sourcecode.swift; path = "AvonDarkTokens+opacity+Spec.swift"; sourceTree = "<group>"; };
-		79E7FAE525388FAA00A831BC /* AvonLightTokens+opacity+Spec.swift */ = {isa = PBXFileReference; lastKnownFileType = sourcecode.swift; path = "AvonLightTokens+opacity+Spec.swift"; sourceTree = "<group>"; };
-		79E7FAEA253890D200A831BC /* AvonDarkTokens+size+Spec.swift */ = {isa = PBXFileReference; lastKnownFileType = sourcecode.swift; path = "AvonDarkTokens+size+Spec.swift"; sourceTree = "<group>"; };
-		79E7FAEF253890FE00A831BC /* AvonLightTokens+size+Spec.swift */ = {isa = PBXFileReference; lastKnownFileType = sourcecode.swift; path = "AvonLightTokens+size+Spec.swift"; sourceTree = "<group>"; };
-		79E7FAF42538935B00A831BC /* AvonDarkTokens+spacing+Spec.swift */ = {isa = PBXFileReference; lastKnownFileType = sourcecode.swift; path = "AvonDarkTokens+spacing+Spec.swift"; sourceTree = "<group>"; };
-		79E7FAF92538938E00A831BC /* AvonLightTokens+spacing+Spec.swift */ = {isa = PBXFileReference; lastKnownFileType = sourcecode.swift; path = "AvonLightTokens+spacing+Spec.swift"; sourceTree = "<group>"; };
-		79E7FAFE253893B900A831BC /* AvonDarkTokens+typography+Spec.swift */ = {isa = PBXFileReference; lastKnownFileType = sourcecode.swift; path = "AvonDarkTokens+typography+Spec.swift"; sourceTree = "<group>"; };
-		79E7FB062538941400A831BC /* AvonLightTokens+typography+Spec.swift */ = {isa = PBXFileReference; lastKnownFileType = sourcecode.swift; path = "AvonLightTokens+typography+Spec.swift"; sourceTree = "<group>"; };
->>>>>>> eb67d3f2
 		7CCF632B4501044E5062C574CCBBF74E /* NatButton.swift */ = {isa = PBXFileReference; lastKnownFileType = sourcecode.swift; path = NatButton.swift; sourceTree = "<group>"; };
 		7D8E6D9764598D210D58B32B2AEB0FE9 /* DesignSystemFatalError.swift */ = {isa = PBXFileReference; lastKnownFileType = sourcecode.swift; path = DesignSystemFatalError.swift; sourceTree = "<group>"; };
 		7F9C4251076A01537D0A8CB995DF81EC /* NavigationDrawerSubitemCellTests.swift */ = {isa = PBXFileReference; lastKnownFileType = sourcecode.swift; path = NavigationDrawerSubitemCellTests.swift; sourceTree = "<group>"; };
@@ -959,29 +953,6 @@
 			path = Dialog;
 			sourceTree = "<group>";
 		};
-		79E7FA1125373A9A00A831BC /* Tokens */ = {
-			isa = PBXGroup;
-			children = (
-				79E7FA1225373AA600A831BC /* Aesop */,
-			);
-			path = Tokens;
-			sourceTree = "<group>";
-		};
-		79E7FA1225373AA600A831BC /* Aesop */ = {
-			isa = PBXGroup;
-			children = (
-				79E7FA1325373ABD00A831BC /* BorderRadius */,
-			);
-			path = Aesop;
-			sourceTree = "<group>";
-		};
-		79E7FA1325373ABD00A831BC /* BorderRadius */ = {
-			isa = PBXGroup;
-			children = (
-			);
-			path = BorderRadius;
-			sourceTree = "<group>";
-		};
 		79E7FA2B25373CF000A831BC /* AesopDark */ = {
 			isa = PBXGroup;
 			children = (
@@ -1028,7 +999,43 @@
 			path = Tokens;
 			sourceTree = "<group>";
 		};
-<<<<<<< HEAD
+		79E7FAB625388A7B00A831BC /* AvonLight */ = {
+			isa = PBXGroup;
+			children = (
+				847C829F24E577AF001CE116 /* AvonLightTheme+Spec.swift */,
+				79E7FAB825388A9400A831BC /* Tokens */,
+			);
+			path = AvonLight;
+			sourceTree = "<group>";
+		};
+		79E7FAB725388A8F00A831BC /* Tokens */ = {
+			isa = PBXGroup;
+			children = (
+				79E7FAB925388B7200A831BC /* AvonDarkTokens+borderRadius+Spec.swift */,
+				79E7FACC25388C3A00A831BC /* AvonDarkTokens+color+Spec.swift */,
+				79E7FAD625388E4F00A831BC /* AvonDarkTokens+elevation+Spec.swift */,
+				79E7FAE025388F7500A831BC /* AvonDarkTokens+opacity+Spec.swift */,
+				79E7FAEA253890D200A831BC /* AvonDarkTokens+size+Spec.swift */,
+				79E7FAF42538935B00A831BC /* AvonDarkTokens+spacing+Spec.swift */,
+				79E7FAFE253893B900A831BC /* AvonDarkTokens+typography+Spec.swift */,
+			);
+			path = Tokens;
+			sourceTree = "<group>";
+		};
+		79E7FAB825388A9400A831BC /* Tokens */ = {
+			isa = PBXGroup;
+			children = (
+				79E7FAC725388BEF00A831BC /* AvonLightTokens+borderRadius+Spec.swift */,
+				79E7FAD125388D0400A831BC /* AvonLightTokens+color+Spec.swift */,
+				79E7FADB25388E8C00A831BC /* AvonLightTokens+elevation+Spec.swift */,
+				79E7FAE525388FAA00A831BC /* AvonLightTokens+opacity+Spec.swift */,
+				79E7FAEF253890FE00A831BC /* AvonLightTokens+size+Spec.swift */,
+				79E7FAF92538938E00A831BC /* AvonLightTokens+spacing+Spec.swift */,
+				79E7FB062538941400A831BC /* AvonLightTokens+typography+Spec.swift */,
+			);
+			path = Tokens;
+			sourceTree = "<group>";
+		};
 		79E7FB1A2538CCC500A831BC /* NaturaLight */ = {
 			isa = PBXGroup;
 			children = (
@@ -1048,32 +1055,10 @@
 				79E7FB482538D04300A831BC /* NaturaDarkTokens+size+Spec.swift */,
 				79E7FB522538D0A400A831BC /* NaturaDarkTokens+spacing+Spec.swift */,
 				79E7FB5C2538D0F700A831BC /* NaturaDarkTokens+typography+Spec.swift */,
-=======
-		79E7FAB625388A7B00A831BC /* AvonLight */ = {
-			isa = PBXGroup;
-			children = (
-				847C829F24E577AF001CE116 /* AvonLightTheme+Spec.swift */,
-				79E7FAB825388A9400A831BC /* Tokens */,
-			);
-			path = AvonLight;
-			sourceTree = "<group>";
-		};
-		79E7FAB725388A8F00A831BC /* Tokens */ = {
-			isa = PBXGroup;
-			children = (
-				79E7FAB925388B7200A831BC /* AvonDarkTokens+borderRadius+Spec.swift */,
-				79E7FACC25388C3A00A831BC /* AvonDarkTokens+color+Spec.swift */,
-				79E7FAD625388E4F00A831BC /* AvonDarkTokens+elevation+Spec.swift */,
-				79E7FAE025388F7500A831BC /* AvonDarkTokens+opacity+Spec.swift */,
-				79E7FAEA253890D200A831BC /* AvonDarkTokens+size+Spec.swift */,
-				79E7FAF42538935B00A831BC /* AvonDarkTokens+spacing+Spec.swift */,
-				79E7FAFE253893B900A831BC /* AvonDarkTokens+typography+Spec.swift */,
->>>>>>> eb67d3f2
 			);
 			path = Tokens;
 			sourceTree = "<group>";
 		};
-<<<<<<< HEAD
 		79E7FB1C2538CCD900A831BC /* Tokens */ = {
 			isa = PBXGroup;
 			children = (
@@ -1084,18 +1069,6 @@
 				79E7FB4D2538D06C00A831BC /* NaturaLightTokens+size+Spec.swift */,
 				79E7FB572538D0CD00A831BC /* NaturaLightTokens+spacing+Spec.swift */,
 				79E7FB612538D14E00A831BC /* NaturaLightTokens+typography+Spec.swift */,
-=======
-		79E7FAB825388A9400A831BC /* Tokens */ = {
-			isa = PBXGroup;
-			children = (
-				79E7FAC725388BEF00A831BC /* AvonLightTokens+borderRadius+Spec.swift */,
-				79E7FAD125388D0400A831BC /* AvonLightTokens+color+Spec.swift */,
-				79E7FADB25388E8C00A831BC /* AvonLightTokens+elevation+Spec.swift */,
-				79E7FAE525388FAA00A831BC /* AvonLightTokens+opacity+Spec.swift */,
-				79E7FAEF253890FE00A831BC /* AvonLightTokens+size+Spec.swift */,
-				79E7FAF92538938E00A831BC /* AvonLightTokens+spacing+Spec.swift */,
-				79E7FB062538941400A831BC /* AvonLightTokens+typography+Spec.swift */,
->>>>>>> eb67d3f2
 			);
 			path = Tokens;
 			sourceTree = "<group>";
@@ -1380,7 +1353,6 @@
 			isa = PBXGroup;
 			children = (
 				847C829924E56482001CE116 /* BrandsThemes */,
-				79E7FA1125373A9A00A831BC /* Tokens */,
 			);
 			path = SingleSourceOfTruth;
 			sourceTree = "<group>";
@@ -1390,15 +1362,10 @@
 			children = (
 				79E7FA2B25373CF000A831BC /* AesopDark */,
 				79E7FA2C25373D0100A831BC /* AesopLight */,
-<<<<<<< HEAD
-				847C829A24E5648E001CE116 /* Avon */,
+				847C829A24E5648E001CE116 /* AvonDark */,
+				79E7FAB625388A7B00A831BC /* AvonLight */,
 				847C829B24E56493001CE116 /* NaturaDark */,
 				79E7FB1A2538CCC500A831BC /* NaturaLight */,
-=======
-				847C829A24E5648E001CE116 /* AvonDark */,
-				79E7FAB625388A7B00A831BC /* AvonLight */,
-				847C829B24E56493001CE116 /* Natura */,
->>>>>>> eb67d3f2
 				847C829C24E564B4001CE116 /* TheBodyShop */,
 			);
 			path = BrandsThemes;
