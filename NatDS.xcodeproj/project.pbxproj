// !$*UTF8*$!
{
	archiveVersion = 1;
	classes = {
	};
	objectVersion = 51;
	objects = {

/* Begin PBXBuildFile section */
		000598F48ADE170D305737C11E3F2D99 /* ButtonTextStyle.swift in Sources */ = {isa = PBXBuildFile; fileRef = 113F306054D9B7B4EDC1D13B97C6481F /* ButtonTextStyle.swift */; };
		00677CE3627142815E32CE84F60D8910 /* UIFont+GetWeight.swift in Sources */ = {isa = PBXBuildFile; fileRef = 56F3D70C29CCB183081E1863D791C9D4 /* UIFont+GetWeight.swift */; };
		06B6AF457FA3A8ADB837E7A2BBE53D91 /* NavigationDrawerItemCellTests.swift in Sources */ = {isa = PBXBuildFile; fileRef = AB85B5288F76E27BCDF2A11BC05D3238 /* NavigationDrawerItemCellTests.swift */; };
		0AF826DF57321D84C4B2EDDFAC49F377 /* AssetsHelperTests.swift in Sources */ = {isa = PBXBuildFile; fileRef = 38DAA7E13F0D9435753C08228E164289 /* AssetsHelperTests.swift */; };
		0C4CBA15016075A8E8A7CA6FC6054383 /* IllustrationIconsTests.swift in Sources */ = {isa = PBXBuildFile; fileRef = 5D67F65D9E72160E498FBA256C62159F /* IllustrationIconsTests.swift */; };
		0E4741DE24BE4C4100BB96FA /* UIViewController+TitleStyle.swift in Sources */ = {isa = PBXBuildFile; fileRef = 0E4741DD24BE4C4100BB96FA /* UIViewController+TitleStyle.swift */; };
		0E7C160324C5D274002FF46F /* UINavigationController+Style+Spec.swift in Sources */ = {isa = PBXBuildFile; fileRef = 0E7C160124C5D237002FF46F /* UINavigationController+Style+Spec.swift */; };
		0E7C160524C5D3C3002FF46F /* UIViewController+Configure+Spec.swift in Sources */ = {isa = PBXBuildFile; fileRef = 0E7C160424C5D3C3002FF46F /* UIViewController+Configure+Spec.swift */; };
		0E7C160724C5D6DC002FF46F /* UIBarButtonItem+Icon+Spec.swift in Sources */ = {isa = PBXBuildFile; fileRef = 0E7C160624C5D6DC002FF46F /* UIBarButtonItem+Icon+Spec.swift */; };
		0E7C160924C5E614002FF46F /* IconViewSpec.swift in Sources */ = {isa = PBXBuildFile; fileRef = 0E7C160824C5E614002FF46F /* IconViewSpec.swift */; };
		0E7C160B24C61E45002FF46F /* UINavigationController+Configure+Spec.swift in Sources */ = {isa = PBXBuildFile; fileRef = 0E7C160A24C61E45002FF46F /* UINavigationController+Configure+Spec.swift */; };
		0FB003017C3A179872BC65E6E321FD13 /* NatDialogController+StandardStyleBuilder.swift in Sources */ = {isa = PBXBuildFile; fileRef = 52F4D9E1F67A97596AD6E676E979CEC0 /* NatDialogController+StandardStyleBuilder.swift */; };
		10734D11ADA3847CF236F1C8B98F4555 /* UIColor+HexTests.swift in Sources */ = {isa = PBXBuildFile; fileRef = DA25909FD964254E6B99AD359EFD8A5C /* UIColor+HexTests.swift */; };
		10953079D3A781AA63E2E03A93F222C4 /* String+Icon.swift in Sources */ = {isa = PBXBuildFile; fileRef = DD7122400C6AAB36772A6E365FBD263D /* String+Icon.swift */; };
		13070104FE3F89CB14F76D621EF9A7F1 /* NavigationDrawer+IndexMenu.swift in Sources */ = {isa = PBXBuildFile; fileRef = 75DBB32E272580681677AA85CA5A2649 /* NavigationDrawer+IndexMenu.swift */; };
		14016A20C7BF7046BAFCD2AE53673EB0 /* ButtonStyle.swift in Sources */ = {isa = PBXBuildFile; fileRef = B949EB43F40A2086C7BA7CFE2358A9DA /* ButtonStyle.swift */; };
		165E49381ECDC5C699C3496C7C3EA66A /* NatSpacing+Spec.swift in Sources */ = {isa = PBXBuildFile; fileRef = 1E59C232A91FF981110D0EB2DE8CBB80 /* NatSpacing+Spec.swift */; };
		1908219397D007DC35BC0F99D5DEDE80 /* NSMutableAttributedString+Builder.swift in Sources */ = {isa = PBXBuildFile; fileRef = AC4E75499E95EC13EB47F2CD9CB26622 /* NSMutableAttributedString+Builder.swift */; };
		19CCAA043E9657B0F68877ABC0F7F90F /* NatButton+Specs.swift in Sources */ = {isa = PBXBuildFile; fileRef = 5F485CDE6E86A020B1549C882DC64B38 /* NatButton+Specs.swift */; };
		1A30D78CDFD9F95DDAFF61EDF612261D /* ButtonContainedStyle+Spec.swift in Sources */ = {isa = PBXBuildFile; fileRef = 0D6236D4B7FFC5CF049C20642874B068 /* ButtonContainedStyle+Spec.swift */; };
		1E1CA75D4F2464DBEA0DD722294FFDEB /* NatSpacing.swift in Sources */ = {isa = PBXBuildFile; fileRef = 0268F8E94DAA2428259644D88E375D32 /* NatSpacing.swift */; };
		1F40DBA4B8A3C9B0558AD83B5B2884D6 /* ButtonContainedStyle.swift in Sources */ = {isa = PBXBuildFile; fileRef = 6921E739399DFDC850A3FD044E812EEE /* ButtonContainedStyle.swift */; };
		2600C22025129C880040C4C4 /* NatTag+Style.swift in Sources */ = {isa = PBXBuildFile; fileRef = 2600C21F25129C880040C4C4 /* NatTag+Style.swift */; };
		2625466124C7379800B98A91 /* StubSelector.swift in Sources */ = {isa = PBXBuildFile; fileRef = 2625465F24C7379400B98A91 /* StubSelector.swift */; };
		265B17EB24AFA12900FD0407 /* NatBadge.swift in Sources */ = {isa = PBXBuildFile; fileRef = 265B17EA24AFA12900FD0407 /* NatBadge.swift */; };
		26740A4924B3A60C00419526 /* NatBadge+Style.swift in Sources */ = {isa = PBXBuildFile; fileRef = 26740A4824B3A60C00419526 /* NatBadge+Style.swift */; };
		26740A4B24B3A62F00419526 /* NatBadge+Color.swift in Sources */ = {isa = PBXBuildFile; fileRef = 26740A4A24B3A62F00419526 /* NatBadge+Color.swift */; };
		269C886224C23B0100A507BE /* UINavigationController+Configure.swift in Sources */ = {isa = PBXBuildFile; fileRef = 269C886124C23B0100A507BE /* UINavigationController+Configure.swift */; };
		269C886424C2456B00A507BE /* UINavigationController+Style.swift in Sources */ = {isa = PBXBuildFile; fileRef = 269C886324C2456B00A507BE /* UINavigationController+Style.swift */; };
		269C886624C2480800A507BE /* UIViewController+Configure.swift in Sources */ = {isa = PBXBuildFile; fileRef = 269C886524C2480800A507BE /* UIViewController+Configure.swift */; };
		269C886824C2483600A507BE /* UIBarButtonItem+Icon.swift in Sources */ = {isa = PBXBuildFile; fileRef = 269C886724C2483600A507BE /* UIBarButtonItem+Icon.swift */; };
		26BB817324B9191000617EFC /* NatBadge+Standard+Spec.swift in Sources */ = {isa = PBXBuildFile; fileRef = 26BB817224B9191000617EFC /* NatBadge+Standard+Spec.swift */; };
		26BB817724B931E900617EFC /* NatBadge+Color+Spec.swift in Sources */ = {isa = PBXBuildFile; fileRef = 26BB817624B931E900617EFC /* NatBadge+Color+Spec.swift */; };
		26BB817924B944D100617EFC /* Badgeable.swift in Sources */ = {isa = PBXBuildFile; fileRef = 26BB817824B944D000617EFC /* Badgeable.swift */; };
		26BB817D24B94CFB00617EFC /* Badgeable+Spec.swift in Sources */ = {isa = PBXBuildFile; fileRef = 26BB817C24B94CFB00617EFC /* Badgeable+Spec.swift */; };
		26BFBAD725125246006C22E2 /* NatTag.swift in Sources */ = {isa = PBXBuildFile; fileRef = 26BFBAD625125246006C22E2 /* NatTag.swift */; };
		26BFBADB25127397006C22E2 /* NatTag+Spec.swift in Sources */ = {isa = PBXBuildFile; fileRef = 26BFBAD925127380006C22E2 /* NatTag+Spec.swift */; };
		26BFBADE251273BA006C22E2 /* NatTag+Snapshot+Tests.swift in Sources */ = {isa = PBXBuildFile; fileRef = 26BFBADD251273BA006C22E2 /* NatTag+Snapshot+Tests.swift */; };
		291A2ABAA2039E539F7E45F394B8529D /* ExpansionPanel+MarginTests.swift in Sources */ = {isa = PBXBuildFile; fileRef = F6F7B50CF41E6ECBFD7148828549ECBF /* ExpansionPanel+MarginTests.swift */; };
		2D7E10D869A68FB9A120F4707A861DF8 /* NSMutableAttributedString+BuilderTests.swift in Sources */ = {isa = PBXBuildFile; fileRef = CAD56BE8AA67D399ED570EA78BFC09E7 /* NSMutableAttributedString+BuilderTests.swift */; };
		346443D54361FCD8E0E7BFAF8FE2D299 /* FontIconStyleTests.swift in Sources */ = {isa = PBXBuildFile; fileRef = 62CDD513F5E78AFAC3E17DD22AB3C6E1 /* FontIconStyleTests.swift */; };
		37953EE81D12EA2376E8C56E16BC4A29 /* UIColor+Hex.swift in Sources */ = {isa = PBXBuildFile; fileRef = 3E6444578A8B4B35C37D0B5FA4D8E0F6 /* UIColor+Hex.swift */; };
		3A65DE112EB34ED5B9F3F1DF7B8D3FBD /* ExpansionPanel.swift in Sources */ = {isa = PBXBuildFile; fileRef = C58B1BFBC101D26CBEC7E3448F9B33D2 /* ExpansionPanel.swift */; };
		3D8762A06C970677D223A561419340A9 /* PulseLayerTests.swift in Sources */ = {isa = PBXBuildFile; fileRef = 2381FCF8210ECD9A4895ECA9ED41B0FB /* PulseLayerTests.swift */; };
		40B14F67117654B7854317119E5B3509 /* ConfigurationStorage.swift in Sources */ = {isa = PBXBuildFile; fileRef = 04723CCAA125D20DF5FFBB3D77A939D4 /* ConfigurationStorage.swift */; };
		4612CED8B9691035EFA62E01E2B30FD6 /* Field.swift in Sources */ = {isa = PBXBuildFile; fileRef = 8BEE0086E453EC48CFDC60DBA3C5C989 /* Field.swift */; };
		47A806814516D6365DE9967251BA94E8 /* NatDS.framework in Frameworks */ = {isa = PBXBuildFile; fileRef = 17433A27D62633345ECA245C99114C15 /* NatDS.framework */; };
		4838BBC57B1464D82D59DE861726268A /* NatColors.swift in Sources */ = {isa = PBXBuildFile; fileRef = 546EF920207BAF8470E811B146A05C0F /* NatColors.swift */; };
		4A59C326E069798EF1B4E61751F3F73D /* Pods_NatDSTests.framework in Frameworks */ = {isa = PBXBuildFile; fileRef = EA6C2225E568F933653803F970EF3103 /* Pods_NatDSTests.framework */; };
		50130A6AE7342A799C5989AF8FE486E8 /* UITableView+ReusableTests.swift in Sources */ = {isa = PBXBuildFile; fileRef = 8656CC0789F1E0DACEB77D4C50C2ECC1 /* UITableView+ReusableTests.swift */; };
		509D46F287D25DAEB7A71BF2665EF894 /* SearchBar.swift in Sources */ = {isa = PBXBuildFile; fileRef = 3D17E5874C6FD18F726E3F2F41FA5A91 /* SearchBar.swift */; };
		51308DFBAF8D2A3E20B52E3AC688610A /* UIColor+AsHexString.swift in Sources */ = {isa = PBXBuildFile; fileRef = 255B7772A418A4544E0B8F793BEB519D /* UIColor+AsHexString.swift */; };
		518E40E608084AD36390CE8A38A1CB5A /* UICollectionView+Reusable.swift in Sources */ = {isa = PBXBuildFile; fileRef = 2C157151985B2586A5377C35B4FC1F27 /* UICollectionView+Reusable.swift */; };
		521AFD7AFA9579A0A57971504ABE7145 /* ButtonOutlinedStyle+Spec.swift in Sources */ = {isa = PBXBuildFile; fileRef = 8951046F74282531403D6D25AE4E299E /* ButtonOutlinedStyle+Spec.swift */; };
		525A8C62B68D8C9B0AC882318792D04C /* Pulsable+Spec.swift in Sources */ = {isa = PBXBuildFile; fileRef = BC00F737F0234FCBD14533100E96A39E /* Pulsable+Spec.swift */; };
		55A2D6D6BAD3F2F0B352CA80FC656452 /* UICollectionView+ReusableTests.swift in Sources */ = {isa = PBXBuildFile; fileRef = 36B6CEC817D03194414588BB22C1833A /* UICollectionView+ReusableTests.swift */; };
		56B51E3D524A0D2900D7DD3E6CC761E7 /* UIFont+Icon.swift in Sources */ = {isa = PBXBuildFile; fileRef = 8BA9C4721134BD5277D76AEDED7A01DB /* UIFont+Icon.swift */; };
		56E21DDCD3217649B6CC5332DB901648 /* TextFieldDelegate.swift in Sources */ = {isa = PBXBuildFile; fileRef = EB6A44B9A9D7999BD68C1D60499CEF88 /* TextFieldDelegate.swift */; };
		5737265E1EA6FD9BF1004F1CC1333F29 /* IllustrationIcons.swift in Sources */ = {isa = PBXBuildFile; fileRef = D4969844F4A007C92B7C67A4FA020C85 /* IllustrationIcons.swift */; };
		5C0716F242EFC1AF6A61CBE257DA7CFE /* TextField.swift in Sources */ = {isa = PBXBuildFile; fileRef = 674EEA4A2112FC3EF3AE40AA3776A35A /* TextField.swift */; };
		5C3B779F94FC59E1F2329996E3E55DF5 /* ElevationAttributes+Equitable.swift in Sources */ = {isa = PBXBuildFile; fileRef = 58907D6C652303C4D5FC5FFE6E8F721A /* ElevationAttributes+Equitable.swift */; };
		5C5DF89CCAB72EC25E1A1BC43D450CB0 /* TabTests.swift in Sources */ = {isa = PBXBuildFile; fileRef = E99F543F7F6AC44B9A4E1341942EE0E0 /* TabTests.swift */; };
		5E34A8BE616690B54E3DCDDF5395963E /* NatBorderRadius+Spec.swift in Sources */ = {isa = PBXBuildFile; fileRef = A6E3877B37EA290C13920BA9754C76C1 /* NatBorderRadius+Spec.swift */; };
		604835F2975D92A9D2EF46132C17C0A5 /* Tab.swift in Sources */ = {isa = PBXBuildFile; fileRef = CB6FF51FEADFA402D3EDC3FE828081CC /* Tab.swift */; };
		60B6A40046E3479DEC3808473AF0D08B /* NatSizes+Spec.swift in Sources */ = {isa = PBXBuildFile; fileRef = 37416A32D8AD942A180B5FDF1A82192B /* NatSizes+Spec.swift */; };
		672E84F3438F653B2DF42C2018894304 /* ExpansionPanel+Margin.swift in Sources */ = {isa = PBXBuildFile; fileRef = B92374A53F43E8BA6129F16B7AB1F4F0 /* ExpansionPanel+Margin.swift */; };
		67BB06E023B48B85454BD2B38E60B156 /* Images.xcassets in Resources */ = {isa = PBXBuildFile; fileRef = 438A5C92460A2D83E14DF108D8CD8988 /* Images.xcassets */; };
		69C11E581C612BD00EC0590B5FE51930 /* NatDialogController.swift in Sources */ = {isa = PBXBuildFile; fileRef = 8F52062B7DB3FCB23FA74EEE5EA52FDF /* NatDialogController.swift */; };
		6C6CB092994DB60C83AC24F93B0F4E49 /* UITableView+Reusable.swift in Sources */ = {isa = PBXBuildFile; fileRef = 6C71F734657E837707189B1D151A9751 /* UITableView+Reusable.swift */; };
		6D4DFEB09D32E1F36B9FA29904AE1ED8 /* ElevationAttributes.swift in Sources */ = {isa = PBXBuildFile; fileRef = D7C267848A6D4A2289C862E53EA54F84 /* ElevationAttributes.swift */; };
		6E6C6EC0105FF251940E4C011D611149 /* String+IconTests.swift in Sources */ = {isa = PBXBuildFile; fileRef = AD080B942BE2F7A41B1DEF15B19C34DB /* String+IconTests.swift */; };
		6F66306180843E285A6B82D8788835D2 /* NatSizes.swift in Sources */ = {isa = PBXBuildFile; fileRef = FB7FB96016F7D02CB5976F54C383CCD6 /* NatSizes.swift */; };
		7392D4960D4A13B6ADF3AB7372B264F5 /* DesignSystem+Spec.swift in Sources */ = {isa = PBXBuildFile; fileRef = 83C59F929E88764313134A046BA5C30F /* DesignSystem+Spec.swift */; };
		758EE01159A6E7AFC7217055678D4ED3 /* FontIconStyle.swift in Sources */ = {isa = PBXBuildFile; fileRef = 2D221DC99290B86F7B59C72F4FA77BE4 /* FontIconStyle.swift */; };
		77C55B339CA403354D76ABF05E283D5A /* ValueTextHighlight.swift in Sources */ = {isa = PBXBuildFile; fileRef = CDFBFE7E7E98BBE7DA3F6565371E522D /* ValueTextHighlight.swift */; };
		790D3F862564181A007A9CA1 /* ProgressIndicatorCircular+Spec.swift in Sources */ = {isa = PBXBuildFile; fileRef = 790D3F852564181A007A9CA1 /* ProgressIndicatorCircular+Spec.swift */; };
		797E60DC25531625002A59E0 /* NatLogoImages+AvonDark+Spec.swift in Sources */ = {isa = PBXBuildFile; fileRef = 797E60DB25531625002A59E0 /* NatLogoImages+AvonDark+Spec.swift */; };
		797E60EC255316D2002A59E0 /* NatLogoImages+AvonLight+Spec.swift in Sources */ = {isa = PBXBuildFile; fileRef = 797E60EB255316D2002A59E0 /* NatLogoImages+AvonLight+Spec.swift */; };
		797E60F225531742002A59E0 /* NatLogoImages+NaturaDark+Spec.swift in Sources */ = {isa = PBXBuildFile; fileRef = 797E60F125531742002A59E0 /* NatLogoImages+NaturaDark+Spec.swift */; };
		797E60FA2553177B002A59E0 /* NatLogoImages+NaturaLight+Spec.swift in Sources */ = {isa = PBXBuildFile; fileRef = 797E60F92553177B002A59E0 /* NatLogoImages+NaturaLight+Spec.swift */; };
		797E6100255317D4002A59E0 /* NatLogoImages+TheBodyShopDark+Spec.swift in Sources */ = {isa = PBXBuildFile; fileRef = 797E60FF255317D4002A59E0 /* NatLogoImages+TheBodyShopDark+Spec.swift */; };
		797E610825531806002A59E0 /* NatLogoImages+TheBodyShopLight+Spec.swift in Sources */ = {isa = PBXBuildFile; fileRef = 797E610725531806002A59E0 /* NatLogoImages+TheBodyShopLight+Spec.swift */; };
		797E610E25531928002A59E0 /* AesopDarkComponents+Logo+Spec.swift in Sources */ = {isa = PBXBuildFile; fileRef = 797E610D25531928002A59E0 /* AesopDarkComponents+Logo+Spec.swift */; };
		797E6116255319D2002A59E0 /* AesopLightComponents+Logo+Spec.swift in Sources */ = {isa = PBXBuildFile; fileRef = 797E6115255319D2002A59E0 /* AesopLightComponents+Logo+Spec.swift */; };
		797E611D25531BE1002A59E0 /* AvonDarkComponents+Logo+Spec.swift in Sources */ = {isa = PBXBuildFile; fileRef = 797E611C25531BE1002A59E0 /* AvonDarkComponents+Logo+Spec.swift */; };
		797E612625531C20002A59E0 /* AvonLightComponents+Logo+Spec.swift in Sources */ = {isa = PBXBuildFile; fileRef = 797E612525531C20002A59E0 /* AvonLightComponents+Logo+Spec.swift */; };
		797E612F25531C6B002A59E0 /* NaturaDarkComponents+Logo+Spec.swift in Sources */ = {isa = PBXBuildFile; fileRef = 797E612E25531C6B002A59E0 /* NaturaDarkComponents+Logo+Spec.swift */; };
		797E613825531CA7002A59E0 /* NaturaLightComponents+Logo+Spec.swift in Sources */ = {isa = PBXBuildFile; fileRef = 797E613725531CA7002A59E0 /* NaturaLightComponents+Logo+Spec.swift */; };
		797E614125531CF7002A59E0 /* TheBodyShopDarkComponents+Logo+Spec.swift in Sources */ = {isa = PBXBuildFile; fileRef = 797E614025531CF7002A59E0 /* TheBodyShopDarkComponents+Logo+Spec.swift */; };
		797E614A25531D2D002A59E0 /* TheBodyShopLightComponents+Logo+Spec.swift in Sources */ = {isa = PBXBuildFile; fileRef = 797E614925531D2D002A59E0 /* TheBodyShopLightComponents+Logo+Spec.swift */; };
		797E615E255464D1002A59E0 /* NatButton+Icon.swift in Sources */ = {isa = PBXBuildFile; fileRef = 797E615D255464D1002A59E0 /* NatButton+Icon.swift */; };
		798CD29C25FFCC4A00F49768 /* NatRadioButton.swift in Sources */ = {isa = PBXBuildFile; fileRef = 798CD29B25FFCC4A00F49768 /* NatRadioButton.swift */; };
		798CD2E82603831B00F49768 /* RadioButton+Spec.swift in Sources */ = {isa = PBXBuildFile; fileRef = 798CD2E72603831B00F49768 /* RadioButton+Spec.swift */; };
		798CD2F02605151B00F49768 /* NatTag+Size.swift in Sources */ = {isa = PBXBuildFile; fileRef = 798CD2EF2605151B00F49768 /* NatTag+Size.swift */; };
		798CD2F5260519C000F49768 /* NatTag+Color.swift in Sources */ = {isa = PBXBuildFile; fileRef = 798CD2F4260519C000F49768 /* NatTag+Color.swift */; };
		798CD2FA2608CB4000F49768 /* NatTag+Color+Snapshot+Tests.swift in Sources */ = {isa = PBXBuildFile; fileRef = 798CD2F92608CB4000F49768 /* NatTag+Color+Snapshot+Tests.swift */; };
		799B683C256720890055B96D /* ProgressIndicatorCircular+Snapshot+Tests.swift in Sources */ = {isa = PBXBuildFile; fileRef = 799B683B256720890055B96D /* ProgressIndicatorCircular+Snapshot+Tests.swift */; };
		79ACDAB62555D9B500660E68 /* NatButton+SnapShot+Tests.swift in Sources */ = {isa = PBXBuildFile; fileRef = 79ACDAB52555D9B500660E68 /* NatButton+SnapShot+Tests.swift */; };
		79ACDADF255C336E00660E68 /* NatProgressIndicatorCircular.swift in Sources */ = {isa = PBXBuildFile; fileRef = 79ACDADE255C336E00660E68 /* NatProgressIndicatorCircular.swift */; };
		79B6AC6C25AC8BF90027F7D6 /* AssetsPath.swift in Sources */ = {isa = PBXBuildFile; fileRef = 79B6AC6B25AC8BF90027F7D6 /* AssetsPath.swift */; };
		79B6AC7D25AE1BDC0027F7D6 /* NatBadge+Dot+Spec.swift in Sources */ = {isa = PBXBuildFile; fileRef = 79B6AC7C25AE1BDC0027F7D6 /* NatBadge+Dot+Spec.swift */; };
		79B6AC8525AE1E520027F7D6 /* NatBadge+Dot+Snapshot+Tests.swift in Sources */ = {isa = PBXBuildFile; fileRef = 79B6AC8425AE1E520027F7D6 /* NatBadge+Dot+Snapshot+Tests.swift */; };
		79D4C8E925F2B5100027E74E /* NatCheckbox.swift in Sources */ = {isa = PBXBuildFile; fileRef = 79D4C8E825F2B5100027E74E /* NatCheckbox.swift */; };
		79D4C90025F6B2000027E74E /* Checkbox+Spec.swift in Sources */ = {isa = PBXBuildFile; fileRef = 79D4C8FF25F6B2000027E74E /* Checkbox+Spec.swift */; };
		79D4C90625F6C7FC0027E74E /* Checkbox+Snapshot+Tests.swift in Sources */ = {isa = PBXBuildFile; fileRef = 79D4C90525F6C7FC0027E74E /* Checkbox+Snapshot+Tests.swift */; };
		79E7FA1525373ADE00A831BC /* AesopDarkTokens+BorderRadius+Spec.swift in Sources */ = {isa = PBXBuildFile; fileRef = 79E7FA1425373ADE00A831BC /* AesopDarkTokens+BorderRadius+Spec.swift */; };
		79E7FA1D25373B1900A831BC /* AesopLightTokens+BorderRadius+Spec.swift in Sources */ = {isa = PBXBuildFile; fileRef = 79E7FA1C25373B1900A831BC /* AesopLightTokens+BorderRadius+Spec.swift */; };
		79E7FA3325373ED200A831BC /* AesopDarkTokens+Color+Spec.swift in Sources */ = {isa = PBXBuildFile; fileRef = 79E7FA3225373ED200A831BC /* AesopDarkTokens+Color+Spec.swift */; };
		79E7FA3B25373FB700A831BC /* AesopLightTokens+Color+Spec.swift in Sources */ = {isa = PBXBuildFile; fileRef = 79E7FA3A25373FB700A831BC /* AesopLightTokens+Color+Spec.swift */; };
		79E7FA402537404000A831BC /* AesopDarkTokens+Elevation+Spec.swift in Sources */ = {isa = PBXBuildFile; fileRef = 79E7FA3F2537404000A831BC /* AesopDarkTokens+Elevation+Spec.swift */; };
		79E7FA45253741AD00A831BC /* AesopLightTokens+Elevation+Spec.swift in Sources */ = {isa = PBXBuildFile; fileRef = 79E7FA44253741AD00A831BC /* AesopLightTokens+Elevation+Spec.swift */; };
		79E7FA4A2537449700A831BC /* AesopDarkTokens+Opacity+Spec.swift in Sources */ = {isa = PBXBuildFile; fileRef = 79E7FA492537449700A831BC /* AesopDarkTokens+Opacity+Spec.swift */; };
		79E7FA4F253744DF00A831BC /* AesopLightTokens+Opacity+Spec.swift in Sources */ = {isa = PBXBuildFile; fileRef = 79E7FA4E253744DF00A831BC /* AesopLightTokens+Opacity+Spec.swift */; };
		79E7FA542537452500A831BC /* AesopDarkTokens+Size+Spec.swift in Sources */ = {isa = PBXBuildFile; fileRef = 79E7FA532537452500A831BC /* AesopDarkTokens+Size+Spec.swift */; };
		79E7FA592537456500A831BC /* AesopLightTokens+Size+Spec.swift in Sources */ = {isa = PBXBuildFile; fileRef = 79E7FA582537456500A831BC /* AesopLightTokens+Size+Spec.swift */; };
		79E7FA5E2537458D00A831BC /* AesopDarkTokens+Spacing+Spec.swift in Sources */ = {isa = PBXBuildFile; fileRef = 79E7FA5D2537458D00A831BC /* AesopDarkTokens+Spacing+Spec.swift */; };
		79E7FA63253745BC00A831BC /* AesopLightTokens+Spacing+Spec.swift in Sources */ = {isa = PBXBuildFile; fileRef = 79E7FA62253745BC00A831BC /* AesopLightTokens+Spacing+Spec.swift */; };
		79E7FA68253745F500A831BC /* AesopDarkTokens+Typography+Spec.swift in Sources */ = {isa = PBXBuildFile; fileRef = 79E7FA67253745F500A831BC /* AesopDarkTokens+Typography+Spec.swift */; };
		79E7FA702537470600A831BC /* AesopLightTokens+Typography+Spec.swift in Sources */ = {isa = PBXBuildFile; fileRef = 79E7FA6F2537470600A831BC /* AesopLightTokens+Typography+Spec.swift */; };
		79E7FABA25388B7200A831BC /* AvonDarkTokens+BorderRadius+Spec.swift in Sources */ = {isa = PBXBuildFile; fileRef = 79E7FAB925388B7200A831BC /* AvonDarkTokens+BorderRadius+Spec.swift */; };
		79E7FAC825388BEF00A831BC /* AvonLightTokens+BorderRadius+Spec.swift in Sources */ = {isa = PBXBuildFile; fileRef = 79E7FAC725388BEF00A831BC /* AvonLightTokens+BorderRadius+Spec.swift */; };
		79E7FACD25388C3A00A831BC /* AvonDarkTokens+Color+Spec.swift in Sources */ = {isa = PBXBuildFile; fileRef = 79E7FACC25388C3A00A831BC /* AvonDarkTokens+Color+Spec.swift */; };
		79E7FAD225388D0400A831BC /* AvonLightTokens+Color+Spec.swift in Sources */ = {isa = PBXBuildFile; fileRef = 79E7FAD125388D0400A831BC /* AvonLightTokens+Color+Spec.swift */; };
		79E7FAD725388E4F00A831BC /* AvonDarkTokens+Elevation+Spec.swift in Sources */ = {isa = PBXBuildFile; fileRef = 79E7FAD625388E4F00A831BC /* AvonDarkTokens+Elevation+Spec.swift */; };
		79E7FADC25388E8C00A831BC /* AvonLightTokens+Elevation+Spec.swift in Sources */ = {isa = PBXBuildFile; fileRef = 79E7FADB25388E8C00A831BC /* AvonLightTokens+Elevation+Spec.swift */; };
		79E7FAE125388F7500A831BC /* AvonDarkTokens+Opacity+Spec.swift in Sources */ = {isa = PBXBuildFile; fileRef = 79E7FAE025388F7500A831BC /* AvonDarkTokens+Opacity+Spec.swift */; };
		79E7FAE625388FAA00A831BC /* AvonLightTokens+Opacity+Spec.swift in Sources */ = {isa = PBXBuildFile; fileRef = 79E7FAE525388FAA00A831BC /* AvonLightTokens+Opacity+Spec.swift */; };
		79E7FAEB253890D200A831BC /* AvonDarkTokens+Size+Spec.swift in Sources */ = {isa = PBXBuildFile; fileRef = 79E7FAEA253890D200A831BC /* AvonDarkTokens+Size+Spec.swift */; };
		79E7FAF0253890FE00A831BC /* AvonLightTokens+Size+Spec.swift in Sources */ = {isa = PBXBuildFile; fileRef = 79E7FAEF253890FE00A831BC /* AvonLightTokens+Size+Spec.swift */; };
		79E7FAF52538935B00A831BC /* AvonDarkTokens+Spacing+Spec.swift in Sources */ = {isa = PBXBuildFile; fileRef = 79E7FAF42538935B00A831BC /* AvonDarkTokens+Spacing+Spec.swift */; };
		79E7FAFA2538938E00A831BC /* AvonLightTokens+Spacing+Spec.swift in Sources */ = {isa = PBXBuildFile; fileRef = 79E7FAF92538938E00A831BC /* AvonLightTokens+Spacing+Spec.swift */; };
		79E7FAFF253893B900A831BC /* AvonDarkTokens+Typography+Spec.swift in Sources */ = {isa = PBXBuildFile; fileRef = 79E7FAFE253893B900A831BC /* AvonDarkTokens+Typography+Spec.swift */; };
		79E7FB072538941400A831BC /* AvonLightTokens+Typography+Spec.swift in Sources */ = {isa = PBXBuildFile; fileRef = 79E7FB062538941400A831BC /* AvonLightTokens+Typography+Spec.swift */; };
		79E7FB1E2538CD9100A831BC /* NaturaDarkTokens+BorderRadius+Spec.swift in Sources */ = {isa = PBXBuildFile; fileRef = 79E7FB1D2538CD9100A831BC /* NaturaDarkTokens+BorderRadius+Spec.swift */; };
		79E7FB262538CDCC00A831BC /* NaturaLightTokens+BorderRadius+Spec.swift in Sources */ = {isa = PBXBuildFile; fileRef = 79E7FB252538CDCC00A831BC /* NaturaLightTokens+BorderRadius+Spec.swift */; };
		79E7FB2B2538CE0300A831BC /* NaturaDarkTokens+Color+Spec.swift in Sources */ = {isa = PBXBuildFile; fileRef = 79E7FB2A2538CE0300A831BC /* NaturaDarkTokens+Color+Spec.swift */; };
		79E7FB302538CE8C00A831BC /* NaturaLightTokens+Color+Spec.swift in Sources */ = {isa = PBXBuildFile; fileRef = 79E7FB2F2538CE8C00A831BC /* NaturaLightTokens+Color+Spec.swift */; };
		79E7FB352538CF5A00A831BC /* NaturaDarkTokens+Elevation+Spec.swift in Sources */ = {isa = PBXBuildFile; fileRef = 79E7FB342538CF5A00A831BC /* NaturaDarkTokens+Elevation+Spec.swift */; };
		79E7FB3A2538CFA200A831BC /* NaturaLightTokens+Elevation+Spec.swift in Sources */ = {isa = PBXBuildFile; fileRef = 79E7FB392538CFA200A831BC /* NaturaLightTokens+Elevation+Spec.swift */; };
		79E7FB3F2538CFDD00A831BC /* NaturaDarkTokens+Opacity+Spec.swift in Sources */ = {isa = PBXBuildFile; fileRef = 79E7FB3E2538CFDD00A831BC /* NaturaDarkTokens+Opacity+Spec.swift */; };
		79E7FB442538D01100A831BC /* NaturaLightTokens+Opacity+Spec.swift in Sources */ = {isa = PBXBuildFile; fileRef = 79E7FB432538D01100A831BC /* NaturaLightTokens+Opacity+Spec.swift */; };
		79E7FB492538D04300A831BC /* NaturaDarkTokens+Size+Spec.swift in Sources */ = {isa = PBXBuildFile; fileRef = 79E7FB482538D04300A831BC /* NaturaDarkTokens+Size+Spec.swift */; };
		79E7FB4E2538D06C00A831BC /* NaturaLightTokens+Size+Spec.swift in Sources */ = {isa = PBXBuildFile; fileRef = 79E7FB4D2538D06C00A831BC /* NaturaLightTokens+Size+Spec.swift */; };
		79E7FB532538D0A400A831BC /* NaturaDarkTokens+Spacing+Spec.swift in Sources */ = {isa = PBXBuildFile; fileRef = 79E7FB522538D0A400A831BC /* NaturaDarkTokens+Spacing+Spec.swift */; };
		79E7FB582538D0CD00A831BC /* NaturaLightTokens+Spacing+Spec.swift in Sources */ = {isa = PBXBuildFile; fileRef = 79E7FB572538D0CD00A831BC /* NaturaLightTokens+Spacing+Spec.swift */; };
		79E7FB5D2538D0F700A831BC /* NaturaDarkTokens+Typography+Spec.swift in Sources */ = {isa = PBXBuildFile; fileRef = 79E7FB5C2538D0F700A831BC /* NaturaDarkTokens+Typography+Spec.swift */; };
		79E7FB622538D14E00A831BC /* NaturaLightTokens+Typography+Spec.swift in Sources */ = {isa = PBXBuildFile; fileRef = 79E7FB612538D14E00A831BC /* NaturaLightTokens+Typography+Spec.swift */; };
		79E7FB7F2538DC8E00A831BC /* TheBodyShopDarkTokens+BorderRadius+Spec.swift in Sources */ = {isa = PBXBuildFile; fileRef = 79E7FB7E2538DC8E00A831BC /* TheBodyShopDarkTokens+BorderRadius+Spec.swift */; };
		79E7FB872538E10800A831BC /* TheBodyShopLightTokens+BorderRadius+Spec.swift in Sources */ = {isa = PBXBuildFile; fileRef = 79E7FB862538E10800A831BC /* TheBodyShopLightTokens+BorderRadius+Spec.swift */; };
		79E7FB8F2538E26400A831BC /* TheBodyShopDarkTokens+Color+Spec.swift in Sources */ = {isa = PBXBuildFile; fileRef = 79E7FB8E2538E26400A831BC /* TheBodyShopDarkTokens+Color+Spec.swift */; };
		79E7FB942538EB8000A831BC /* TheBodyShopLightTokens+Color+Spec.swift in Sources */ = {isa = PBXBuildFile; fileRef = 79E7FB932538EB8000A831BC /* TheBodyShopLightTokens+Color+Spec.swift */; };
		79E7FB992538EC7900A831BC /* TheBodyShopDarkTokens+Elevation+Spec.swift in Sources */ = {isa = PBXBuildFile; fileRef = 79E7FB982538EC7900A831BC /* TheBodyShopDarkTokens+Elevation+Spec.swift */; };
		79E7FB9E2538ECAA00A831BC /* TheBodyShopLightTokens+Elevation+Spec.swift in Sources */ = {isa = PBXBuildFile; fileRef = 79E7FB9D2538ECAA00A831BC /* TheBodyShopLightTokens+Elevation+Spec.swift */; };
		79E7FBA32538ECDB00A831BC /* TheBodyShopDarkTokens+Opacity+Spec.swift in Sources */ = {isa = PBXBuildFile; fileRef = 79E7FBA22538ECDB00A831BC /* TheBodyShopDarkTokens+Opacity+Spec.swift */; };
		79E7FBA82538ED0500A831BC /* TheBodyShopLightTokens+Opacity+Spec.swift in Sources */ = {isa = PBXBuildFile; fileRef = 79E7FBA72538ED0400A831BC /* TheBodyShopLightTokens+Opacity+Spec.swift */; };
		79E7FBAD2538ED5D00A831BC /* TheBodyShopDarkTokens+Size+Spec.swift in Sources */ = {isa = PBXBuildFile; fileRef = 79E7FBAC2538ED5D00A831BC /* TheBodyShopDarkTokens+Size+Spec.swift */; };
		79E7FBB22538ED8900A831BC /* TheBodyShopLightTokens+Size+Spec.swift in Sources */ = {isa = PBXBuildFile; fileRef = 79E7FBB12538ED8900A831BC /* TheBodyShopLightTokens+Size+Spec.swift */; };
		79E7FBB72538EDB700A831BC /* TheBodyShopDarkTokens+Spacing+Spec.swift in Sources */ = {isa = PBXBuildFile; fileRef = 79E7FBB62538EDB700A831BC /* TheBodyShopDarkTokens+Spacing+Spec.swift */; };
		79E7FBBC2538EDFD00A831BC /* TheBodyShopLightTokens+Spacing+Spec.swift in Sources */ = {isa = PBXBuildFile; fileRef = 79E7FBBB2538EDFD00A831BC /* TheBodyShopLightTokens+Spacing+Spec.swift */; };
		79E7FBC12538EE3000A831BC /* TheBodyShopDarkTokens+Typography+Spec.swift in Sources */ = {isa = PBXBuildFile; fileRef = 79E7FBC02538EE3000A831BC /* TheBodyShopDarkTokens+Typography+Spec.swift */; };
		79E7FBC62538EE5700A831BC /* TheBodyShopLightTokens+Typography+Spec.swift in Sources */ = {isa = PBXBuildFile; fileRef = 79E7FBC52538EE5700A831BC /* TheBodyShopLightTokens+Typography+Spec.swift */; };
		79EA0C18260A30DA00742C0A /* NatCounter.swift in Sources */ = {isa = PBXBuildFile; fileRef = 79EA0C17260A30DA00742C0A /* NatCounter.swift */; };
		79EA0C20260A85DE00742C0A /* NatCounterButton.swift in Sources */ = {isa = PBXBuildFile; fileRef = 79EA0C1F260A85DE00742C0A /* NatCounterButton.swift */; };
		79EA0C3E260B861400742C0A /* NatCounter+Size.swift in Sources */ = {isa = PBXBuildFile; fileRef = 79EA0C3D260B861400742C0A /* NatCounter+Size.swift */; };
		79EA0C46260CD7DC00742C0A /* NatCounter+CounterButtonType.swift in Sources */ = {isa = PBXBuildFile; fileRef = 79EA0C45260CD7DB00742C0A /* NatCounter+CounterButtonType.swift */; };
		79EA0C4B260CD9DB00742C0A /* NatCounter+State.swift in Sources */ = {isa = PBXBuildFile; fileRef = 79EA0C4A260CD9DB00742C0A /* NatCounter+State.swift */; };
		79EA0C57260E21E700742C0A /* NatCounter+Spec.swift in Sources */ = {isa = PBXBuildFile; fileRef = 79EA0C56260E21E700742C0A /* NatCounter+Spec.swift */; };
		79EA0C66260E6F3D00742C0A /* NatCounter+Snapshot+Tests.swift in Sources */ = {isa = PBXBuildFile; fileRef = 79EA0C65260E6F3D00742C0A /* NatCounter+Snapshot+Tests.swift */; };
		79EA0C962614B39A00742C0A /* NatBadge+Animation.swift in Sources */ = {isa = PBXBuildFile; fileRef = 79EA0C952614B39A00742C0A /* NatBadge+Animation.swift */; };
		79EA0C9B2614C01100742C0A /* NatBadge+Pulse.swift in Sources */ = {isa = PBXBuildFile; fileRef = 79EA0C9A2614C01100742C0A /* NatBadge+Pulse.swift */; };
		79EA0CA02614C1AC00742C0A /* NatBadge+Pulse+Snapshot+Tests.swift in Sources */ = {isa = PBXBuildFile; fileRef = 79EA0C9F2614C1AC00742C0A /* NatBadge+Pulse+Snapshot+Tests.swift */; };
		79EA0CA8261B4A8800742C0A /* NatBadge+Limit.swift in Sources */ = {isa = PBXBuildFile; fileRef = 79EA0CA7261B4A8700742C0A /* NatBadge+Limit.swift */; };
		79FC593A25BF5894001CCB56 /* NatRadioButtonControl.swift in Sources */ = {isa = PBXBuildFile; fileRef = 79FC593925BF5894001CCB56 /* NatRadioButtonControl.swift */; };
		79FC593F25BF58C7001CCB56 /* NatRadioButtonControl+Style.swift in Sources */ = {isa = PBXBuildFile; fileRef = 79FC593E25BF58C7001CCB56 /* NatRadioButtonControl+Style.swift */; };
		79FC594425BF58E4001CCB56 /* NatRadioButtonContainer.swift in Sources */ = {isa = PBXBuildFile; fileRef = 79FC594325BF58E4001CCB56 /* NatRadioButtonContainer.swift */; };
		79FC595D25C1A854001CCB56 /* SelectionControl+RadioButton+Spec.swift in Sources */ = {isa = PBXBuildFile; fileRef = 79FC595C25C1A854001CCB56 /* SelectionControl+RadioButton+Spec.swift */; };
		79FC596325C1AAD5001CCB56 /* SelectionControl+Checkbox+Snapshot+Tests.swift in Sources */ = {isa = PBXBuildFile; fileRef = 79FC596225C1AAD5001CCB56 /* SelectionControl+Checkbox+Snapshot+Tests.swift */; };
		79FC596B25C1AE5D001CCB56 /* SelectionControl+RadioButton+Snapshot+Tests.swift in Sources */ = {isa = PBXBuildFile; fileRef = 79FC596A25C1AE5D001CCB56 /* SelectionControl+RadioButton+Snapshot+Tests.swift */; };
		79FC597325C3332C001CCB56 /* Divider+Style.swift in Sources */ = {isa = PBXBuildFile; fileRef = 79FC597225C3332C001CCB56 /* Divider+Style.swift */; };
		79FC597925C83E17001CCB56 /* Divider+Spec.swift in Sources */ = {isa = PBXBuildFile; fileRef = 79FC597825C83E17001CCB56 /* Divider+Spec.swift */; };
		79FC598125C845E4001CCB56 /* Divider+Styles+Spec.swift in Sources */ = {isa = PBXBuildFile; fileRef = 79FC598025C845E4001CCB56 /* Divider+Styles+Spec.swift */; };
		79FC598A25CAE199001CCB56 /* NatCard.swift in Sources */ = {isa = PBXBuildFile; fileRef = 79FC598925CAE198001CCB56 /* NatCard.swift */; };
		79FC599E25CB21D5001CCB56 /* NatCard+Spec.swift in Sources */ = {isa = PBXBuildFile; fileRef = 79FC599D25CB21D4001CCB56 /* NatCard+Spec.swift */; };
		79FC59A725CB2B53001CCB56 /* NatCard+Snapshot+Tests.swift in Sources */ = {isa = PBXBuildFile; fileRef = 79FC59A625CB2B52001CCB56 /* NatCard+Snapshot+Tests.swift */; };
		79FC59C125D45DAE001CCB56 /* NatProgressIndicatorCircular+Constants.swift in Sources */ = {isa = PBXBuildFile; fileRef = 79FC59C025D45DAE001CCB56 /* NatProgressIndicatorCircular+Constants.swift */; };
		79FC59C925D45E7D001CCB56 /* NatProgressIndicatorCircular+Animation.swift in Sources */ = {isa = PBXBuildFile; fileRef = 79FC59C825D45E7D001CCB56 /* NatProgressIndicatorCircular+Animation.swift */; };
		79FC59D425D57A3F001CCB56 /* ProgressIndicatorCircular+Size+Spec.swift in Sources */ = {isa = PBXBuildFile; fileRef = 79FC59D325D57A3E001CCB56 /* ProgressIndicatorCircular+Size+Spec.swift */; };
		79FC59DD25DAB0BE001CCB56 /* NatImage.swift in Sources */ = {isa = PBXBuildFile; fileRef = 79FC59DC25DAB0BE001CCB56 /* NatImage.swift */; };
		79FC59E925DB1257001CCB56 /* NatImage+Spec.swift in Sources */ = {isa = PBXBuildFile; fileRef = 79FC59E825DB1256001CCB56 /* NatImage+Spec.swift */; };
		79FC59F225DD57E3001CCB56 /* Image+Snapshot+Tests.swift in Sources */ = {isa = PBXBuildFile; fileRef = 79FC59F125DD57E3001CCB56 /* Image+Snapshot+Tests.swift */; };
		7C00D9B09D306A421DBD99953C7BC9E4 /* NatElevation.swift in Sources */ = {isa = PBXBuildFile; fileRef = 2775F568C47ADB6D5DA7B7AFA4A41B4E /* NatElevation.swift */; };
		7CA6BAC353B73AF5D31F09CAF0268EE5 /* DesignSystemFatalError.swift in Sources */ = {isa = PBXBuildFile; fileRef = 7D8E6D9764598D210D58B32B2AEB0FE9 /* DesignSystemFatalError.swift */; };
		7D17AB1B25E91C380070FD31 /* NatAvatar+Snapshots+Tests.swift in Sources */ = {isa = PBXBuildFile; fileRef = 7D17AB1A25E91C380070FD31 /* NatAvatar+Snapshots+Tests.swift */; };
		7D19998925756FFC00F939BF /* NatProgressIndicatorCircular+Size.swift in Sources */ = {isa = PBXBuildFile; fileRef = 7D19998825756FFC00F939BF /* NatProgressIndicatorCircular+Size.swift */; };
		7D31C1102614BC1700EED32A /* NatRating+Style.swift in Sources */ = {isa = PBXBuildFile; fileRef = 7D31C10F2614BC1700EED32A /* NatRating+Style.swift */; };
		7D31C1152614C87F00EED32A /* NatRating+Size.swift in Sources */ = {isa = PBXBuildFile; fileRef = 7D31C1142614C87F00EED32A /* NatRating+Size.swift */; };
		7D31C11A2615162300EED32A /* NatRating+Alignment.swift in Sources */ = {isa = PBXBuildFile; fileRef = 7D31C1192615162200EED32A /* NatRating+Alignment.swift */; };
		7D3D59152593D1B600C9197B /* UIImageView+UIColor.swift in Sources */ = {isa = PBXBuildFile; fileRef = 7D3D59142593D1B500C9197B /* UIImageView+UIColor.swift */; };
		7D43162225ED9477004AE34F /* TextField+Size.swift in Sources */ = {isa = PBXBuildFile; fileRef = 7D43162125ED9477004AE34F /* TextField+Size.swift */; };
		7D43162D25EE8944004AE34F /* TextField+FeedbackState.swift in Sources */ = {isa = PBXBuildFile; fileRef = 7D43162C25EE8944004AE34F /* TextField+FeedbackState.swift */; };
		7D43165925F2A16F004AE34F /* UIImageView+URL.swift in Sources */ = {isa = PBXBuildFile; fileRef = 7D43165825F2A16F004AE34F /* UIImageView+URL.swift */; };
		7D5120BA25E9914100557E21 /* NatAvatar+Type.swift in Sources */ = {isa = PBXBuildFile; fileRef = 7D5120B925E9914100557E21 /* NatAvatar+Type.swift */; };
		7D5120BF25E997CD00557E21 /* NatAvatar+Styles+Spec.swift in Sources */ = {isa = PBXBuildFile; fileRef = 7D5120BE25E997CD00557E21 /* NatAvatar+Styles+Spec.swift */; };
		7D5120D025ED7CE200557E21 /* TextField+InteractionState.swift in Sources */ = {isa = PBXBuildFile; fileRef = 7D5120CF25ED7CE200557E21 /* TextField+InteractionState.swift */; };
		7D5F149A25A782AB007986EE /* IconsSource.swift in Sources */ = {isa = PBXBuildFile; fileRef = 7D5F149925A782AB007986EE /* IconsSource.swift */; };
		7D60A443260914DE00A23C1A /* NatIconButton+Backgrounds.swift in Sources */ = {isa = PBXBuildFile; fileRef = 7D60A442260914DE00A23C1A /* NatIconButton+Backgrounds.swift */; };
		7D60A4A0260E208E00A23C1A /* NatListItem+Feedback.swift in Sources */ = {isa = PBXBuildFile; fileRef = 7D60A49F260E208E00A23C1A /* NatListItem+Feedback.swift */; };
		7D75A43925DB00130050ACA9 /* NatAvatar.swift in Sources */ = {isa = PBXBuildFile; fileRef = 7D75A43825DB00130050ACA9 /* NatAvatar.swift */; };
		7D75A44125DB00230050ACA9 /* NatAvatar+Size.swift in Sources */ = {isa = PBXBuildFile; fileRef = 7D75A44025DB00230050ACA9 /* NatAvatar+Size.swift */; };
		7D8F3E6A258A81C1003A7DEB /* ShortcutView.swift in Sources */ = {isa = PBXBuildFile; fileRef = 7D8F3E69258A81C1003A7DEB /* ShortcutView.swift */; };
		7D903892261B4ED6005A3D0A /* NatRating+Input+Spec.swift in Sources */ = {isa = PBXBuildFile; fileRef = 7D903891261B4ED6005A3D0A /* NatRating+Input+Spec.swift */; };
		7D90389F261B62A5005A3D0A /* NatRating+ReadOnly+Spec.swift in Sources */ = {isa = PBXBuildFile; fileRef = 7D90389E261B62A5005A3D0A /* NatRating+ReadOnly+Spec.swift */; };
		7D9038AF261B6707005A3D0A /* NatRating+Counter+Spec.swift in Sources */ = {isa = PBXBuildFile; fileRef = 7D9038AE261B6707005A3D0A /* NatRating+Counter+Spec.swift */; };
		7D9038B5261B8062005A3D0A /* NatRating+Input+Snapshot+Tests.swift in Sources */ = {isa = PBXBuildFile; fileRef = 7D9038B4261B8062005A3D0A /* NatRating+Input+Snapshot+Tests.swift */; };
		7D9038BD261B9402005A3D0A /* NatRating+Counter+Snapshot+Tests.swift in Sources */ = {isa = PBXBuildFile; fileRef = 7D9038BC261B9402005A3D0A /* NatRating+Counter+Snapshot+Tests.swift */; };
		7D9038C2261B951D005A3D0A /* NatRating+ReadOnly+Snapshot+Tests.swift in Sources */ = {isa = PBXBuildFile; fileRef = 7D9038C1261B951D005A3D0A /* NatRating+ReadOnly+Snapshot+Tests.swift */; };
		7D9038CA261B9F57005A3D0A /* NatRating+State.swift in Sources */ = {isa = PBXBuildFile; fileRef = 7D9038C9261B9F57005A3D0A /* NatRating+State.swift */; };
		7D98388325F6450A00A99628 /* TextField+Spec.swift in Sources */ = {isa = PBXBuildFile; fileRef = 7D98388225F6450A00A99628 /* TextField+Spec.swift */; };
		7D98388825F6A15400A99628 /* TextField+Sizes+Spec.swift in Sources */ = {isa = PBXBuildFile; fileRef = 7D98388725F6A15400A99628 /* TextField+Sizes+Spec.swift */; };
		7D98388D25F6A26900A99628 /* TextField+InteractionStates+Spec.swift in Sources */ = {isa = PBXBuildFile; fileRef = 7D98388C25F6A26900A99628 /* TextField+InteractionStates+Spec.swift */; };
		7D98389225F6A69B00A99628 /* TextField+States+Spec.swift in Sources */ = {isa = PBXBuildFile; fileRef = 7D98389125F6A69B00A99628 /* TextField+States+Spec.swift */; };
		7D98389725F6A6FA00A99628 /* TextField+Types+Spec.swift in Sources */ = {isa = PBXBuildFile; fileRef = 7D98389625F6A6FA00A99628 /* TextField+Types+Spec.swift */; };
		7D9838BD25F8F70300A99628 /* NatListItem.swift in Sources */ = {isa = PBXBuildFile; fileRef = 7D9838BC25F8F70300A99628 /* NatListItem.swift */; };
		7D9EEB8B25E6A3D300CEF6BC /* NatAvatar+Sizes+Spec.swift in Sources */ = {isa = PBXBuildFile; fileRef = 7D9EEB8A25E6A3D300CEF6BC /* NatAvatar+Sizes+Spec.swift */; };
		7DAF750925E4342E0094F865 /* NatAvatar+Spec.swift in Sources */ = {isa = PBXBuildFile; fileRef = 7DAF750825E4342E0094F865 /* NatAvatar+Spec.swift */; };
		7DAF750E25E5AF830094F865 /* String+Initials.swift in Sources */ = {isa = PBXBuildFile; fileRef = 7DAF750D25E5AF830094F865 /* String+Initials.swift */; };
<<<<<<< HEAD
		7DC81CB126121EAC006BE689 /* NatRating.swift in Sources */ = {isa = PBXBuildFile; fileRef = 7DC81CB026121EAC006BE689 /* NatRating.swift */; };
		7DC81CB6261223CC006BE689 /* UIImage+UIColor.swift in Sources */ = {isa = PBXBuildFile; fileRef = 7DC81CB5261223CC006BE689 /* UIImage+UIColor.swift */; };
=======
>>>>>>> d79d4357
		7DE2B10725FBD57300C5CBC0 /* NatListItem+Spec.swift in Sources */ = {isa = PBXBuildFile; fileRef = 7DE2B10625FBD57300C5CBC0 /* NatListItem+Spec.swift */; };
		7DE2B11625FBFBAB00C5CBC0 /* NatListItemCell+Snapshot+Tests.swift in Sources */ = {isa = PBXBuildFile; fileRef = 7DE2B11525FBFBAB00C5CBC0 /* NatListItemCell+Snapshot+Tests.swift */; };
		7DE2B12C26000BA600C5CBC0 /* UIImageView+Clickable.swift in Sources */ = {isa = PBXBuildFile; fileRef = 7DE2B12B26000BA600C5CBC0 /* UIImageView+Clickable.swift */; };
		80FE219D764217C0520E0C784F9C0C0B /* PulseLayer.swift in Sources */ = {isa = PBXBuildFile; fileRef = 5AF8919785F0CA6D3AB0AD57F759ED73 /* PulseLayer.swift */; };
		81AA5DF0A9D5F332072CA1EC9C5CF968 /* NatOpacities.swift in Sources */ = {isa = PBXBuildFile; fileRef = A54E76AA6120032EE8B86EB90B51BFD8 /* NatOpacities.swift */; };
		8401A9C024FED41E00B6E762 /* NatIconButton+Snapshot+Tests.swift in Sources */ = {isa = PBXBuildFile; fileRef = 8401A9BF24FED41E00B6E762 /* NatIconButton+Snapshot+Tests.swift */; };
		840265AC2513B05A00A08EBE /* AesopDarkTheme+Spec.swift in Sources */ = {isa = PBXBuildFile; fileRef = 840265AB2513B05A00A08EBE /* AesopDarkTheme+Spec.swift */; };
		840265B42513B06E00A08EBE /* AesopLightTheme+Spec.swift in Sources */ = {isa = PBXBuildFile; fileRef = 840265B32513B06E00A08EBE /* AesopLightTheme+Spec.swift */; };
		8402DA76255310B2005295B5 /* NatLogoImages+AesopLight+Spec.swift in Sources */ = {isa = PBXBuildFile; fileRef = 8402DA6E25530FD6005295B5 /* NatLogoImages+AesopLight+Spec.swift */; };
		8402DA7E255311FE005295B5 /* NatLogoImages+AesopDark+Spec.swift in Sources */ = {isa = PBXBuildFile; fileRef = 8402DA7D255311FE005295B5 /* NatLogoImages+AesopDark+Spec.swift */; };
		8409854724F02B230095D6AD /* Notification+Name+ThemeHasChanged.swift in Sources */ = {isa = PBXBuildFile; fileRef = 8409854624F02B230095D6AD /* Notification+Name+ThemeHasChanged.swift */; };
		8409854A24F02BF60095D6AD /* Notification+Name+ThemeHasChanged+Spec.swift in Sources */ = {isa = PBXBuildFile; fileRef = 8409854924F02BF60095D6AD /* Notification+Name+ThemeHasChanged+Spec.swift */; };
		8409854C24F030930095D6AD /* NotificationCenterObservable.swift in Sources */ = {isa = PBXBuildFile; fileRef = 8409854B24F030930095D6AD /* NotificationCenterObservable.swift */; };
		840B6A754236624B9738CBC3D5CFE895 /* ViewAnimatingWrapper.swift in Sources */ = {isa = PBXBuildFile; fileRef = D7316FE65E814E2D5CA475475CD8D4EA /* ViewAnimatingWrapper.swift */; };
		840C43422502842900EE9CAD /* NatIconButton+Sizes+Specs.swift in Sources */ = {isa = PBXBuildFile; fileRef = 840C43412502842900EE9CAD /* NatIconButton+Sizes+Specs.swift */; };
		841FEABA24C5C1A100C50AFF /* NatLogoImages.swift in Sources */ = {isa = PBXBuildFile; fileRef = 841FEAB924C5C1A100C50AFF /* NatLogoImages.swift */; };
		843123DF25123ED0002A7B6F /* AesopDarkTokens.swift in Sources */ = {isa = PBXBuildFile; fileRef = 843123DE25123ED0002A7B6F /* AesopDarkTokens.swift */; };
		843123E125123F0C002A7B6F /* AesopLightTheme.swift in Sources */ = {isa = PBXBuildFile; fileRef = 843123E025123F0C002A7B6F /* AesopLightTheme.swift */; };
		84391DE224DB1B8B009D0BE8 /* NatDS.framework in Frameworks */ = {isa = PBXBuildFile; fileRef = 17433A27D62633345ECA245C99114C15 /* NatDS.framework */; };
		84391DE824DB1C67009D0BE8 /* NatDialogController+Snapshot+Tests.swift in Sources */ = {isa = PBXBuildFile; fileRef = D557EC044D85EC418D42A00C93EEC23D /* NatDialogController+Snapshot+Tests.swift */; };
		84391DEA24DB477F009D0BE8 /* NatShortcut+Snapshot+Tests.swift in Sources */ = {isa = PBXBuildFile; fileRef = 84A818BC24B784EA0007C7D5 /* NatShortcut+Snapshot+Tests.swift */; };
		84391DED24DB5C1F009D0BE8 /* AppBar+Snapshot+Tests.swift in Sources */ = {isa = PBXBuildFile; fileRef = 268E9C6024C8746B006D6142 /* AppBar+Snapshot+Tests.swift */; };
		844A1E2324AE117400E93AD9 /* NatShortcut.swift in Sources */ = {isa = PBXBuildFile; fileRef = 844A1E2224AE117400E93AD9 /* NatShortcut.swift */; };
		845AD7A424E2C4DA006CA226 /* Theme.swift in Sources */ = {isa = PBXBuildFile; fileRef = 845AD7A324E2C4DA006CA226 /* Theme.swift */; };
		845AD7A824E2C8E6006CA226 /* AvonDarkTheme.swift in Sources */ = {isa = PBXBuildFile; fileRef = 845AD7A724E2C8E6006CA226 /* AvonDarkTheme.swift */; };
		845AD7AA24E2CC82006CA226 /* AvonLightTheme.swift in Sources */ = {isa = PBXBuildFile; fileRef = 845AD7A924E2CC82006CA226 /* AvonLightTheme.swift */; };
		845D09952501193500B05760 /* NatIconButton+Sizes.swift in Sources */ = {isa = PBXBuildFile; fileRef = 845D09942501193500B05760 /* NatIconButton+Sizes.swift */; };
		845D09982501196D00B05760 /* IconButtonStandardStyle.swift in Sources */ = {isa = PBXBuildFile; fileRef = 845D09972501196D00B05760 /* IconButtonStandardStyle.swift */; };
		845D099A250119AF00B05760 /* UIView+CenterBounds.swift in Sources */ = {isa = PBXBuildFile; fileRef = 845D0999250119AF00B05760 /* UIView+CenterBounds.swift */; };
		845D099F25011C4100B05760 /* UIView+CenterBounds+Specs.swift in Sources */ = {isa = PBXBuildFile; fileRef = 845D099D25011BF700B05760 /* UIView+CenterBounds+Specs.swift */; };
		845D09A22501248500B05760 /* IconButtonStandardStyle+Spec.swift in Sources */ = {isa = PBXBuildFile; fileRef = 845D09A12501248500B05760 /* IconButtonStandardStyle+Spec.swift */; };
		84703F3724F54AA600FE01CA /* NotificationCenterSpy.swift in Sources */ = {isa = PBXBuildFile; fileRef = 84BC901924AA187C007DF09D /* NotificationCenterSpy.swift */; };
		84703F3924F6D9E400FE01CA /* GetComponentFromTheme.swift in Sources */ = {isa = PBXBuildFile; fileRef = 84703F3824F6D9E400FE01CA /* GetComponentFromTheme.swift */; };
		84703F3C24F6ECD300FE01CA /* NatFonts+TextStyle.swift in Sources */ = {isa = PBXBuildFile; fileRef = 84703F3B24F6ECD300FE01CA /* NatFonts+TextStyle.swift */; };
		84703F3F24F83EEC00FE01CA /* NatIconButton.swift in Sources */ = {isa = PBXBuildFile; fileRef = 84703F3E24F83EEC00FE01CA /* NatIconButton.swift */; };
		847C829024E36AA6001CE116 /* NaturaDarkTheme.swift in Sources */ = {isa = PBXBuildFile; fileRef = 847C828F24E36AA6001CE116 /* NaturaDarkTheme.swift */; };
		847C829224E36AB7001CE116 /* NaturaLightTheme.swift in Sources */ = {isa = PBXBuildFile; fileRef = 847C829124E36AB7001CE116 /* NaturaLightTheme.swift */; };
		847C829424E36AD1001CE116 /* TheBodyShopDarkTheme.swift in Sources */ = {isa = PBXBuildFile; fileRef = 847C829324E36AD1001CE116 /* TheBodyShopDarkTheme.swift */; };
		847C829624E36AE1001CE116 /* TheBodyShopLightTheme.swift in Sources */ = {isa = PBXBuildFile; fileRef = 847C829524E36AE1001CE116 /* TheBodyShopLightTheme.swift */; };
		847C829E24E56605001CE116 /* AvonDarkTheme+Spec.swift in Sources */ = {isa = PBXBuildFile; fileRef = 847C829D24E56605001CE116 /* AvonDarkTheme+Spec.swift */; };
		847C82A024E577AF001CE116 /* AvonLightTheme+Spec.swift in Sources */ = {isa = PBXBuildFile; fileRef = 847C829F24E577AF001CE116 /* AvonLightTheme+Spec.swift */; };
		847C82A224E5786C001CE116 /* NaturaDarkTheme+Spec.swift in Sources */ = {isa = PBXBuildFile; fileRef = 847C82A124E5786C001CE116 /* NaturaDarkTheme+Spec.swift */; };
		847C82A424E578D3001CE116 /* NaturaLightTheme+Spec.swift in Sources */ = {isa = PBXBuildFile; fileRef = 847C82A324E578D3001CE116 /* NaturaLightTheme+Spec.swift */; };
		847C82A624E57931001CE116 /* TheBodyShopDarkTheme+Spec.swift in Sources */ = {isa = PBXBuildFile; fileRef = 847C82A524E57931001CE116 /* TheBodyShopDarkTheme+Spec.swift */; };
		847C82A824E57946001CE116 /* TheBodyShopLightTheme+Spec.swift in Sources */ = {isa = PBXBuildFile; fileRef = 847C82A724E57946001CE116 /* TheBodyShopLightTheme+Spec.swift */; };
		848831BC250177D0004C3FA8 /* NatIconButton+Spec.swift in Sources */ = {isa = PBXBuildFile; fileRef = 848831BB250177D0004C3FA8 /* NatIconButton+Spec.swift */; };
		848831BE25018340004C3FA8 /* NatIconButton+Styles.swift in Sources */ = {isa = PBXBuildFile; fileRef = 848831BD25018340004C3FA8 /* NatIconButton+Styles.swift */; };
		84932F1324EAB9270052265F /* AvailableTheme.swift in Sources */ = {isa = PBXBuildFile; fileRef = 84932F1224EAB9270052265F /* AvailableTheme.swift */; };
		84932F1624EABB190052265F /* AvailableTheme+Spec.swift in Sources */ = {isa = PBXBuildFile; fileRef = 84932F1424EABA280052265F /* AvailableTheme+Spec.swift */; };
		84932F1A24EAF07B0052265F /* StubTheme.swift in Sources */ = {isa = PBXBuildFile; fileRef = 84932F1824EAF06B0052265F /* StubTheme.swift */; };
		84A16EFF24DDBC6D00E80DA0 /* NavigationDrawerItemCell+Snapshot+Tests.swift in Sources */ = {isa = PBXBuildFile; fileRef = 84A16EFE24DDBC6D00E80DA0 /* NavigationDrawerItemCell+Snapshot+Tests.swift */; };
		84A16F0124DDBE5500E80DA0 /* NavigationDrawerSubitemCell+Snapshot+Tests.swift in Sources */ = {isa = PBXBuildFile; fileRef = 84A16F0024DDBE5500E80DA0 /* NavigationDrawerSubitemCell+Snapshot+Tests.swift */; };
		84A16F0324DDBF6C00E80DA0 /* NavigationDrawer+Snapshot+Tests.swift in Sources */ = {isa = PBXBuildFile; fileRef = 84A16F0224DDBF6C00E80DA0 /* NavigationDrawer+Snapshot+Tests.swift */; };
		84A16F0524DDC30100E80DA0 /* NavigationDrawerDelegateMock.swift in Sources */ = {isa = PBXBuildFile; fileRef = B92BFB29E97D8520D6B67E8883AB9A08 /* NavigationDrawerDelegateMock.swift */; };
		84A16F0624DDC61000E80DA0 /* ValueTextHighlight+Snapshot+Tests.swift in Sources */ = {isa = PBXBuildFile; fileRef = 526CD2A36CE33EBE0E9EFD858C9074DE /* ValueTextHighlight+Snapshot+Tests.swift */; };
		84A818BB24B77FA80007C7D5 /* UIGestureRecognizer+SendGesturesEvent.swift in Sources */ = {isa = PBXBuildFile; fileRef = 84A818BA24B77FA80007C7D5 /* UIGestureRecognizer+SendGesturesEvent.swift */; };
		84B9330824AB788E00B71BD4 /* NatDialogDismissableConfigurable+Spec.swift in Sources */ = {isa = PBXBuildFile; fileRef = 84B9330724AB788E00B71BD4 /* NatDialogDismissableConfigurable+Spec.swift */; };
		84B9330A24ABC38C00B71BD4 /* NatDialogTitleConfigurable+Spec.swift in Sources */ = {isa = PBXBuildFile; fileRef = 84B9330924ABC38C00B71BD4 /* NatDialogTitleConfigurable+Spec.swift */; };
		84B9330C24ABC5FD00B71BD4 /* NatDialogBodyConfigurable+Spec.swift in Sources */ = {isa = PBXBuildFile; fileRef = 84B9330B24ABC5FD00B71BD4 /* NatDialogBodyConfigurable+Spec.swift */; };
		84B9330E24ABC6D200B71BD4 /* NatDialogCustomBodyConfigurable+Spec.swift in Sources */ = {isa = PBXBuildFile; fileRef = 84B9330D24ABC6D200B71BD4 /* NatDialogCustomBodyConfigurable+Spec.swift */; };
		84B9331024ABD16100B71BD4 /* NatDialogController+ViewModel+Spec.swift in Sources */ = {isa = PBXBuildFile; fileRef = 84B9330F24ABD16100B71BD4 /* NatDialogController+ViewModel+Spec.swift */; };
		84B9331124ACF28400B71BD4 /* NotificationCenterSpy.swift in Sources */ = {isa = PBXBuildFile; fileRef = 84BC901924AA187C007DF09D /* NotificationCenterSpy.swift */; };
		84BB928424DC683700A9BCC8 /* NatBadge+Standard+Snapshot+Tests.swift in Sources */ = {isa = PBXBuildFile; fileRef = 26BB817424B9197D00617EFC /* NatBadge+Standard+Snapshot+Tests.swift */; };
		84BB928524DC69C900A9BCC8 /* Badgeable+Snapshot+Tests.swift in Sources */ = {isa = PBXBuildFile; fileRef = 263291D924BCAF24004036C3 /* Badgeable+Snapshot+Tests.swift */; };
		84BB928624DC6B3500A9BCC8 /* BadgeableStub.swift in Sources */ = {isa = PBXBuildFile; fileRef = 263291DC24BCB226004036C3 /* BadgeableStub.swift */; };
		84BB928824DC6CA700A9BCC8 /* BadgeableStub.swift in Sources */ = {isa = PBXBuildFile; fileRef = 263291DC24BCB226004036C3 /* BadgeableStub.swift */; };
		84BB928B24DC743300A9BCC8 /* TabItem+Snapshot+Tests.swift in Sources */ = {isa = PBXBuildFile; fileRef = 84BB928A24DC743300A9BCC8 /* TabItem+Snapshot+Tests.swift */; };
		84BB928D24DC75D100A9BCC8 /* TabItemViewDelegateMock.swift in Sources */ = {isa = PBXBuildFile; fileRef = A2216A9839DE07735A376736AB143A7F /* TabItemViewDelegateMock.swift */; };
		84BB928E24DC760600A9BCC8 /* TabItemViewDelegateMock.swift in Sources */ = {isa = PBXBuildFile; fileRef = A2216A9839DE07735A376736AB143A7F /* TabItemViewDelegateMock.swift */; };
		84BB929024DC772D00A9BCC8 /* Tab+Snapshot+Tests.swift in Sources */ = {isa = PBXBuildFile; fileRef = 84BB928F24DC772D00A9BCC8 /* Tab+Snapshot+Tests.swift */; };
		84BB929124DC788D00A9BCC8 /* TabDelegateMock.swift in Sources */ = {isa = PBXBuildFile; fileRef = CCA17128B21436681D0D607C145E56E2 /* TabDelegateMock.swift */; };
		84BB929324DC7B9800A9BCC8 /* SearchBar+Snapshot+Tests.swift in Sources */ = {isa = PBXBuildFile; fileRef = F988EE601584B907D997288958055215 /* SearchBar+Snapshot+Tests.swift */; };
		84BB929524DC82EC00A9BCC8 /* Divider+Snapshot+Tests.swift in Sources */ = {isa = PBXBuildFile; fileRef = FD3CA47F5B151245708F86A82388401D /* Divider+Snapshot+Tests.swift */; };
		84BB929724DC8FA300A9BCC8 /* ExpansionPanelBuilder.swift in Sources */ = {isa = PBXBuildFile; fileRef = 14FFA81AA763D45B2BCB5F321784CECE /* ExpansionPanelBuilder.swift */; };
		84BB929824DC8FA600A9BCC8 /* ExpansionPanel+Snapshot+Tests.swift in Sources */ = {isa = PBXBuildFile; fileRef = 0FF507003D3035F2C312F8C225D481FC /* ExpansionPanel+Snapshot+Tests.swift */; };
		84BB929A24DC935700A9BCC8 /* ViewAnimatingMock.swift in Sources */ = {isa = PBXBuildFile; fileRef = FADDEC4E472D2A193BED0EBF058A67E8 /* ViewAnimatingMock.swift */; };
		84BB929C24DC97EE00A9BCC8 /* Field+Snapshot+Tests.swift in Sources */ = {isa = PBXBuildFile; fileRef = 2D9C7ED46E33571D0B2A1E60936B8ACD /* Field+Snapshot+Tests.swift */; };
		84BB929E24DCA6C500A9BCC8 /* TextField+Snapshot+Tests.swift in Sources */ = {isa = PBXBuildFile; fileRef = 84BB929D24DCA6C500A9BCC8 /* TextField+Snapshot+Tests.swift */; };
		84BB92A024DCA7E300A9BCC8 /* TextFieldDelegateMock.swift in Sources */ = {isa = PBXBuildFile; fileRef = D521C44E858B4345479E0B193CE2BB9C /* TextFieldDelegateMock.swift */; };
		84BB92A224DCB73100A9BCC8 /* IconView+Snapshot+Tests.swift in Sources */ = {isa = PBXBuildFile; fileRef = 0B29FF4C598F8297E81A6B6A82ACA4F9 /* IconView+Snapshot+Tests.swift */; };
		84BC900224AA15C3007DF09D /* NotificationCenterPostable.swift in Sources */ = {isa = PBXBuildFile; fileRef = 84BC900124AA15C3007DF09D /* NotificationCenterPostable.swift */; };
		84BC900524AA163A007DF09D /* DialogFooterView.swift in Sources */ = {isa = PBXBuildFile; fileRef = 84BC900324AA163A007DF09D /* DialogFooterView.swift */; };
		84BC900624AA163A007DF09D /* DialogStyle.swift in Sources */ = {isa = PBXBuildFile; fileRef = 84BC900424AA163A007DF09D /* DialogStyle.swift */; };
		84BC900824AA1678007DF09D /* NatDialogController+AlertStyleBuilder.swift in Sources */ = {isa = PBXBuildFile; fileRef = 84BC900724AA1678007DF09D /* NatDialogController+AlertStyleBuilder.swift */; };
		84BC900B24AA169B007DF09D /* DialogViewModel.swift in Sources */ = {isa = PBXBuildFile; fileRef = 84BC900924AA169B007DF09D /* DialogViewModel.swift */; };
		84BC900C24AA169B007DF09D /* DialogButtonConfiguration.swift in Sources */ = {isa = PBXBuildFile; fileRef = 84BC900A24AA169B007DF09D /* DialogButtonConfiguration.swift */; };
		84BC900D24AA16E0007DF09D /* NatDialogController+AlertStyleBuilder+Spec.swift in Sources */ = {isa = PBXBuildFile; fileRef = 84BC8FF824AA13B8007DF09D /* NatDialogController+AlertStyleBuilder+Spec.swift */; };
		84BC900E24AA16EF007DF09D /* DialogStyle+Spec.swift in Sources */ = {isa = PBXBuildFile; fileRef = 84BC8FFB24AA14C0007DF09D /* DialogStyle+Spec.swift */; };
		84BC900F24AA16FA007DF09D /* DialogFooterView+Spec.swift in Sources */ = {isa = PBXBuildFile; fileRef = 84BC8FFA24AA14C0007DF09D /* DialogFooterView+Spec.swift */; };
		84BC901524AA17C0007DF09D /* NatDialogBodyConfigurable.swift in Sources */ = {isa = PBXBuildFile; fileRef = 84BC901124AA17C0007DF09D /* NatDialogBodyConfigurable.swift */; };
		84BC901624AA17C0007DF09D /* NatDialogCustomBodyConfigurable.swift in Sources */ = {isa = PBXBuildFile; fileRef = 84BC901224AA17C0007DF09D /* NatDialogCustomBodyConfigurable.swift */; };
		84BC901724AA17C0007DF09D /* NatDialogTitleConfigurable.swift in Sources */ = {isa = PBXBuildFile; fileRef = 84BC901324AA17C0007DF09D /* NatDialogTitleConfigurable.swift */; };
		84BC901824AA17C0007DF09D /* NatDialogBuilder.swift in Sources */ = {isa = PBXBuildFile; fileRef = 84BC901424AA17C0007DF09D /* NatDialogBuilder.swift */; };
		84BC901C24AB7445007DF09D /* NatDialogDismissableConfigurable.swift in Sources */ = {isa = PBXBuildFile; fileRef = 84BC901B24AB7445007DF09D /* NatDialogDismissableConfigurable.swift */; };
		84BF066224B4A62400462AC5 /* NatShortcut+Style.swift in Sources */ = {isa = PBXBuildFile; fileRef = 84BF066124B4A62400462AC5 /* NatShortcut+Style.swift */; };
		84BF066524B4A8BD00462AC5 /* ShortcutOutlinedStyle.swift in Sources */ = {isa = PBXBuildFile; fileRef = 84BF066424B4A8BD00462AC5 /* ShortcutOutlinedStyle.swift */; };
		84BF066724B4A8DA00462AC5 /* ShortcutContainedStyle.swift in Sources */ = {isa = PBXBuildFile; fileRef = 84BF066624B4A8DA00462AC5 /* ShortcutContainedStyle.swift */; };
		84BF066B24B504B200462AC5 /* ShortcutOutlinedStyle+Spec.swift in Sources */ = {isa = PBXBuildFile; fileRef = 84BF066924B4FF9300462AC5 /* ShortcutOutlinedStyle+Spec.swift */; };
		84BF066E24B5099700462AC5 /* ShortcutContainedStyle+Spec.swift in Sources */ = {isa = PBXBuildFile; fileRef = 84BF066C24B5099300462AC5 /* ShortcutContainedStyle+Spec.swift */; };
		84BF067224B5126800462AC5 /* NatShortcut+Spec.swift in Sources */ = {isa = PBXBuildFile; fileRef = 84BF067024B5123500462AC5 /* NatShortcut+Spec.swift */; };
		84EB6B6F24EB197000C6A792 /* GetTokensFromTheme.swift in Sources */ = {isa = PBXBuildFile; fileRef = 84EB6B6E24EB197000C6A792 /* GetTokensFromTheme.swift */; };
		84EB6B7524EBFEC000C6A792 /* GetThemeValidated.swift in Sources */ = {isa = PBXBuildFile; fileRef = 84EB6B7424EBFEC000C6A792 /* GetThemeValidated.swift */; };
		84EB6B7924EC019700C6A792 /* GetThemeValidated+Spec.swift in Sources */ = {isa = PBXBuildFile; fileRef = 84EB6B7824EC019700C6A792 /* GetThemeValidated+Spec.swift */; };
		84EB6B8124EEC82700C6A792 /* GetOrCreatedCachedColor+Spec.swift in Sources */ = {isa = PBXBuildFile; fileRef = 84EB6B7F24EEC75C00C6A792 /* GetOrCreatedCachedColor+Spec.swift */; };
		84EB6B8324EEEA6200C6A792 /* GetUIColorFromTokens.swift in Sources */ = {isa = PBXBuildFile; fileRef = 84EB6B8224EEEA6200C6A792 /* GetUIColorFromTokens.swift */; };
		84EB6B8524EEEA8E00C6A792 /* GetOrCreatedCachedColor.swift in Sources */ = {isa = PBXBuildFile; fileRef = 84EB6B8424EEEA8E00C6A792 /* GetOrCreatedCachedColor.swift */; };
		84F709FF1D1DFC32BA4E9CB1803A6E30 /* NavigationDrawer.swift in Sources */ = {isa = PBXBuildFile; fileRef = 31247B21FE6C5054DC6E3BD9BE4A5E35 /* NavigationDrawer.swift */; };
		8D1EAB3D076206BCF28328D0054701CA /* NatDS.h in Headers */ = {isa = PBXBuildFile; fileRef = EFD589860DA945AE5563620B305091ED /* NatDS.h */; settings = {ATTRIBUTES = (Public, ); }; };
		8E7FE7AAE264D40AF9BFF5CE6E5C7AD0 /* UIView+FrameTests.swift in Sources */ = {isa = PBXBuildFile; fileRef = FF60BC58D83695B3AC61ABB7BBE49B9C /* UIView+FrameTests.swift */; };
		8F808FFBB4549BC4F3895B8CBB23ADB3 /* Divider.swift in Sources */ = {isa = PBXBuildFile; fileRef = 50D996E4B957C51847075E986215675B /* Divider.swift */; };
		92CA17AE519D08B10DAEE8C00A5E3959 /* ButtonTextStyle+Spec.swift in Sources */ = {isa = PBXBuildFile; fileRef = A0A53F6A9596591A029749DD3C8BF47B /* ButtonTextStyle+Spec.swift */; };
		93B1D8CFBB1420174B310CC4906AA2EF /* UIView+Frame.swift in Sources */ = {isa = PBXBuildFile; fileRef = BAB63DBD1A346FC4D5664E5B20CC96D1 /* UIView+Frame.swift */; };
		95BF20E1FC04C44251D7DCAA9C7E7C60 /* NavigationDrawer+IndexMenuTests.swift in Sources */ = {isa = PBXBuildFile; fileRef = 90FE1ED739157F95D9EBBE9BD71B94E0 /* NavigationDrawer+IndexMenuTests.swift */; };
		98C6EB095DD059D51DD9883B943AF889 /* ButtonOutlineStyle.swift in Sources */ = {isa = PBXBuildFile; fileRef = 30E333A0723F6532721CE638F6819154 /* ButtonOutlineStyle.swift */; };
		9D4FF6FB92A6A5BD0AF263A69FF707E4 /* Pulsable.swift in Sources */ = {isa = PBXBuildFile; fileRef = 42FC9280C40680336260347DADB5C0F3 /* Pulsable.swift */; };
		A0328AF2000431B6155A5A6CD94B1835 /* ReusableViewTests.swift in Sources */ = {isa = PBXBuildFile; fileRef = A8840C572761772CBDD3A270B8FE2203 /* ReusableViewTests.swift */; };
		A096BCFF55DBEF25B29C30C1537210D5 /* NavigationDrawerSubitemCell.swift in Sources */ = {isa = PBXBuildFile; fileRef = E863AFC8E9DA103F33E2D48577058242 /* NavigationDrawerSubitemCell.swift */; };
		A7FA51D049147DE098A2D1EB /* Pods_NatDSSnapShotTests.framework in Frameworks */ = {isa = PBXBuildFile; fileRef = EBD8F16712FE1A5C351E09A1 /* Pods_NatDSSnapShotTests.framework */; };
		AA1F5760B92801C89E927B323F7691B7 /* NatButton+Height+Spec.swift in Sources */ = {isa = PBXBuildFile; fileRef = BF8DC06D81E2DEFAF54C74410DAD95D8 /* NatButton+Height+Spec.swift */; };
		AAA3820978AE27C3A6ED940916227C9D /* TabItemView.swift in Sources */ = {isa = PBXBuildFile; fileRef = 759689DD6C3696C4726646B8356D3B4D /* TabItemView.swift */; };
		AB9CCFDF8B930FD49AFAEAE1BB5CA718 /* DesignSystem.swift in Sources */ = {isa = PBXBuildFile; fileRef = AC44AC684E1D6DB6F7BF21E7660666AD /* DesignSystem.swift */; };
		AC66A51CB3C8EE95429250880CADCB07 /* NatButton+Style.swift in Sources */ = {isa = PBXBuildFile; fileRef = D331FCE6B4B326453609B50D92482230 /* NatButton+Style.swift */; };
		B16B10A0AA533EF36343B6B8A4AE4DA0 /* NavigationDrawerItemCell.swift in Sources */ = {isa = PBXBuildFile; fileRef = 6C886FFFE18844DCBC5A1F73FD2720FE /* NavigationDrawerItemCell.swift */; };
		B7CCF87E56EA792B3471AD69AF68B23F /* NatButton+EdgeInsets+Spec.swift in Sources */ = {isa = PBXBuildFile; fileRef = CF10A178B1E50604C97B543CD204939B /* NatButton+EdgeInsets+Spec.swift */; };
		BB3413734DCB562C834B90742EF06929 /* ButtonStyle+Spec.swift in Sources */ = {isa = PBXBuildFile; fileRef = 573BBF1E50E0B49397C339D19D5E0D0B /* ButtonStyle+Spec.swift */; };
		BBCC40A29117B4CB675FE57C3B0130E4 /* AssetsHelper.swift in Sources */ = {isa = PBXBuildFile; fileRef = 02B41F99CB8ACD14C09E1AA323E38C2D /* AssetsHelper.swift */; };
		BE272C38259B758800060AF8 /* SelectionControl+Checkbox+Spec.swift in Sources */ = {isa = PBXBuildFile; fileRef = BE272C33259B757400060AF8 /* SelectionControl+Checkbox+Spec.swift */; };
		BE7C39B5259CC77200E82405 /* NatCheckboxControl+Style.swift in Sources */ = {isa = PBXBuildFile; fileRef = BE7C39B4259CC77200E82405 /* NatCheckboxControl+Style.swift */; };
		BEAFF23D259517DC00B9C9B5 /* NatCheckboxContainer.swift in Sources */ = {isa = PBXBuildFile; fileRef = BEAFF23C259517DC00B9C9B5 /* NatCheckboxContainer.swift */; };
		BEDF93202593B4FF00F54C50 /* NatSelectionControl.swift in Sources */ = {isa = PBXBuildFile; fileRef = BEDF931F2593B4FF00F54C50 /* NatSelectionControl.swift */; };
		BEDF93252593B5CE00F54C50 /* NatSelectionControl+Style.swift in Sources */ = {isa = PBXBuildFile; fileRef = BEDF93242593B5CE00F54C50 /* NatSelectionControl+Style.swift */; };
		BEDF932A2593BE8000F54C50 /* NatSelectionControl+State.swift in Sources */ = {isa = PBXBuildFile; fileRef = BEDF93292593BE8000F54C50 /* NatSelectionControl+State.swift */; };
		BEDF93372593D28400F54C50 /* NatCheckboxControl.swift in Sources */ = {isa = PBXBuildFile; fileRef = BEDF93362593D28400F54C50 /* NatCheckboxControl.swift */; };
		C0F15375EEFCBC922341EBD9DED5A29B /* NatButton+Height.swift in Sources */ = {isa = PBXBuildFile; fileRef = 10C54C550ED4D44A309C43261BF40F55 /* NatButton+Height.swift */; };
		C24255D434C838206493D9A89581F7C1 /* PulseLayer+Spec.swift in Sources */ = {isa = PBXBuildFile; fileRef = 478FD68B021B6AA3538B93888BD14648 /* PulseLayer+Spec.swift */; };
		C3E184D6CD3B52645D0E06A7138CA94E /* TextFieldDelegateTests.swift in Sources */ = {isa = PBXBuildFile; fileRef = A99D4E498664E80E25C8F8C061407424 /* TextFieldDelegateTests.swift */; };
		C4EB3DDBDD3DEFDA5183455CCDB2720F /* NatDialogController+Spec.swift in Sources */ = {isa = PBXBuildFile; fileRef = 9C01EDAF32106E3A72F0D0694D1A156C /* NatDialogController+Spec.swift */; };
		CB6F95EF082D5B6EF08A8BC9B7A01427 /* TextFieldDelegateMock.swift in Sources */ = {isa = PBXBuildFile; fileRef = D521C44E858B4345479E0B193CE2BB9C /* TextFieldDelegateMock.swift */; };
		CF14752D6F385AD399A59F275DEB1ED7 /* NatBorderRadius.swift in Sources */ = {isa = PBXBuildFile; fileRef = A59A74845475F2B53E1C0242E26F6DD1 /* NatBorderRadius.swift */; };
		D18DCEC54B0D407538EC7F218CDF25E1 /* NatColors+Spec.swift in Sources */ = {isa = PBXBuildFile; fileRef = 9F3B9936E46C7C4571BB36673012AFCE /* NatColors+Spec.swift */; };
		D2063015F26B7E8B3A27602A3B907BCE /* NavigationDrawerTests.swift in Sources */ = {isa = PBXBuildFile; fileRef = E816229C707C64C390D3320DFA6B5D99 /* NavigationDrawerTests.swift */; };
		D23F82EE5C3333FD06E87016848DCD37 /* TabItemViewTests.swift in Sources */ = {isa = PBXBuildFile; fileRef = 75AA33B684C0A723F3E2F341D0A10EEC /* TabItemViewTests.swift */; };
		D36E7374F76C10792F8292DCD99800D5 /* NavigationDrawerDelegateMock.swift in Sources */ = {isa = PBXBuildFile; fileRef = B92BFB29E97D8520D6B67E8883AB9A08 /* NavigationDrawerDelegateMock.swift */; };
		DF58B3DD08824CC1C80C886321CEA0F4 /* NatElevations+Spec.swift in Sources */ = {isa = PBXBuildFile; fileRef = 45A9D6B3184A3081BD0CDE0B1A351C8F /* NatElevations+Spec.swift */; };
		E07925C3535D79164EBC061C7D6A6CE4 /* TextFieldType.swift in Sources */ = {isa = PBXBuildFile; fileRef = 437B78D88ACFB47EEADED96CDC94C7C5 /* TextFieldType.swift */; };
		E4B171E23C40B91B211DB2F64357778D /* ViewStyle+Spec.swift in Sources */ = {isa = PBXBuildFile; fileRef = 9EAE325876E14C91105C5CF9D2E7F1EF /* ViewStyle+Spec.swift */; };
		E70EF1AC4BB7A93A80A500786C1A6497 /* NatButton.swift in Sources */ = {isa = PBXBuildFile; fileRef = 7CCF632B4501044E5062C574CCBBF74E /* NatButton.swift */; };
		E891D4E704EDCC6EA9CD3EE125A5D292 /* NatDialogController+StandardStyleBuilder+Spec.swift in Sources */ = {isa = PBXBuildFile; fileRef = 8D7EAA7BDB4A7A15736AF73EF6EBCD74 /* NatDialogController+StandardStyleBuilder+Spec.swift */; };
		ECA4CB7769FB08CB62C5F8CD79EE6521 /* ReusableView.swift in Sources */ = {isa = PBXBuildFile; fileRef = 6DA6561EEF13B1CE57B6CE00222286CB /* ReusableView.swift */; };
		ECDFAB69C926EDC613B5464C8EEFF85D /* NavigationDrawerSubitemCellTests.swift in Sources */ = {isa = PBXBuildFile; fileRef = 7F9C4251076A01537D0A8CB995DF81EC /* NavigationDrawerSubitemCellTests.swift */; };
		ECF18B7FA2F5A22C0F919BBBE58FF611 /* TabDelegateMock.swift in Sources */ = {isa = PBXBuildFile; fileRef = CCA17128B21436681D0D607C145E56E2 /* TabDelegateMock.swift */; };
		EE1E7A9F49A18BCD194E0C03FB2F0074 /* ViewStyle.swift in Sources */ = {isa = PBXBuildFile; fileRef = 307E705878C6A3A88E39CDC82B799361 /* ViewStyle.swift */; };
		F01F3CA72313B3C97F42498878234A82 /* FontStyle.swift in Sources */ = {isa = PBXBuildFile; fileRef = 93C1C3FD73F0E5F31735966CB48D7B16 /* FontStyle.swift */; };
		F6B6FF5891E1F871748A9D598EA14AFE /* NatButton+EdgeInsets.swift in Sources */ = {isa = PBXBuildFile; fileRef = D9B397DFEC0D8F0FBBDE7AE09BA83B2D /* NatButton+EdgeInsets.swift */; };
		F72BEF338B46182BC440C92CCF3D02B0 /* IconView.swift in Sources */ = {isa = PBXBuildFile; fileRef = D1A1DDA4A78343DB58AF747FF9DC2B66 /* IconView.swift */; };
		F7894B76EE9A0F4726C5DF88653A4816 /* NatFonts.swift in Sources */ = {isa = PBXBuildFile; fileRef = E7C1EA361FCA3C4EFEC4858AA4E04143 /* NatFonts.swift */; };
		FAD0A71F10707995BE66A299D98CC33B /* NatOpacities+Spec.swift in Sources */ = {isa = PBXBuildFile; fileRef = E46448E79883A4EB8A9416823A01531F /* NatOpacities+Spec.swift */; };
		FF4C87EAD7ADB8D9EF8F897BA229A3A7 /* NatFonts+Spec.swift in Sources */ = {isa = PBXBuildFile; fileRef = 0D8BC0D102CE4444401C0469C861358A /* NatFonts+Spec.swift */; };
/* End PBXBuildFile section */

/* Begin PBXContainerItemProxy section */
		84391DE324DB1B8B009D0BE8 /* PBXContainerItemProxy */ = {
			isa = PBXContainerItemProxy;
			containerPortal = 36C3D511769B0C048CF47BC3D975C8A0 /* Project object */;
			proxyType = 1;
			remoteGlobalIDString = F49E39B57E86C6597B624106BE14A13E;
			remoteInfo = NatDS;
		};
		E35D44E67B83B19A493C4A863C46BAFA /* PBXContainerItemProxy */ = {
			isa = PBXContainerItemProxy;
			containerPortal = 36C3D511769B0C048CF47BC3D975C8A0 /* Project object */;
			proxyType = 1;
			remoteGlobalIDString = F49E39B57E86C6597B624106BE14A13E;
			remoteInfo = NatDS;
		};
/* End PBXContainerItemProxy section */

/* Begin PBXFileReference section */
		0268F8E94DAA2428259644D88E375D32 /* NatSpacing.swift */ = {isa = PBXFileReference; lastKnownFileType = sourcecode.swift; path = NatSpacing.swift; sourceTree = "<group>"; };
		02B41F99CB8ACD14C09E1AA323E38C2D /* AssetsHelper.swift */ = {isa = PBXFileReference; lastKnownFileType = sourcecode.swift; path = AssetsHelper.swift; sourceTree = "<group>"; };
		04723CCAA125D20DF5FFBB3D77A939D4 /* ConfigurationStorage.swift */ = {isa = PBXFileReference; lastKnownFileType = sourcecode.swift; path = ConfigurationStorage.swift; sourceTree = "<group>"; };
		0B29FF4C598F8297E81A6B6A82ACA4F9 /* IconView+Snapshot+Tests.swift */ = {isa = PBXFileReference; lastKnownFileType = sourcecode.swift; path = "IconView+Snapshot+Tests.swift"; sourceTree = "<group>"; };
		0D6236D4B7FFC5CF049C20642874B068 /* ButtonContainedStyle+Spec.swift */ = {isa = PBXFileReference; lastKnownFileType = sourcecode.swift; path = "ButtonContainedStyle+Spec.swift"; sourceTree = "<group>"; };
		0D8BC0D102CE4444401C0469C861358A /* NatFonts+Spec.swift */ = {isa = PBXFileReference; lastKnownFileType = sourcecode.swift; path = "NatFonts+Spec.swift"; sourceTree = "<group>"; };
		0E4741DD24BE4C4100BB96FA /* UIViewController+TitleStyle.swift */ = {isa = PBXFileReference; lastKnownFileType = sourcecode.swift; path = "UIViewController+TitleStyle.swift"; sourceTree = "<group>"; };
		0E7C160124C5D237002FF46F /* UINavigationController+Style+Spec.swift */ = {isa = PBXFileReference; lastKnownFileType = sourcecode.swift; path = "UINavigationController+Style+Spec.swift"; sourceTree = "<group>"; };
		0E7C160424C5D3C3002FF46F /* UIViewController+Configure+Spec.swift */ = {isa = PBXFileReference; lastKnownFileType = sourcecode.swift; path = "UIViewController+Configure+Spec.swift"; sourceTree = "<group>"; };
		0E7C160624C5D6DC002FF46F /* UIBarButtonItem+Icon+Spec.swift */ = {isa = PBXFileReference; lastKnownFileType = sourcecode.swift; path = "UIBarButtonItem+Icon+Spec.swift"; sourceTree = "<group>"; };
		0E7C160824C5E614002FF46F /* IconViewSpec.swift */ = {isa = PBXFileReference; lastKnownFileType = sourcecode.swift; path = IconViewSpec.swift; sourceTree = "<group>"; };
		0E7C160A24C61E45002FF46F /* UINavigationController+Configure+Spec.swift */ = {isa = PBXFileReference; lastKnownFileType = sourcecode.swift; path = "UINavigationController+Configure+Spec.swift"; sourceTree = "<group>"; };
		0FF507003D3035F2C312F8C225D481FC /* ExpansionPanel+Snapshot+Tests.swift */ = {isa = PBXFileReference; fileEncoding = 4; lastKnownFileType = sourcecode.swift; path = "ExpansionPanel+Snapshot+Tests.swift"; sourceTree = "<group>"; };
		10C54C550ED4D44A309C43261BF40F55 /* NatButton+Height.swift */ = {isa = PBXFileReference; lastKnownFileType = sourcecode.swift; path = "NatButton+Height.swift"; sourceTree = "<group>"; };
		113F306054D9B7B4EDC1D13B97C6481F /* ButtonTextStyle.swift */ = {isa = PBXFileReference; lastKnownFileType = sourcecode.swift; path = ButtonTextStyle.swift; sourceTree = "<group>"; };
		14FFA81AA763D45B2BCB5F321784CECE /* ExpansionPanelBuilder.swift */ = {isa = PBXFileReference; fileEncoding = 4; lastKnownFileType = sourcecode.swift; path = ExpansionPanelBuilder.swift; sourceTree = "<group>"; };
		17433A27D62633345ECA245C99114C15 /* NatDS.framework */ = {isa = PBXFileReference; explicitFileType = wrapper.framework; includeInIndex = 0; path = NatDS.framework; sourceTree = BUILT_PRODUCTS_DIR; };
		1E59C232A91FF981110D0EB2DE8CBB80 /* NatSpacing+Spec.swift */ = {isa = PBXFileReference; lastKnownFileType = sourcecode.swift; path = "NatSpacing+Spec.swift"; sourceTree = "<group>"; };
		2381FCF8210ECD9A4895ECA9ED41B0FB /* PulseLayerTests.swift */ = {isa = PBXFileReference; lastKnownFileType = sourcecode.swift; path = PulseLayerTests.swift; sourceTree = "<group>"; };
		255B7772A418A4544E0B8F793BEB519D /* UIColor+AsHexString.swift */ = {isa = PBXFileReference; lastKnownFileType = sourcecode.swift; path = "UIColor+AsHexString.swift"; sourceTree = "<group>"; };
		2600C21F25129C880040C4C4 /* NatTag+Style.swift */ = {isa = PBXFileReference; lastKnownFileType = sourcecode.swift; path = "NatTag+Style.swift"; sourceTree = "<group>"; };
		2625465F24C7379400B98A91 /* StubSelector.swift */ = {isa = PBXFileReference; lastKnownFileType = sourcecode.swift; path = StubSelector.swift; sourceTree = "<group>"; };
		263291D924BCAF24004036C3 /* Badgeable+Snapshot+Tests.swift */ = {isa = PBXFileReference; lastKnownFileType = sourcecode.swift; path = "Badgeable+Snapshot+Tests.swift"; sourceTree = "<group>"; };
		263291DC24BCB226004036C3 /* BadgeableStub.swift */ = {isa = PBXFileReference; lastKnownFileType = sourcecode.swift; path = BadgeableStub.swift; sourceTree = "<group>"; };
		265B17EA24AFA12900FD0407 /* NatBadge.swift */ = {isa = PBXFileReference; lastKnownFileType = sourcecode.swift; path = NatBadge.swift; sourceTree = "<group>"; };
		26740A4824B3A60C00419526 /* NatBadge+Style.swift */ = {isa = PBXFileReference; lastKnownFileType = sourcecode.swift; path = "NatBadge+Style.swift"; sourceTree = "<group>"; };
		26740A4A24B3A62F00419526 /* NatBadge+Color.swift */ = {isa = PBXFileReference; lastKnownFileType = sourcecode.swift; path = "NatBadge+Color.swift"; sourceTree = "<group>"; };
		268E9C6024C8746B006D6142 /* AppBar+Snapshot+Tests.swift */ = {isa = PBXFileReference; lastKnownFileType = sourcecode.swift; path = "AppBar+Snapshot+Tests.swift"; sourceTree = "<group>"; };
		269C886124C23B0100A507BE /* UINavigationController+Configure.swift */ = {isa = PBXFileReference; lastKnownFileType = sourcecode.swift; path = "UINavigationController+Configure.swift"; sourceTree = "<group>"; };
		269C886324C2456B00A507BE /* UINavigationController+Style.swift */ = {isa = PBXFileReference; lastKnownFileType = sourcecode.swift; path = "UINavigationController+Style.swift"; sourceTree = "<group>"; };
		269C886524C2480800A507BE /* UIViewController+Configure.swift */ = {isa = PBXFileReference; lastKnownFileType = sourcecode.swift; path = "UIViewController+Configure.swift"; sourceTree = "<group>"; };
		269C886724C2483600A507BE /* UIBarButtonItem+Icon.swift */ = {isa = PBXFileReference; lastKnownFileType = sourcecode.swift; path = "UIBarButtonItem+Icon.swift"; sourceTree = "<group>"; };
		26BB817224B9191000617EFC /* NatBadge+Standard+Spec.swift */ = {isa = PBXFileReference; lastKnownFileType = sourcecode.swift; path = "NatBadge+Standard+Spec.swift"; sourceTree = "<group>"; };
		26BB817424B9197D00617EFC /* NatBadge+Standard+Snapshot+Tests.swift */ = {isa = PBXFileReference; lastKnownFileType = sourcecode.swift; path = "NatBadge+Standard+Snapshot+Tests.swift"; sourceTree = "<group>"; };
		26BB817624B931E900617EFC /* NatBadge+Color+Spec.swift */ = {isa = PBXFileReference; lastKnownFileType = sourcecode.swift; path = "NatBadge+Color+Spec.swift"; sourceTree = "<group>"; };
		26BB817824B944D000617EFC /* Badgeable.swift */ = {isa = PBXFileReference; fileEncoding = 4; lastKnownFileType = sourcecode.swift; path = Badgeable.swift; sourceTree = "<group>"; };
		26BB817C24B94CFB00617EFC /* Badgeable+Spec.swift */ = {isa = PBXFileReference; lastKnownFileType = sourcecode.swift; path = "Badgeable+Spec.swift"; sourceTree = "<group>"; };
		26BFBAD625125246006C22E2 /* NatTag.swift */ = {isa = PBXFileReference; lastKnownFileType = sourcecode.swift; path = NatTag.swift; sourceTree = "<group>"; };
		26BFBAD925127380006C22E2 /* NatTag+Spec.swift */ = {isa = PBXFileReference; lastKnownFileType = sourcecode.swift; path = "NatTag+Spec.swift"; sourceTree = "<group>"; };
		26BFBADD251273BA006C22E2 /* NatTag+Snapshot+Tests.swift */ = {isa = PBXFileReference; lastKnownFileType = sourcecode.swift; path = "NatTag+Snapshot+Tests.swift"; sourceTree = "<group>"; };
		2775F568C47ADB6D5DA7B7AFA4A41B4E /* NatElevation.swift */ = {isa = PBXFileReference; lastKnownFileType = sourcecode.swift; path = NatElevation.swift; sourceTree = "<group>"; };
		2C157151985B2586A5377C35B4FC1F27 /* UICollectionView+Reusable.swift */ = {isa = PBXFileReference; lastKnownFileType = sourcecode.swift; path = "UICollectionView+Reusable.swift"; sourceTree = "<group>"; };
		2D221DC99290B86F7B59C72F4FA77BE4 /* FontIconStyle.swift */ = {isa = PBXFileReference; lastKnownFileType = sourcecode.swift; path = FontIconStyle.swift; sourceTree = "<group>"; };
		2D9C7ED46E33571D0B2A1E60936B8ACD /* Field+Snapshot+Tests.swift */ = {isa = PBXFileReference; lastKnownFileType = sourcecode.swift; path = "Field+Snapshot+Tests.swift"; sourceTree = "<group>"; };
		307E705878C6A3A88E39CDC82B799361 /* ViewStyle.swift */ = {isa = PBXFileReference; lastKnownFileType = sourcecode.swift; path = ViewStyle.swift; sourceTree = "<group>"; };
		30E333A0723F6532721CE638F6819154 /* ButtonOutlineStyle.swift */ = {isa = PBXFileReference; lastKnownFileType = sourcecode.swift; path = ButtonOutlineStyle.swift; sourceTree = "<group>"; };
		31247B21FE6C5054DC6E3BD9BE4A5E35 /* NavigationDrawer.swift */ = {isa = PBXFileReference; lastKnownFileType = sourcecode.swift; path = NavigationDrawer.swift; sourceTree = "<group>"; };
		33688D8CB5F9DEC8813BA9C3F4425D76 /* NatDSTests.xctest */ = {isa = PBXFileReference; explicitFileType = wrapper.cfbundle; includeInIndex = 0; path = NatDSTests.xctest; sourceTree = BUILT_PRODUCTS_DIR; };
		34C351B9D855FD2B32E29833 /* Pods-NatDSSnapShotTests.release.xcconfig */ = {isa = PBXFileReference; includeInIndex = 1; lastKnownFileType = text.xcconfig; name = "Pods-NatDSSnapShotTests.release.xcconfig"; path = "Target Support Files/Pods-NatDSSnapShotTests/Pods-NatDSSnapShotTests.release.xcconfig"; sourceTree = "<group>"; };
		36B6CEC817D03194414588BB22C1833A /* UICollectionView+ReusableTests.swift */ = {isa = PBXFileReference; lastKnownFileType = sourcecode.swift; path = "UICollectionView+ReusableTests.swift"; sourceTree = "<group>"; };
		37416A32D8AD942A180B5FDF1A82192B /* NatSizes+Spec.swift */ = {isa = PBXFileReference; lastKnownFileType = sourcecode.swift; path = "NatSizes+Spec.swift"; sourceTree = "<group>"; };
		38DAA7E13F0D9435753C08228E164289 /* AssetsHelperTests.swift */ = {isa = PBXFileReference; lastKnownFileType = sourcecode.swift; path = AssetsHelperTests.swift; sourceTree = "<group>"; };
		3D17E5874C6FD18F726E3F2F41FA5A91 /* SearchBar.swift */ = {isa = PBXFileReference; lastKnownFileType = sourcecode.swift; path = SearchBar.swift; sourceTree = "<group>"; };
		3E2AB0EB7EAC8FA0FF3710EF5585E38E /* Info.plist */ = {isa = PBXFileReference; lastKnownFileType = text.plist.xml; path = Info.plist; sourceTree = "<group>"; };
		3E6444578A8B4B35C37D0B5FA4D8E0F6 /* UIColor+Hex.swift */ = {isa = PBXFileReference; lastKnownFileType = sourcecode.swift; path = "UIColor+Hex.swift"; sourceTree = "<group>"; };
		42FC9280C40680336260347DADB5C0F3 /* Pulsable.swift */ = {isa = PBXFileReference; lastKnownFileType = sourcecode.swift; path = Pulsable.swift; sourceTree = "<group>"; };
		437B78D88ACFB47EEADED96CDC94C7C5 /* TextFieldType.swift */ = {isa = PBXFileReference; lastKnownFileType = sourcecode.swift; path = TextFieldType.swift; sourceTree = "<group>"; };
		438A5C92460A2D83E14DF108D8CD8988 /* Images.xcassets */ = {isa = PBXFileReference; lastKnownFileType = folder.assetcatalog; path = Images.xcassets; sourceTree = "<group>"; };
		45A9D6B3184A3081BD0CDE0B1A351C8F /* NatElevations+Spec.swift */ = {isa = PBXFileReference; lastKnownFileType = sourcecode.swift; path = "NatElevations+Spec.swift"; sourceTree = "<group>"; };
		478FD68B021B6AA3538B93888BD14648 /* PulseLayer+Spec.swift */ = {isa = PBXFileReference; lastKnownFileType = sourcecode.swift; path = "PulseLayer+Spec.swift"; sourceTree = "<group>"; };
		50D996E4B957C51847075E986215675B /* Divider.swift */ = {isa = PBXFileReference; lastKnownFileType = sourcecode.swift; path = Divider.swift; sourceTree = "<group>"; };
		526CD2A36CE33EBE0E9EFD858C9074DE /* ValueTextHighlight+Snapshot+Tests.swift */ = {isa = PBXFileReference; lastKnownFileType = sourcecode.swift; path = "ValueTextHighlight+Snapshot+Tests.swift"; sourceTree = "<group>"; };
		52F4D9E1F67A97596AD6E676E979CEC0 /* NatDialogController+StandardStyleBuilder.swift */ = {isa = PBXFileReference; lastKnownFileType = sourcecode.swift; path = "NatDialogController+StandardStyleBuilder.swift"; sourceTree = "<group>"; };
		546EF920207BAF8470E811B146A05C0F /* NatColors.swift */ = {isa = PBXFileReference; lastKnownFileType = sourcecode.swift; path = NatColors.swift; sourceTree = "<group>"; };
		56F3D70C29CCB183081E1863D791C9D4 /* UIFont+GetWeight.swift */ = {isa = PBXFileReference; lastKnownFileType = sourcecode.swift; path = "UIFont+GetWeight.swift"; sourceTree = "<group>"; };
		573BBF1E50E0B49397C339D19D5E0D0B /* ButtonStyle+Spec.swift */ = {isa = PBXFileReference; lastKnownFileType = sourcecode.swift; path = "ButtonStyle+Spec.swift"; sourceTree = "<group>"; };
		58907D6C652303C4D5FC5FFE6E8F721A /* ElevationAttributes+Equitable.swift */ = {isa = PBXFileReference; lastKnownFileType = sourcecode.swift; path = "ElevationAttributes+Equitable.swift"; sourceTree = "<group>"; };
		5AF8919785F0CA6D3AB0AD57F759ED73 /* PulseLayer.swift */ = {isa = PBXFileReference; lastKnownFileType = sourcecode.swift; path = PulseLayer.swift; sourceTree = "<group>"; };
		5D67F65D9E72160E498FBA256C62159F /* IllustrationIconsTests.swift */ = {isa = PBXFileReference; lastKnownFileType = sourcecode.swift; path = IllustrationIconsTests.swift; sourceTree = "<group>"; };
		5F485CDE6E86A020B1549C882DC64B38 /* NatButton+Specs.swift */ = {isa = PBXFileReference; lastKnownFileType = sourcecode.swift; path = "NatButton+Specs.swift"; sourceTree = "<group>"; };
		62CDD513F5E78AFAC3E17DD22AB3C6E1 /* FontIconStyleTests.swift */ = {isa = PBXFileReference; lastKnownFileType = sourcecode.swift; path = FontIconStyleTests.swift; sourceTree = "<group>"; };
		674EEA4A2112FC3EF3AE40AA3776A35A /* TextField.swift */ = {isa = PBXFileReference; lastKnownFileType = sourcecode.swift; path = TextField.swift; sourceTree = "<group>"; };
		6921E739399DFDC850A3FD044E812EEE /* ButtonContainedStyle.swift */ = {isa = PBXFileReference; lastKnownFileType = sourcecode.swift; path = ButtonContainedStyle.swift; sourceTree = "<group>"; };
		6C71F734657E837707189B1D151A9751 /* UITableView+Reusable.swift */ = {isa = PBXFileReference; lastKnownFileType = sourcecode.swift; path = "UITableView+Reusable.swift"; sourceTree = "<group>"; };
		6C886FFFE18844DCBC5A1F73FD2720FE /* NavigationDrawerItemCell.swift */ = {isa = PBXFileReference; lastKnownFileType = sourcecode.swift; path = NavigationDrawerItemCell.swift; sourceTree = "<group>"; };
		6DA6561EEF13B1CE57B6CE00222286CB /* ReusableView.swift */ = {isa = PBXFileReference; lastKnownFileType = sourcecode.swift; path = ReusableView.swift; sourceTree = "<group>"; };
		759689DD6C3696C4726646B8356D3B4D /* TabItemView.swift */ = {isa = PBXFileReference; lastKnownFileType = sourcecode.swift; path = TabItemView.swift; sourceTree = "<group>"; };
		75AA33B684C0A723F3E2F341D0A10EEC /* TabItemViewTests.swift */ = {isa = PBXFileReference; lastKnownFileType = sourcecode.swift; path = TabItemViewTests.swift; sourceTree = "<group>"; };
		75DBB32E272580681677AA85CA5A2649 /* NavigationDrawer+IndexMenu.swift */ = {isa = PBXFileReference; lastKnownFileType = sourcecode.swift; path = "NavigationDrawer+IndexMenu.swift"; sourceTree = "<group>"; };
		790D3F852564181A007A9CA1 /* ProgressIndicatorCircular+Spec.swift */ = {isa = PBXFileReference; lastKnownFileType = sourcecode.swift; path = "ProgressIndicatorCircular+Spec.swift"; sourceTree = "<group>"; };
		797E60DB25531625002A59E0 /* NatLogoImages+AvonDark+Spec.swift */ = {isa = PBXFileReference; lastKnownFileType = sourcecode.swift; path = "NatLogoImages+AvonDark+Spec.swift"; sourceTree = "<group>"; };
		797E60EB255316D2002A59E0 /* NatLogoImages+AvonLight+Spec.swift */ = {isa = PBXFileReference; lastKnownFileType = sourcecode.swift; path = "NatLogoImages+AvonLight+Spec.swift"; sourceTree = "<group>"; };
		797E60F125531742002A59E0 /* NatLogoImages+NaturaDark+Spec.swift */ = {isa = PBXFileReference; lastKnownFileType = sourcecode.swift; path = "NatLogoImages+NaturaDark+Spec.swift"; sourceTree = "<group>"; };
		797E60F92553177B002A59E0 /* NatLogoImages+NaturaLight+Spec.swift */ = {isa = PBXFileReference; lastKnownFileType = sourcecode.swift; path = "NatLogoImages+NaturaLight+Spec.swift"; sourceTree = "<group>"; };
		797E60FF255317D4002A59E0 /* NatLogoImages+TheBodyShopDark+Spec.swift */ = {isa = PBXFileReference; lastKnownFileType = sourcecode.swift; path = "NatLogoImages+TheBodyShopDark+Spec.swift"; sourceTree = "<group>"; };
		797E610725531806002A59E0 /* NatLogoImages+TheBodyShopLight+Spec.swift */ = {isa = PBXFileReference; lastKnownFileType = sourcecode.swift; path = "NatLogoImages+TheBodyShopLight+Spec.swift"; sourceTree = "<group>"; };
		797E610D25531928002A59E0 /* AesopDarkComponents+Logo+Spec.swift */ = {isa = PBXFileReference; lastKnownFileType = sourcecode.swift; path = "AesopDarkComponents+Logo+Spec.swift"; sourceTree = "<group>"; };
		797E6115255319D2002A59E0 /* AesopLightComponents+Logo+Spec.swift */ = {isa = PBXFileReference; lastKnownFileType = sourcecode.swift; path = "AesopLightComponents+Logo+Spec.swift"; sourceTree = "<group>"; };
		797E611C25531BE1002A59E0 /* AvonDarkComponents+Logo+Spec.swift */ = {isa = PBXFileReference; lastKnownFileType = sourcecode.swift; path = "AvonDarkComponents+Logo+Spec.swift"; sourceTree = "<group>"; };
		797E612525531C20002A59E0 /* AvonLightComponents+Logo+Spec.swift */ = {isa = PBXFileReference; lastKnownFileType = sourcecode.swift; path = "AvonLightComponents+Logo+Spec.swift"; sourceTree = "<group>"; };
		797E612E25531C6B002A59E0 /* NaturaDarkComponents+Logo+Spec.swift */ = {isa = PBXFileReference; lastKnownFileType = sourcecode.swift; path = "NaturaDarkComponents+Logo+Spec.swift"; sourceTree = "<group>"; };
		797E613725531CA7002A59E0 /* NaturaLightComponents+Logo+Spec.swift */ = {isa = PBXFileReference; lastKnownFileType = sourcecode.swift; path = "NaturaLightComponents+Logo+Spec.swift"; sourceTree = "<group>"; };
		797E614025531CF7002A59E0 /* TheBodyShopDarkComponents+Logo+Spec.swift */ = {isa = PBXFileReference; lastKnownFileType = sourcecode.swift; path = "TheBodyShopDarkComponents+Logo+Spec.swift"; sourceTree = "<group>"; };
		797E614925531D2D002A59E0 /* TheBodyShopLightComponents+Logo+Spec.swift */ = {isa = PBXFileReference; lastKnownFileType = sourcecode.swift; path = "TheBodyShopLightComponents+Logo+Spec.swift"; sourceTree = "<group>"; };
		797E615D255464D1002A59E0 /* NatButton+Icon.swift */ = {isa = PBXFileReference; lastKnownFileType = sourcecode.swift; path = "NatButton+Icon.swift"; sourceTree = "<group>"; };
		798CD29B25FFCC4A00F49768 /* NatRadioButton.swift */ = {isa = PBXFileReference; lastKnownFileType = sourcecode.swift; path = NatRadioButton.swift; sourceTree = "<group>"; };
		798CD2E72603831B00F49768 /* RadioButton+Spec.swift */ = {isa = PBXFileReference; lastKnownFileType = sourcecode.swift; path = "RadioButton+Spec.swift"; sourceTree = "<group>"; };
		798CD2EF2605151B00F49768 /* NatTag+Size.swift */ = {isa = PBXFileReference; lastKnownFileType = sourcecode.swift; path = "NatTag+Size.swift"; sourceTree = "<group>"; };
		798CD2F4260519C000F49768 /* NatTag+Color.swift */ = {isa = PBXFileReference; lastKnownFileType = sourcecode.swift; path = "NatTag+Color.swift"; sourceTree = "<group>"; };
		798CD2F92608CB4000F49768 /* NatTag+Color+Snapshot+Tests.swift */ = {isa = PBXFileReference; lastKnownFileType = sourcecode.swift; path = "NatTag+Color+Snapshot+Tests.swift"; sourceTree = "<group>"; };
		799B683B256720890055B96D /* ProgressIndicatorCircular+Snapshot+Tests.swift */ = {isa = PBXFileReference; lastKnownFileType = sourcecode.swift; path = "ProgressIndicatorCircular+Snapshot+Tests.swift"; sourceTree = "<group>"; };
		79ACDAB52555D9B500660E68 /* NatButton+SnapShot+Tests.swift */ = {isa = PBXFileReference; lastKnownFileType = sourcecode.swift; path = "NatButton+SnapShot+Tests.swift"; sourceTree = "<group>"; };
		79ACDADE255C336E00660E68 /* NatProgressIndicatorCircular.swift */ = {isa = PBXFileReference; lastKnownFileType = sourcecode.swift; path = NatProgressIndicatorCircular.swift; sourceTree = "<group>"; };
		79B6AC6B25AC8BF90027F7D6 /* AssetsPath.swift */ = {isa = PBXFileReference; lastKnownFileType = sourcecode.swift; path = AssetsPath.swift; sourceTree = "<group>"; };
		79B6AC7C25AE1BDC0027F7D6 /* NatBadge+Dot+Spec.swift */ = {isa = PBXFileReference; lastKnownFileType = sourcecode.swift; path = "NatBadge+Dot+Spec.swift"; sourceTree = "<group>"; };
		79B6AC8425AE1E520027F7D6 /* NatBadge+Dot+Snapshot+Tests.swift */ = {isa = PBXFileReference; lastKnownFileType = sourcecode.swift; path = "NatBadge+Dot+Snapshot+Tests.swift"; sourceTree = "<group>"; };
		79D4C8E825F2B5100027E74E /* NatCheckbox.swift */ = {isa = PBXFileReference; lastKnownFileType = sourcecode.swift; path = NatCheckbox.swift; sourceTree = "<group>"; };
		79D4C8FF25F6B2000027E74E /* Checkbox+Spec.swift */ = {isa = PBXFileReference; lastKnownFileType = sourcecode.swift; path = "Checkbox+Spec.swift"; sourceTree = "<group>"; };
		79D4C90525F6C7FC0027E74E /* Checkbox+Snapshot+Tests.swift */ = {isa = PBXFileReference; lastKnownFileType = sourcecode.swift; path = "Checkbox+Snapshot+Tests.swift"; sourceTree = "<group>"; };
		79E7FA1425373ADE00A831BC /* AesopDarkTokens+BorderRadius+Spec.swift */ = {isa = PBXFileReference; lastKnownFileType = sourcecode.swift; path = "AesopDarkTokens+BorderRadius+Spec.swift"; sourceTree = "<group>"; };
		79E7FA1C25373B1900A831BC /* AesopLightTokens+BorderRadius+Spec.swift */ = {isa = PBXFileReference; lastKnownFileType = sourcecode.swift; path = "AesopLightTokens+BorderRadius+Spec.swift"; sourceTree = "<group>"; };
		79E7FA3225373ED200A831BC /* AesopDarkTokens+Color+Spec.swift */ = {isa = PBXFileReference; lastKnownFileType = sourcecode.swift; path = "AesopDarkTokens+Color+Spec.swift"; sourceTree = "<group>"; };
		79E7FA3A25373FB700A831BC /* AesopLightTokens+Color+Spec.swift */ = {isa = PBXFileReference; lastKnownFileType = sourcecode.swift; path = "AesopLightTokens+Color+Spec.swift"; sourceTree = "<group>"; };
		79E7FA3F2537404000A831BC /* AesopDarkTokens+Elevation+Spec.swift */ = {isa = PBXFileReference; lastKnownFileType = sourcecode.swift; path = "AesopDarkTokens+Elevation+Spec.swift"; sourceTree = "<group>"; };
		79E7FA44253741AD00A831BC /* AesopLightTokens+Elevation+Spec.swift */ = {isa = PBXFileReference; lastKnownFileType = sourcecode.swift; path = "AesopLightTokens+Elevation+Spec.swift"; sourceTree = "<group>"; };
		79E7FA492537449700A831BC /* AesopDarkTokens+Opacity+Spec.swift */ = {isa = PBXFileReference; lastKnownFileType = sourcecode.swift; path = "AesopDarkTokens+Opacity+Spec.swift"; sourceTree = "<group>"; };
		79E7FA4E253744DF00A831BC /* AesopLightTokens+Opacity+Spec.swift */ = {isa = PBXFileReference; lastKnownFileType = sourcecode.swift; path = "AesopLightTokens+Opacity+Spec.swift"; sourceTree = "<group>"; };
		79E7FA532537452500A831BC /* AesopDarkTokens+Size+Spec.swift */ = {isa = PBXFileReference; lastKnownFileType = sourcecode.swift; path = "AesopDarkTokens+Size+Spec.swift"; sourceTree = "<group>"; };
		79E7FA582537456500A831BC /* AesopLightTokens+Size+Spec.swift */ = {isa = PBXFileReference; lastKnownFileType = sourcecode.swift; path = "AesopLightTokens+Size+Spec.swift"; sourceTree = "<group>"; };
		79E7FA5D2537458D00A831BC /* AesopDarkTokens+Spacing+Spec.swift */ = {isa = PBXFileReference; lastKnownFileType = sourcecode.swift; path = "AesopDarkTokens+Spacing+Spec.swift"; sourceTree = "<group>"; };
		79E7FA62253745BC00A831BC /* AesopLightTokens+Spacing+Spec.swift */ = {isa = PBXFileReference; lastKnownFileType = sourcecode.swift; path = "AesopLightTokens+Spacing+Spec.swift"; sourceTree = "<group>"; };
		79E7FA67253745F500A831BC /* AesopDarkTokens+Typography+Spec.swift */ = {isa = PBXFileReference; lastKnownFileType = sourcecode.swift; path = "AesopDarkTokens+Typography+Spec.swift"; sourceTree = "<group>"; };
		79E7FA6F2537470600A831BC /* AesopLightTokens+Typography+Spec.swift */ = {isa = PBXFileReference; lastKnownFileType = sourcecode.swift; path = "AesopLightTokens+Typography+Spec.swift"; sourceTree = "<group>"; };
		79E7FAB925388B7200A831BC /* AvonDarkTokens+BorderRadius+Spec.swift */ = {isa = PBXFileReference; lastKnownFileType = sourcecode.swift; path = "AvonDarkTokens+BorderRadius+Spec.swift"; sourceTree = "<group>"; };
		79E7FAC725388BEF00A831BC /* AvonLightTokens+BorderRadius+Spec.swift */ = {isa = PBXFileReference; lastKnownFileType = sourcecode.swift; path = "AvonLightTokens+BorderRadius+Spec.swift"; sourceTree = "<group>"; };
		79E7FACC25388C3A00A831BC /* AvonDarkTokens+Color+Spec.swift */ = {isa = PBXFileReference; lastKnownFileType = sourcecode.swift; path = "AvonDarkTokens+Color+Spec.swift"; sourceTree = "<group>"; };
		79E7FAD125388D0400A831BC /* AvonLightTokens+Color+Spec.swift */ = {isa = PBXFileReference; lastKnownFileType = sourcecode.swift; path = "AvonLightTokens+Color+Spec.swift"; sourceTree = "<group>"; };
		79E7FAD625388E4F00A831BC /* AvonDarkTokens+Elevation+Spec.swift */ = {isa = PBXFileReference; lastKnownFileType = sourcecode.swift; path = "AvonDarkTokens+Elevation+Spec.swift"; sourceTree = "<group>"; };
		79E7FADB25388E8C00A831BC /* AvonLightTokens+Elevation+Spec.swift */ = {isa = PBXFileReference; lastKnownFileType = sourcecode.swift; path = "AvonLightTokens+Elevation+Spec.swift"; sourceTree = "<group>"; };
		79E7FAE025388F7500A831BC /* AvonDarkTokens+Opacity+Spec.swift */ = {isa = PBXFileReference; lastKnownFileType = sourcecode.swift; path = "AvonDarkTokens+Opacity+Spec.swift"; sourceTree = "<group>"; };
		79E7FAE525388FAA00A831BC /* AvonLightTokens+Opacity+Spec.swift */ = {isa = PBXFileReference; lastKnownFileType = sourcecode.swift; path = "AvonLightTokens+Opacity+Spec.swift"; sourceTree = "<group>"; };
		79E7FAEA253890D200A831BC /* AvonDarkTokens+Size+Spec.swift */ = {isa = PBXFileReference; lastKnownFileType = sourcecode.swift; path = "AvonDarkTokens+Size+Spec.swift"; sourceTree = "<group>"; };
		79E7FAEF253890FE00A831BC /* AvonLightTokens+Size+Spec.swift */ = {isa = PBXFileReference; lastKnownFileType = sourcecode.swift; path = "AvonLightTokens+Size+Spec.swift"; sourceTree = "<group>"; };
		79E7FAF42538935B00A831BC /* AvonDarkTokens+Spacing+Spec.swift */ = {isa = PBXFileReference; lastKnownFileType = sourcecode.swift; path = "AvonDarkTokens+Spacing+Spec.swift"; sourceTree = "<group>"; };
		79E7FAF92538938E00A831BC /* AvonLightTokens+Spacing+Spec.swift */ = {isa = PBXFileReference; lastKnownFileType = sourcecode.swift; path = "AvonLightTokens+Spacing+Spec.swift"; sourceTree = "<group>"; };
		79E7FAFE253893B900A831BC /* AvonDarkTokens+Typography+Spec.swift */ = {isa = PBXFileReference; lastKnownFileType = sourcecode.swift; path = "AvonDarkTokens+Typography+Spec.swift"; sourceTree = "<group>"; };
		79E7FB062538941400A831BC /* AvonLightTokens+Typography+Spec.swift */ = {isa = PBXFileReference; lastKnownFileType = sourcecode.swift; path = "AvonLightTokens+Typography+Spec.swift"; sourceTree = "<group>"; };
		79E7FB1D2538CD9100A831BC /* NaturaDarkTokens+BorderRadius+Spec.swift */ = {isa = PBXFileReference; lastKnownFileType = sourcecode.swift; path = "NaturaDarkTokens+BorderRadius+Spec.swift"; sourceTree = "<group>"; };
		79E7FB252538CDCC00A831BC /* NaturaLightTokens+BorderRadius+Spec.swift */ = {isa = PBXFileReference; lastKnownFileType = sourcecode.swift; path = "NaturaLightTokens+BorderRadius+Spec.swift"; sourceTree = "<group>"; };
		79E7FB2A2538CE0300A831BC /* NaturaDarkTokens+Color+Spec.swift */ = {isa = PBXFileReference; lastKnownFileType = sourcecode.swift; path = "NaturaDarkTokens+Color+Spec.swift"; sourceTree = "<group>"; };
		79E7FB2F2538CE8C00A831BC /* NaturaLightTokens+Color+Spec.swift */ = {isa = PBXFileReference; lastKnownFileType = sourcecode.swift; path = "NaturaLightTokens+Color+Spec.swift"; sourceTree = "<group>"; };
		79E7FB342538CF5A00A831BC /* NaturaDarkTokens+Elevation+Spec.swift */ = {isa = PBXFileReference; lastKnownFileType = sourcecode.swift; path = "NaturaDarkTokens+Elevation+Spec.swift"; sourceTree = "<group>"; };
		79E7FB392538CFA200A831BC /* NaturaLightTokens+Elevation+Spec.swift */ = {isa = PBXFileReference; lastKnownFileType = sourcecode.swift; path = "NaturaLightTokens+Elevation+Spec.swift"; sourceTree = "<group>"; };
		79E7FB3E2538CFDD00A831BC /* NaturaDarkTokens+Opacity+Spec.swift */ = {isa = PBXFileReference; lastKnownFileType = sourcecode.swift; path = "NaturaDarkTokens+Opacity+Spec.swift"; sourceTree = "<group>"; };
		79E7FB432538D01100A831BC /* NaturaLightTokens+Opacity+Spec.swift */ = {isa = PBXFileReference; lastKnownFileType = sourcecode.swift; path = "NaturaLightTokens+Opacity+Spec.swift"; sourceTree = "<group>"; };
		79E7FB482538D04300A831BC /* NaturaDarkTokens+Size+Spec.swift */ = {isa = PBXFileReference; lastKnownFileType = sourcecode.swift; path = "NaturaDarkTokens+Size+Spec.swift"; sourceTree = "<group>"; };
		79E7FB4D2538D06C00A831BC /* NaturaLightTokens+Size+Spec.swift */ = {isa = PBXFileReference; lastKnownFileType = sourcecode.swift; path = "NaturaLightTokens+Size+Spec.swift"; sourceTree = "<group>"; };
		79E7FB522538D0A400A831BC /* NaturaDarkTokens+Spacing+Spec.swift */ = {isa = PBXFileReference; lastKnownFileType = sourcecode.swift; path = "NaturaDarkTokens+Spacing+Spec.swift"; sourceTree = "<group>"; };
		79E7FB572538D0CD00A831BC /* NaturaLightTokens+Spacing+Spec.swift */ = {isa = PBXFileReference; lastKnownFileType = sourcecode.swift; path = "NaturaLightTokens+Spacing+Spec.swift"; sourceTree = "<group>"; };
		79E7FB5C2538D0F700A831BC /* NaturaDarkTokens+Typography+Spec.swift */ = {isa = PBXFileReference; lastKnownFileType = sourcecode.swift; path = "NaturaDarkTokens+Typography+Spec.swift"; sourceTree = "<group>"; };
		79E7FB612538D14E00A831BC /* NaturaLightTokens+Typography+Spec.swift */ = {isa = PBXFileReference; lastKnownFileType = sourcecode.swift; path = "NaturaLightTokens+Typography+Spec.swift"; sourceTree = "<group>"; };
		79E7FB7E2538DC8E00A831BC /* TheBodyShopDarkTokens+BorderRadius+Spec.swift */ = {isa = PBXFileReference; lastKnownFileType = sourcecode.swift; path = "TheBodyShopDarkTokens+BorderRadius+Spec.swift"; sourceTree = "<group>"; };
		79E7FB862538E10800A831BC /* TheBodyShopLightTokens+BorderRadius+Spec.swift */ = {isa = PBXFileReference; lastKnownFileType = sourcecode.swift; path = "TheBodyShopLightTokens+BorderRadius+Spec.swift"; sourceTree = "<group>"; };
		79E7FB8E2538E26400A831BC /* TheBodyShopDarkTokens+Color+Spec.swift */ = {isa = PBXFileReference; lastKnownFileType = sourcecode.swift; path = "TheBodyShopDarkTokens+Color+Spec.swift"; sourceTree = "<group>"; };
		79E7FB932538EB8000A831BC /* TheBodyShopLightTokens+Color+Spec.swift */ = {isa = PBXFileReference; lastKnownFileType = sourcecode.swift; path = "TheBodyShopLightTokens+Color+Spec.swift"; sourceTree = "<group>"; };
		79E7FB982538EC7900A831BC /* TheBodyShopDarkTokens+Elevation+Spec.swift */ = {isa = PBXFileReference; lastKnownFileType = sourcecode.swift; path = "TheBodyShopDarkTokens+Elevation+Spec.swift"; sourceTree = "<group>"; };
		79E7FB9D2538ECAA00A831BC /* TheBodyShopLightTokens+Elevation+Spec.swift */ = {isa = PBXFileReference; lastKnownFileType = sourcecode.swift; path = "TheBodyShopLightTokens+Elevation+Spec.swift"; sourceTree = "<group>"; };
		79E7FBA22538ECDB00A831BC /* TheBodyShopDarkTokens+Opacity+Spec.swift */ = {isa = PBXFileReference; lastKnownFileType = sourcecode.swift; path = "TheBodyShopDarkTokens+Opacity+Spec.swift"; sourceTree = "<group>"; };
		79E7FBA72538ED0400A831BC /* TheBodyShopLightTokens+Opacity+Spec.swift */ = {isa = PBXFileReference; lastKnownFileType = sourcecode.swift; path = "TheBodyShopLightTokens+Opacity+Spec.swift"; sourceTree = "<group>"; };
		79E7FBAC2538ED5D00A831BC /* TheBodyShopDarkTokens+Size+Spec.swift */ = {isa = PBXFileReference; lastKnownFileType = sourcecode.swift; path = "TheBodyShopDarkTokens+Size+Spec.swift"; sourceTree = "<group>"; };
		79E7FBB12538ED8900A831BC /* TheBodyShopLightTokens+Size+Spec.swift */ = {isa = PBXFileReference; lastKnownFileType = sourcecode.swift; path = "TheBodyShopLightTokens+Size+Spec.swift"; sourceTree = "<group>"; };
		79E7FBB62538EDB700A831BC /* TheBodyShopDarkTokens+Spacing+Spec.swift */ = {isa = PBXFileReference; lastKnownFileType = sourcecode.swift; path = "TheBodyShopDarkTokens+Spacing+Spec.swift"; sourceTree = "<group>"; };
		79E7FBBB2538EDFD00A831BC /* TheBodyShopLightTokens+Spacing+Spec.swift */ = {isa = PBXFileReference; lastKnownFileType = sourcecode.swift; path = "TheBodyShopLightTokens+Spacing+Spec.swift"; sourceTree = "<group>"; };
		79E7FBC02538EE3000A831BC /* TheBodyShopDarkTokens+Typography+Spec.swift */ = {isa = PBXFileReference; lastKnownFileType = sourcecode.swift; path = "TheBodyShopDarkTokens+Typography+Spec.swift"; sourceTree = "<group>"; };
		79E7FBC52538EE5700A831BC /* TheBodyShopLightTokens+Typography+Spec.swift */ = {isa = PBXFileReference; lastKnownFileType = sourcecode.swift; path = "TheBodyShopLightTokens+Typography+Spec.swift"; sourceTree = "<group>"; };
		79EA0C17260A30DA00742C0A /* NatCounter.swift */ = {isa = PBXFileReference; lastKnownFileType = sourcecode.swift; path = NatCounter.swift; sourceTree = "<group>"; };
		79EA0C1F260A85DE00742C0A /* NatCounterButton.swift */ = {isa = PBXFileReference; lastKnownFileType = sourcecode.swift; path = NatCounterButton.swift; sourceTree = "<group>"; };
		79EA0C3D260B861400742C0A /* NatCounter+Size.swift */ = {isa = PBXFileReference; lastKnownFileType = sourcecode.swift; path = "NatCounter+Size.swift"; sourceTree = "<group>"; };
		79EA0C45260CD7DB00742C0A /* NatCounter+CounterButtonType.swift */ = {isa = PBXFileReference; lastKnownFileType = sourcecode.swift; path = "NatCounter+CounterButtonType.swift"; sourceTree = "<group>"; };
		79EA0C4A260CD9DB00742C0A /* NatCounter+State.swift */ = {isa = PBXFileReference; lastKnownFileType = sourcecode.swift; path = "NatCounter+State.swift"; sourceTree = "<group>"; };
		79EA0C56260E21E700742C0A /* NatCounter+Spec.swift */ = {isa = PBXFileReference; lastKnownFileType = sourcecode.swift; path = "NatCounter+Spec.swift"; sourceTree = "<group>"; };
		79EA0C65260E6F3D00742C0A /* NatCounter+Snapshot+Tests.swift */ = {isa = PBXFileReference; lastKnownFileType = sourcecode.swift; path = "NatCounter+Snapshot+Tests.swift"; sourceTree = "<group>"; };
		79EA0C952614B39A00742C0A /* NatBadge+Animation.swift */ = {isa = PBXFileReference; lastKnownFileType = sourcecode.swift; path = "NatBadge+Animation.swift"; sourceTree = "<group>"; };
		79EA0C9A2614C01100742C0A /* NatBadge+Pulse.swift */ = {isa = PBXFileReference; lastKnownFileType = sourcecode.swift; path = "NatBadge+Pulse.swift"; sourceTree = "<group>"; };
		79EA0C9F2614C1AC00742C0A /* NatBadge+Pulse+Snapshot+Tests.swift */ = {isa = PBXFileReference; lastKnownFileType = sourcecode.swift; path = "NatBadge+Pulse+Snapshot+Tests.swift"; sourceTree = "<group>"; };
		79EA0CA7261B4A8700742C0A /* NatBadge+Limit.swift */ = {isa = PBXFileReference; lastKnownFileType = sourcecode.swift; path = "NatBadge+Limit.swift"; sourceTree = "<group>"; };
		79FC593925BF5894001CCB56 /* NatRadioButtonControl.swift */ = {isa = PBXFileReference; lastKnownFileType = sourcecode.swift; path = NatRadioButtonControl.swift; sourceTree = "<group>"; };
		79FC593E25BF58C7001CCB56 /* NatRadioButtonControl+Style.swift */ = {isa = PBXFileReference; lastKnownFileType = sourcecode.swift; path = "NatRadioButtonControl+Style.swift"; sourceTree = "<group>"; };
		79FC594325BF58E4001CCB56 /* NatRadioButtonContainer.swift */ = {isa = PBXFileReference; lastKnownFileType = sourcecode.swift; path = NatRadioButtonContainer.swift; sourceTree = "<group>"; };
		79FC595C25C1A854001CCB56 /* SelectionControl+RadioButton+Spec.swift */ = {isa = PBXFileReference; lastKnownFileType = sourcecode.swift; path = "SelectionControl+RadioButton+Spec.swift"; sourceTree = "<group>"; };
		79FC596225C1AAD5001CCB56 /* SelectionControl+Checkbox+Snapshot+Tests.swift */ = {isa = PBXFileReference; lastKnownFileType = sourcecode.swift; path = "SelectionControl+Checkbox+Snapshot+Tests.swift"; sourceTree = "<group>"; };
		79FC596A25C1AE5D001CCB56 /* SelectionControl+RadioButton+Snapshot+Tests.swift */ = {isa = PBXFileReference; lastKnownFileType = sourcecode.swift; path = "SelectionControl+RadioButton+Snapshot+Tests.swift"; sourceTree = "<group>"; };
		79FC597225C3332C001CCB56 /* Divider+Style.swift */ = {isa = PBXFileReference; lastKnownFileType = sourcecode.swift; path = "Divider+Style.swift"; sourceTree = "<group>"; };
		79FC597825C83E17001CCB56 /* Divider+Spec.swift */ = {isa = PBXFileReference; lastKnownFileType = sourcecode.swift; path = "Divider+Spec.swift"; sourceTree = "<group>"; };
		79FC598025C845E4001CCB56 /* Divider+Styles+Spec.swift */ = {isa = PBXFileReference; lastKnownFileType = sourcecode.swift; path = "Divider+Styles+Spec.swift"; sourceTree = "<group>"; };
		79FC598925CAE198001CCB56 /* NatCard.swift */ = {isa = PBXFileReference; lastKnownFileType = sourcecode.swift; path = NatCard.swift; sourceTree = "<group>"; };
		79FC599D25CB21D4001CCB56 /* NatCard+Spec.swift */ = {isa = PBXFileReference; lastKnownFileType = sourcecode.swift; path = "NatCard+Spec.swift"; sourceTree = "<group>"; };
		79FC59A625CB2B52001CCB56 /* NatCard+Snapshot+Tests.swift */ = {isa = PBXFileReference; lastKnownFileType = sourcecode.swift; path = "NatCard+Snapshot+Tests.swift"; sourceTree = "<group>"; };
		79FC59C025D45DAE001CCB56 /* NatProgressIndicatorCircular+Constants.swift */ = {isa = PBXFileReference; lastKnownFileType = sourcecode.swift; path = "NatProgressIndicatorCircular+Constants.swift"; sourceTree = "<group>"; };
		79FC59C825D45E7D001CCB56 /* NatProgressIndicatorCircular+Animation.swift */ = {isa = PBXFileReference; lastKnownFileType = sourcecode.swift; path = "NatProgressIndicatorCircular+Animation.swift"; sourceTree = "<group>"; };
		79FC59D325D57A3E001CCB56 /* ProgressIndicatorCircular+Size+Spec.swift */ = {isa = PBXFileReference; lastKnownFileType = sourcecode.swift; path = "ProgressIndicatorCircular+Size+Spec.swift"; sourceTree = "<group>"; };
		79FC59DC25DAB0BE001CCB56 /* NatImage.swift */ = {isa = PBXFileReference; lastKnownFileType = sourcecode.swift; path = NatImage.swift; sourceTree = "<group>"; };
		79FC59E825DB1256001CCB56 /* NatImage+Spec.swift */ = {isa = PBXFileReference; lastKnownFileType = sourcecode.swift; path = "NatImage+Spec.swift"; sourceTree = "<group>"; };
		79FC59F125DD57E3001CCB56 /* Image+Snapshot+Tests.swift */ = {isa = PBXFileReference; lastKnownFileType = sourcecode.swift; path = "Image+Snapshot+Tests.swift"; sourceTree = "<group>"; };
		7CCF632B4501044E5062C574CCBBF74E /* NatButton.swift */ = {isa = PBXFileReference; lastKnownFileType = sourcecode.swift; path = NatButton.swift; sourceTree = "<group>"; };
		7D17AB1A25E91C380070FD31 /* NatAvatar+Snapshots+Tests.swift */ = {isa = PBXFileReference; lastKnownFileType = sourcecode.swift; path = "NatAvatar+Snapshots+Tests.swift"; sourceTree = "<group>"; };
		7D19998825756FFC00F939BF /* NatProgressIndicatorCircular+Size.swift */ = {isa = PBXFileReference; lastKnownFileType = sourcecode.swift; path = "NatProgressIndicatorCircular+Size.swift"; sourceTree = "<group>"; };
		7D31C10F2614BC1700EED32A /* NatRating+Style.swift */ = {isa = PBXFileReference; lastKnownFileType = sourcecode.swift; path = "NatRating+Style.swift"; sourceTree = "<group>"; };
		7D31C1142614C87F00EED32A /* NatRating+Size.swift */ = {isa = PBXFileReference; lastKnownFileType = sourcecode.swift; path = "NatRating+Size.swift"; sourceTree = "<group>"; };
		7D31C1192615162200EED32A /* NatRating+Alignment.swift */ = {isa = PBXFileReference; lastKnownFileType = sourcecode.swift; path = "NatRating+Alignment.swift"; sourceTree = "<group>"; };
		7D3D59142593D1B500C9197B /* UIImageView+UIColor.swift */ = {isa = PBXFileReference; lastKnownFileType = sourcecode.swift; path = "UIImageView+UIColor.swift"; sourceTree = "<group>"; };
		7D43162125ED9477004AE34F /* TextField+Size.swift */ = {isa = PBXFileReference; lastKnownFileType = sourcecode.swift; path = "TextField+Size.swift"; sourceTree = "<group>"; };
		7D43162C25EE8944004AE34F /* TextField+FeedbackState.swift */ = {isa = PBXFileReference; lastKnownFileType = sourcecode.swift; path = "TextField+FeedbackState.swift"; sourceTree = "<group>"; };
		7D43165825F2A16F004AE34F /* UIImageView+URL.swift */ = {isa = PBXFileReference; lastKnownFileType = sourcecode.swift; path = "UIImageView+URL.swift"; sourceTree = "<group>"; };
		7D5120B925E9914100557E21 /* NatAvatar+Type.swift */ = {isa = PBXFileReference; lastKnownFileType = sourcecode.swift; path = "NatAvatar+Type.swift"; sourceTree = "<group>"; };
		7D5120BE25E997CD00557E21 /* NatAvatar+Styles+Spec.swift */ = {isa = PBXFileReference; lastKnownFileType = sourcecode.swift; path = "NatAvatar+Styles+Spec.swift"; sourceTree = "<group>"; };
		7D5120CF25ED7CE200557E21 /* TextField+InteractionState.swift */ = {isa = PBXFileReference; lastKnownFileType = sourcecode.swift; path = "TextField+InteractionState.swift"; sourceTree = "<group>"; };
		7D5F149925A782AB007986EE /* IconsSource.swift */ = {isa = PBXFileReference; lastKnownFileType = sourcecode.swift; path = IconsSource.swift; sourceTree = "<group>"; };
		7D60A442260914DE00A23C1A /* NatIconButton+Backgrounds.swift */ = {isa = PBXFileReference; lastKnownFileType = sourcecode.swift; path = "NatIconButton+Backgrounds.swift"; sourceTree = "<group>"; };
		7D60A49F260E208E00A23C1A /* NatListItem+Feedback.swift */ = {isa = PBXFileReference; lastKnownFileType = sourcecode.swift; path = "NatListItem+Feedback.swift"; sourceTree = "<group>"; };
		7D75A43825DB00130050ACA9 /* NatAvatar.swift */ = {isa = PBXFileReference; lastKnownFileType = sourcecode.swift; path = NatAvatar.swift; sourceTree = "<group>"; };
		7D75A44025DB00230050ACA9 /* NatAvatar+Size.swift */ = {isa = PBXFileReference; lastKnownFileType = sourcecode.swift; path = "NatAvatar+Size.swift"; sourceTree = "<group>"; };
		7D8E6D9764598D210D58B32B2AEB0FE9 /* DesignSystemFatalError.swift */ = {isa = PBXFileReference; lastKnownFileType = sourcecode.swift; path = DesignSystemFatalError.swift; sourceTree = "<group>"; };
		7D8F3E69258A81C1003A7DEB /* ShortcutView.swift */ = {isa = PBXFileReference; lastKnownFileType = sourcecode.swift; path = ShortcutView.swift; sourceTree = "<group>"; };
		7D903891261B4ED6005A3D0A /* NatRating+Input+Spec.swift */ = {isa = PBXFileReference; lastKnownFileType = sourcecode.swift; path = "NatRating+Input+Spec.swift"; sourceTree = "<group>"; };
		7D90389E261B62A5005A3D0A /* NatRating+ReadOnly+Spec.swift */ = {isa = PBXFileReference; lastKnownFileType = sourcecode.swift; path = "NatRating+ReadOnly+Spec.swift"; sourceTree = "<group>"; };
		7D9038AE261B6707005A3D0A /* NatRating+Counter+Spec.swift */ = {isa = PBXFileReference; lastKnownFileType = sourcecode.swift; path = "NatRating+Counter+Spec.swift"; sourceTree = "<group>"; };
		7D9038B4261B8062005A3D0A /* NatRating+Input+Snapshot+Tests.swift */ = {isa = PBXFileReference; lastKnownFileType = sourcecode.swift; path = "NatRating+Input+Snapshot+Tests.swift"; sourceTree = "<group>"; };
		7D9038BC261B9402005A3D0A /* NatRating+Counter+Snapshot+Tests.swift */ = {isa = PBXFileReference; lastKnownFileType = sourcecode.swift; path = "NatRating+Counter+Snapshot+Tests.swift"; sourceTree = "<group>"; };
		7D9038C1261B951D005A3D0A /* NatRating+ReadOnly+Snapshot+Tests.swift */ = {isa = PBXFileReference; lastKnownFileType = sourcecode.swift; path = "NatRating+ReadOnly+Snapshot+Tests.swift"; sourceTree = "<group>"; };
		7D9038C9261B9F57005A3D0A /* NatRating+State.swift */ = {isa = PBXFileReference; lastKnownFileType = sourcecode.swift; path = "NatRating+State.swift"; sourceTree = "<group>"; };
		7D98388225F6450A00A99628 /* TextField+Spec.swift */ = {isa = PBXFileReference; lastKnownFileType = sourcecode.swift; path = "TextField+Spec.swift"; sourceTree = "<group>"; };
		7D98388725F6A15400A99628 /* TextField+Sizes+Spec.swift */ = {isa = PBXFileReference; lastKnownFileType = sourcecode.swift; path = "TextField+Sizes+Spec.swift"; sourceTree = "<group>"; };
		7D98388C25F6A26900A99628 /* TextField+InteractionStates+Spec.swift */ = {isa = PBXFileReference; lastKnownFileType = sourcecode.swift; path = "TextField+InteractionStates+Spec.swift"; sourceTree = "<group>"; };
		7D98389125F6A69B00A99628 /* TextField+States+Spec.swift */ = {isa = PBXFileReference; lastKnownFileType = sourcecode.swift; path = "TextField+States+Spec.swift"; sourceTree = "<group>"; };
		7D98389625F6A6FA00A99628 /* TextField+Types+Spec.swift */ = {isa = PBXFileReference; lastKnownFileType = sourcecode.swift; path = "TextField+Types+Spec.swift"; sourceTree = "<group>"; };
		7D9838BC25F8F70300A99628 /* NatListItem.swift */ = {isa = PBXFileReference; lastKnownFileType = sourcecode.swift; path = NatListItem.swift; sourceTree = "<group>"; };
		7D9EEB8A25E6A3D300CEF6BC /* NatAvatar+Sizes+Spec.swift */ = {isa = PBXFileReference; lastKnownFileType = sourcecode.swift; path = "NatAvatar+Sizes+Spec.swift"; sourceTree = "<group>"; };
		7DAF750825E4342E0094F865 /* NatAvatar+Spec.swift */ = {isa = PBXFileReference; lastKnownFileType = sourcecode.swift; path = "NatAvatar+Spec.swift"; sourceTree = "<group>"; };
		7DAF750D25E5AF830094F865 /* String+Initials.swift */ = {isa = PBXFileReference; lastKnownFileType = sourcecode.swift; path = "String+Initials.swift"; sourceTree = "<group>"; };
<<<<<<< HEAD
		7DC81CB026121EAC006BE689 /* NatRating.swift */ = {isa = PBXFileReference; lastKnownFileType = sourcecode.swift; path = NatRating.swift; sourceTree = "<group>"; };
		7DC81CB5261223CC006BE689 /* UIImage+UIColor.swift */ = {isa = PBXFileReference; lastKnownFileType = sourcecode.swift; path = "UIImage+UIColor.swift"; sourceTree = "<group>"; };
=======
>>>>>>> d79d4357
		7DE2B10625FBD57300C5CBC0 /* NatListItem+Spec.swift */ = {isa = PBXFileReference; lastKnownFileType = sourcecode.swift; path = "NatListItem+Spec.swift"; sourceTree = "<group>"; };
		7DE2B11525FBFBAB00C5CBC0 /* NatListItemCell+Snapshot+Tests.swift */ = {isa = PBXFileReference; lastKnownFileType = sourcecode.swift; path = "NatListItemCell+Snapshot+Tests.swift"; sourceTree = "<group>"; };
		7DE2B12B26000BA600C5CBC0 /* UIImageView+Clickable.swift */ = {isa = PBXFileReference; lastKnownFileType = sourcecode.swift; path = "UIImageView+Clickable.swift"; sourceTree = "<group>"; };
		7F9C4251076A01537D0A8CB995DF81EC /* NavigationDrawerSubitemCellTests.swift */ = {isa = PBXFileReference; lastKnownFileType = sourcecode.swift; path = NavigationDrawerSubitemCellTests.swift; sourceTree = "<group>"; };
		83C59F929E88764313134A046BA5C30F /* DesignSystem+Spec.swift */ = {isa = PBXFileReference; lastKnownFileType = sourcecode.swift; path = "DesignSystem+Spec.swift"; sourceTree = "<group>"; };
		8401A9BF24FED41E00B6E762 /* NatIconButton+Snapshot+Tests.swift */ = {isa = PBXFileReference; lastKnownFileType = sourcecode.swift; path = "NatIconButton+Snapshot+Tests.swift"; sourceTree = "<group>"; };
		840265AB2513B05A00A08EBE /* AesopDarkTheme+Spec.swift */ = {isa = PBXFileReference; lastKnownFileType = sourcecode.swift; path = "AesopDarkTheme+Spec.swift"; sourceTree = "<group>"; };
		840265B32513B06E00A08EBE /* AesopLightTheme+Spec.swift */ = {isa = PBXFileReference; lastKnownFileType = sourcecode.swift; path = "AesopLightTheme+Spec.swift"; sourceTree = "<group>"; };
		8402DA6E25530FD6005295B5 /* NatLogoImages+AesopLight+Spec.swift */ = {isa = PBXFileReference; lastKnownFileType = sourcecode.swift; path = "NatLogoImages+AesopLight+Spec.swift"; sourceTree = "<group>"; };
		8402DA7D255311FE005295B5 /* NatLogoImages+AesopDark+Spec.swift */ = {isa = PBXFileReference; lastKnownFileType = sourcecode.swift; path = "NatLogoImages+AesopDark+Spec.swift"; sourceTree = "<group>"; };
		8409854624F02B230095D6AD /* Notification+Name+ThemeHasChanged.swift */ = {isa = PBXFileReference; lastKnownFileType = sourcecode.swift; path = "Notification+Name+ThemeHasChanged.swift"; sourceTree = "<group>"; };
		8409854924F02BF60095D6AD /* Notification+Name+ThemeHasChanged+Spec.swift */ = {isa = PBXFileReference; lastKnownFileType = sourcecode.swift; path = "Notification+Name+ThemeHasChanged+Spec.swift"; sourceTree = "<group>"; };
		8409854B24F030930095D6AD /* NotificationCenterObservable.swift */ = {isa = PBXFileReference; lastKnownFileType = sourcecode.swift; path = NotificationCenterObservable.swift; sourceTree = "<group>"; };
		840C43412502842900EE9CAD /* NatIconButton+Sizes+Specs.swift */ = {isa = PBXFileReference; lastKnownFileType = sourcecode.swift; path = "NatIconButton+Sizes+Specs.swift"; sourceTree = "<group>"; };
		841FEAB924C5C1A100C50AFF /* NatLogoImages.swift */ = {isa = PBXFileReference; lastKnownFileType = sourcecode.swift; path = NatLogoImages.swift; sourceTree = "<group>"; };
		843123DE25123ED0002A7B6F /* AesopDarkTokens.swift */ = {isa = PBXFileReference; lastKnownFileType = sourcecode.swift; path = AesopDarkTokens.swift; sourceTree = "<group>"; };
		843123E025123F0C002A7B6F /* AesopLightTheme.swift */ = {isa = PBXFileReference; lastKnownFileType = sourcecode.swift; path = AesopLightTheme.swift; sourceTree = "<group>"; };
		84391DDD24DB1B8B009D0BE8 /* NatDSSnapShotTests.xctest */ = {isa = PBXFileReference; explicitFileType = wrapper.cfbundle; includeInIndex = 0; path = NatDSSnapShotTests.xctest; sourceTree = BUILT_PRODUCTS_DIR; };
		84391DE124DB1B8B009D0BE8 /* Info.plist */ = {isa = PBXFileReference; lastKnownFileType = text.plist.xml; path = Info.plist; sourceTree = "<group>"; };
		844A1E2224AE117400E93AD9 /* NatShortcut.swift */ = {isa = PBXFileReference; lastKnownFileType = sourcecode.swift; path = NatShortcut.swift; sourceTree = "<group>"; };
		845AD7A324E2C4DA006CA226 /* Theme.swift */ = {isa = PBXFileReference; lastKnownFileType = sourcecode.swift; path = Theme.swift; sourceTree = "<group>"; };
		845AD7A724E2C8E6006CA226 /* AvonDarkTheme.swift */ = {isa = PBXFileReference; lastKnownFileType = sourcecode.swift; path = AvonDarkTheme.swift; sourceTree = "<group>"; };
		845AD7A924E2CC82006CA226 /* AvonLightTheme.swift */ = {isa = PBXFileReference; lastKnownFileType = sourcecode.swift; path = AvonLightTheme.swift; sourceTree = "<group>"; };
		845D09942501193500B05760 /* NatIconButton+Sizes.swift */ = {isa = PBXFileReference; lastKnownFileType = sourcecode.swift; path = "NatIconButton+Sizes.swift"; sourceTree = "<group>"; };
		845D09972501196D00B05760 /* IconButtonStandardStyle.swift */ = {isa = PBXFileReference; lastKnownFileType = sourcecode.swift; path = IconButtonStandardStyle.swift; sourceTree = "<group>"; };
		845D0999250119AF00B05760 /* UIView+CenterBounds.swift */ = {isa = PBXFileReference; lastKnownFileType = sourcecode.swift; path = "UIView+CenterBounds.swift"; sourceTree = "<group>"; };
		845D099D25011BF700B05760 /* UIView+CenterBounds+Specs.swift */ = {isa = PBXFileReference; lastKnownFileType = sourcecode.swift; path = "UIView+CenterBounds+Specs.swift"; sourceTree = "<group>"; };
		845D09A12501248500B05760 /* IconButtonStandardStyle+Spec.swift */ = {isa = PBXFileReference; lastKnownFileType = sourcecode.swift; path = "IconButtonStandardStyle+Spec.swift"; sourceTree = "<group>"; };
		84703F3824F6D9E400FE01CA /* GetComponentFromTheme.swift */ = {isa = PBXFileReference; lastKnownFileType = sourcecode.swift; path = GetComponentFromTheme.swift; sourceTree = "<group>"; };
		84703F3B24F6ECD300FE01CA /* NatFonts+TextStyle.swift */ = {isa = PBXFileReference; lastKnownFileType = sourcecode.swift; path = "NatFonts+TextStyle.swift"; sourceTree = "<group>"; };
		84703F3E24F83EEC00FE01CA /* NatIconButton.swift */ = {isa = PBXFileReference; lastKnownFileType = sourcecode.swift; path = NatIconButton.swift; sourceTree = "<group>"; };
		847C828F24E36AA6001CE116 /* NaturaDarkTheme.swift */ = {isa = PBXFileReference; lastKnownFileType = sourcecode.swift; path = NaturaDarkTheme.swift; sourceTree = "<group>"; };
		847C829124E36AB7001CE116 /* NaturaLightTheme.swift */ = {isa = PBXFileReference; lastKnownFileType = sourcecode.swift; path = NaturaLightTheme.swift; sourceTree = "<group>"; };
		847C829324E36AD1001CE116 /* TheBodyShopDarkTheme.swift */ = {isa = PBXFileReference; lastKnownFileType = sourcecode.swift; path = TheBodyShopDarkTheme.swift; sourceTree = "<group>"; };
		847C829524E36AE1001CE116 /* TheBodyShopLightTheme.swift */ = {isa = PBXFileReference; lastKnownFileType = sourcecode.swift; path = TheBodyShopLightTheme.swift; sourceTree = "<group>"; };
		847C829D24E56605001CE116 /* AvonDarkTheme+Spec.swift */ = {isa = PBXFileReference; lastKnownFileType = sourcecode.swift; path = "AvonDarkTheme+Spec.swift"; sourceTree = "<group>"; };
		847C829F24E577AF001CE116 /* AvonLightTheme+Spec.swift */ = {isa = PBXFileReference; lastKnownFileType = sourcecode.swift; path = "AvonLightTheme+Spec.swift"; sourceTree = "<group>"; };
		847C82A124E5786C001CE116 /* NaturaDarkTheme+Spec.swift */ = {isa = PBXFileReference; lastKnownFileType = sourcecode.swift; path = "NaturaDarkTheme+Spec.swift"; sourceTree = "<group>"; };
		847C82A324E578D3001CE116 /* NaturaLightTheme+Spec.swift */ = {isa = PBXFileReference; lastKnownFileType = sourcecode.swift; path = "NaturaLightTheme+Spec.swift"; sourceTree = "<group>"; };
		847C82A524E57931001CE116 /* TheBodyShopDarkTheme+Spec.swift */ = {isa = PBXFileReference; lastKnownFileType = sourcecode.swift; path = "TheBodyShopDarkTheme+Spec.swift"; sourceTree = "<group>"; };
		847C82A724E57946001CE116 /* TheBodyShopLightTheme+Spec.swift */ = {isa = PBXFileReference; lastKnownFileType = sourcecode.swift; path = "TheBodyShopLightTheme+Spec.swift"; sourceTree = "<group>"; };
		848831BB250177D0004C3FA8 /* NatIconButton+Spec.swift */ = {isa = PBXFileReference; lastKnownFileType = sourcecode.swift; path = "NatIconButton+Spec.swift"; sourceTree = "<group>"; };
		848831BD25018340004C3FA8 /* NatIconButton+Styles.swift */ = {isa = PBXFileReference; lastKnownFileType = sourcecode.swift; path = "NatIconButton+Styles.swift"; sourceTree = "<group>"; };
		84932F1224EAB9270052265F /* AvailableTheme.swift */ = {isa = PBXFileReference; lastKnownFileType = sourcecode.swift; path = AvailableTheme.swift; sourceTree = "<group>"; };
		84932F1424EABA280052265F /* AvailableTheme+Spec.swift */ = {isa = PBXFileReference; lastKnownFileType = sourcecode.swift; path = "AvailableTheme+Spec.swift"; sourceTree = "<group>"; };
		84932F1824EAF06B0052265F /* StubTheme.swift */ = {isa = PBXFileReference; lastKnownFileType = sourcecode.swift; path = StubTheme.swift; sourceTree = "<group>"; };
		84A16EFE24DDBC6D00E80DA0 /* NavigationDrawerItemCell+Snapshot+Tests.swift */ = {isa = PBXFileReference; lastKnownFileType = sourcecode.swift; path = "NavigationDrawerItemCell+Snapshot+Tests.swift"; sourceTree = "<group>"; };
		84A16F0024DDBE5500E80DA0 /* NavigationDrawerSubitemCell+Snapshot+Tests.swift */ = {isa = PBXFileReference; lastKnownFileType = sourcecode.swift; path = "NavigationDrawerSubitemCell+Snapshot+Tests.swift"; sourceTree = "<group>"; };
		84A16F0224DDBF6C00E80DA0 /* NavigationDrawer+Snapshot+Tests.swift */ = {isa = PBXFileReference; lastKnownFileType = sourcecode.swift; path = "NavigationDrawer+Snapshot+Tests.swift"; sourceTree = "<group>"; };
		84A818BA24B77FA80007C7D5 /* UIGestureRecognizer+SendGesturesEvent.swift */ = {isa = PBXFileReference; lastKnownFileType = sourcecode.swift; path = "UIGestureRecognizer+SendGesturesEvent.swift"; sourceTree = "<group>"; };
		84A818BC24B784EA0007C7D5 /* NatShortcut+Snapshot+Tests.swift */ = {isa = PBXFileReference; lastKnownFileType = sourcecode.swift; path = "NatShortcut+Snapshot+Tests.swift"; sourceTree = "<group>"; };
		84B9330724AB788E00B71BD4 /* NatDialogDismissableConfigurable+Spec.swift */ = {isa = PBXFileReference; lastKnownFileType = sourcecode.swift; path = "NatDialogDismissableConfigurable+Spec.swift"; sourceTree = "<group>"; };
		84B9330924ABC38C00B71BD4 /* NatDialogTitleConfigurable+Spec.swift */ = {isa = PBXFileReference; lastKnownFileType = sourcecode.swift; path = "NatDialogTitleConfigurable+Spec.swift"; sourceTree = "<group>"; };
		84B9330B24ABC5FD00B71BD4 /* NatDialogBodyConfigurable+Spec.swift */ = {isa = PBXFileReference; lastKnownFileType = sourcecode.swift; path = "NatDialogBodyConfigurable+Spec.swift"; sourceTree = "<group>"; };
		84B9330D24ABC6D200B71BD4 /* NatDialogCustomBodyConfigurable+Spec.swift */ = {isa = PBXFileReference; lastKnownFileType = sourcecode.swift; path = "NatDialogCustomBodyConfigurable+Spec.swift"; sourceTree = "<group>"; };
		84B9330F24ABD16100B71BD4 /* NatDialogController+ViewModel+Spec.swift */ = {isa = PBXFileReference; lastKnownFileType = sourcecode.swift; path = "NatDialogController+ViewModel+Spec.swift"; sourceTree = "<group>"; };
		84BB928A24DC743300A9BCC8 /* TabItem+Snapshot+Tests.swift */ = {isa = PBXFileReference; lastKnownFileType = sourcecode.swift; path = "TabItem+Snapshot+Tests.swift"; sourceTree = "<group>"; };
		84BB928F24DC772D00A9BCC8 /* Tab+Snapshot+Tests.swift */ = {isa = PBXFileReference; lastKnownFileType = sourcecode.swift; path = "Tab+Snapshot+Tests.swift"; sourceTree = "<group>"; };
		84BB929D24DCA6C500A9BCC8 /* TextField+Snapshot+Tests.swift */ = {isa = PBXFileReference; lastKnownFileType = sourcecode.swift; path = "TextField+Snapshot+Tests.swift"; sourceTree = "<group>"; };
		84BC8FF824AA13B8007DF09D /* NatDialogController+AlertStyleBuilder+Spec.swift */ = {isa = PBXFileReference; fileEncoding = 4; lastKnownFileType = sourcecode.swift; path = "NatDialogController+AlertStyleBuilder+Spec.swift"; sourceTree = "<group>"; };
		84BC8FFA24AA14C0007DF09D /* DialogFooterView+Spec.swift */ = {isa = PBXFileReference; fileEncoding = 4; lastKnownFileType = sourcecode.swift; path = "DialogFooterView+Spec.swift"; sourceTree = "<group>"; };
		84BC8FFB24AA14C0007DF09D /* DialogStyle+Spec.swift */ = {isa = PBXFileReference; fileEncoding = 4; lastKnownFileType = sourcecode.swift; path = "DialogStyle+Spec.swift"; sourceTree = "<group>"; };
		84BC900124AA15C3007DF09D /* NotificationCenterPostable.swift */ = {isa = PBXFileReference; fileEncoding = 4; lastKnownFileType = sourcecode.swift; path = NotificationCenterPostable.swift; sourceTree = "<group>"; };
		84BC900324AA163A007DF09D /* DialogFooterView.swift */ = {isa = PBXFileReference; fileEncoding = 4; lastKnownFileType = sourcecode.swift; path = DialogFooterView.swift; sourceTree = "<group>"; };
		84BC900424AA163A007DF09D /* DialogStyle.swift */ = {isa = PBXFileReference; fileEncoding = 4; lastKnownFileType = sourcecode.swift; path = DialogStyle.swift; sourceTree = "<group>"; };
		84BC900724AA1678007DF09D /* NatDialogController+AlertStyleBuilder.swift */ = {isa = PBXFileReference; fileEncoding = 4; lastKnownFileType = sourcecode.swift; path = "NatDialogController+AlertStyleBuilder.swift"; sourceTree = "<group>"; };
		84BC900924AA169B007DF09D /* DialogViewModel.swift */ = {isa = PBXFileReference; fileEncoding = 4; lastKnownFileType = sourcecode.swift; path = DialogViewModel.swift; sourceTree = "<group>"; };
		84BC900A24AA169B007DF09D /* DialogButtonConfiguration.swift */ = {isa = PBXFileReference; fileEncoding = 4; lastKnownFileType = sourcecode.swift; path = DialogButtonConfiguration.swift; sourceTree = "<group>"; };
		84BC901124AA17C0007DF09D /* NatDialogBodyConfigurable.swift */ = {isa = PBXFileReference; fileEncoding = 4; lastKnownFileType = sourcecode.swift; path = NatDialogBodyConfigurable.swift; sourceTree = "<group>"; };
		84BC901224AA17C0007DF09D /* NatDialogCustomBodyConfigurable.swift */ = {isa = PBXFileReference; fileEncoding = 4; lastKnownFileType = sourcecode.swift; path = NatDialogCustomBodyConfigurable.swift; sourceTree = "<group>"; };
		84BC901324AA17C0007DF09D /* NatDialogTitleConfigurable.swift */ = {isa = PBXFileReference; fileEncoding = 4; lastKnownFileType = sourcecode.swift; path = NatDialogTitleConfigurable.swift; sourceTree = "<group>"; };
		84BC901424AA17C0007DF09D /* NatDialogBuilder.swift */ = {isa = PBXFileReference; fileEncoding = 4; lastKnownFileType = sourcecode.swift; path = NatDialogBuilder.swift; sourceTree = "<group>"; };
		84BC901924AA187C007DF09D /* NotificationCenterSpy.swift */ = {isa = PBXFileReference; fileEncoding = 4; lastKnownFileType = sourcecode.swift; path = NotificationCenterSpy.swift; sourceTree = "<group>"; };
		84BC901B24AB7445007DF09D /* NatDialogDismissableConfigurable.swift */ = {isa = PBXFileReference; lastKnownFileType = sourcecode.swift; path = NatDialogDismissableConfigurable.swift; sourceTree = "<group>"; };
		84BF066124B4A62400462AC5 /* NatShortcut+Style.swift */ = {isa = PBXFileReference; lastKnownFileType = sourcecode.swift; path = "NatShortcut+Style.swift"; sourceTree = "<group>"; };
		84BF066424B4A8BD00462AC5 /* ShortcutOutlinedStyle.swift */ = {isa = PBXFileReference; lastKnownFileType = sourcecode.swift; path = ShortcutOutlinedStyle.swift; sourceTree = "<group>"; };
		84BF066624B4A8DA00462AC5 /* ShortcutContainedStyle.swift */ = {isa = PBXFileReference; lastKnownFileType = sourcecode.swift; path = ShortcutContainedStyle.swift; sourceTree = "<group>"; };
		84BF066924B4FF9300462AC5 /* ShortcutOutlinedStyle+Spec.swift */ = {isa = PBXFileReference; lastKnownFileType = sourcecode.swift; path = "ShortcutOutlinedStyle+Spec.swift"; sourceTree = "<group>"; };
		84BF066C24B5099300462AC5 /* ShortcutContainedStyle+Spec.swift */ = {isa = PBXFileReference; lastKnownFileType = sourcecode.swift; path = "ShortcutContainedStyle+Spec.swift"; sourceTree = "<group>"; };
		84BF067024B5123500462AC5 /* NatShortcut+Spec.swift */ = {isa = PBXFileReference; lastKnownFileType = sourcecode.swift; path = "NatShortcut+Spec.swift"; sourceTree = "<group>"; };
		84EB6B6E24EB197000C6A792 /* GetTokensFromTheme.swift */ = {isa = PBXFileReference; lastKnownFileType = sourcecode.swift; path = GetTokensFromTheme.swift; sourceTree = "<group>"; };
		84EB6B7424EBFEC000C6A792 /* GetThemeValidated.swift */ = {isa = PBXFileReference; lastKnownFileType = sourcecode.swift; path = GetThemeValidated.swift; sourceTree = "<group>"; };
		84EB6B7824EC019700C6A792 /* GetThemeValidated+Spec.swift */ = {isa = PBXFileReference; lastKnownFileType = sourcecode.swift; path = "GetThemeValidated+Spec.swift"; sourceTree = "<group>"; };
		84EB6B7F24EEC75C00C6A792 /* GetOrCreatedCachedColor+Spec.swift */ = {isa = PBXFileReference; lastKnownFileType = sourcecode.swift; path = "GetOrCreatedCachedColor+Spec.swift"; sourceTree = "<group>"; };
		84EB6B8224EEEA6200C6A792 /* GetUIColorFromTokens.swift */ = {isa = PBXFileReference; lastKnownFileType = sourcecode.swift; path = GetUIColorFromTokens.swift; sourceTree = "<group>"; };
		84EB6B8424EEEA8E00C6A792 /* GetOrCreatedCachedColor.swift */ = {isa = PBXFileReference; lastKnownFileType = sourcecode.swift; path = GetOrCreatedCachedColor.swift; sourceTree = "<group>"; };
		8656CC0789F1E0DACEB77D4C50C2ECC1 /* UITableView+ReusableTests.swift */ = {isa = PBXFileReference; lastKnownFileType = sourcecode.swift; path = "UITableView+ReusableTests.swift"; sourceTree = "<group>"; };
		8951046F74282531403D6D25AE4E299E /* ButtonOutlinedStyle+Spec.swift */ = {isa = PBXFileReference; lastKnownFileType = sourcecode.swift; path = "ButtonOutlinedStyle+Spec.swift"; sourceTree = "<group>"; };
		8BA9C4721134BD5277D76AEDED7A01DB /* UIFont+Icon.swift */ = {isa = PBXFileReference; lastKnownFileType = sourcecode.swift; path = "UIFont+Icon.swift"; sourceTree = "<group>"; };
		8BEE0086E453EC48CFDC60DBA3C5C989 /* Field.swift */ = {isa = PBXFileReference; lastKnownFileType = sourcecode.swift; path = Field.swift; sourceTree = "<group>"; };
		8D7EAA7BDB4A7A15736AF73EF6EBCD74 /* NatDialogController+StandardStyleBuilder+Spec.swift */ = {isa = PBXFileReference; lastKnownFileType = sourcecode.swift; path = "NatDialogController+StandardStyleBuilder+Spec.swift"; sourceTree = "<group>"; };
		8F52062B7DB3FCB23FA74EEE5EA52FDF /* NatDialogController.swift */ = {isa = PBXFileReference; lastKnownFileType = sourcecode.swift; path = NatDialogController.swift; sourceTree = "<group>"; };
		90FE1ED739157F95D9EBBE9BD71B94E0 /* NavigationDrawer+IndexMenuTests.swift */ = {isa = PBXFileReference; lastKnownFileType = sourcecode.swift; path = "NavigationDrawer+IndexMenuTests.swift"; sourceTree = "<group>"; };
		93C1C3FD73F0E5F31735966CB48D7B16 /* FontStyle.swift */ = {isa = PBXFileReference; lastKnownFileType = sourcecode.swift; path = FontStyle.swift; sourceTree = "<group>"; };
		951DBA41C4F1A24B4EB8567B5CD0878C /* Pods-NatDSTests.debug.xcconfig */ = {isa = PBXFileReference; includeInIndex = 1; lastKnownFileType = text.xcconfig; name = "Pods-NatDSTests.debug.xcconfig"; path = "Target Support Files/Pods-NatDSTests/Pods-NatDSTests.debug.xcconfig"; sourceTree = "<group>"; };
		96344B6190992C63D2FA4A82A57D520E /* Info.plist */ = {isa = PBXFileReference; lastKnownFileType = text.plist.xml; path = Info.plist; sourceTree = "<group>"; };
		9C01EDAF32106E3A72F0D0694D1A156C /* NatDialogController+Spec.swift */ = {isa = PBXFileReference; lastKnownFileType = sourcecode.swift; path = "NatDialogController+Spec.swift"; sourceTree = "<group>"; };
		9EAE325876E14C91105C5CF9D2E7F1EF /* ViewStyle+Spec.swift */ = {isa = PBXFileReference; lastKnownFileType = sourcecode.swift; path = "ViewStyle+Spec.swift"; sourceTree = "<group>"; };
		9F3B9936E46C7C4571BB36673012AFCE /* NatColors+Spec.swift */ = {isa = PBXFileReference; lastKnownFileType = sourcecode.swift; path = "NatColors+Spec.swift"; sourceTree = "<group>"; };
		A0A53F6A9596591A029749DD3C8BF47B /* ButtonTextStyle+Spec.swift */ = {isa = PBXFileReference; lastKnownFileType = sourcecode.swift; path = "ButtonTextStyle+Spec.swift"; sourceTree = "<group>"; };
		A2216A9839DE07735A376736AB143A7F /* TabItemViewDelegateMock.swift */ = {isa = PBXFileReference; lastKnownFileType = sourcecode.swift; path = TabItemViewDelegateMock.swift; sourceTree = "<group>"; };
		A54E76AA6120032EE8B86EB90B51BFD8 /* NatOpacities.swift */ = {isa = PBXFileReference; lastKnownFileType = sourcecode.swift; path = NatOpacities.swift; sourceTree = "<group>"; };
		A59A74845475F2B53E1C0242E26F6DD1 /* NatBorderRadius.swift */ = {isa = PBXFileReference; lastKnownFileType = sourcecode.swift; path = NatBorderRadius.swift; sourceTree = "<group>"; };
		A6E3877B37EA290C13920BA9754C76C1 /* NatBorderRadius+Spec.swift */ = {isa = PBXFileReference; lastKnownFileType = sourcecode.swift; path = "NatBorderRadius+Spec.swift"; sourceTree = "<group>"; };
		A8840C572761772CBDD3A270B8FE2203 /* ReusableViewTests.swift */ = {isa = PBXFileReference; lastKnownFileType = sourcecode.swift; path = ReusableViewTests.swift; sourceTree = "<group>"; };
		A99D4E498664E80E25C8F8C061407424 /* TextFieldDelegateTests.swift */ = {isa = PBXFileReference; lastKnownFileType = sourcecode.swift; path = TextFieldDelegateTests.swift; sourceTree = "<group>"; };
		AB85B5288F76E27BCDF2A11BC05D3238 /* NavigationDrawerItemCellTests.swift */ = {isa = PBXFileReference; lastKnownFileType = sourcecode.swift; path = NavigationDrawerItemCellTests.swift; sourceTree = "<group>"; };
		AC44AC684E1D6DB6F7BF21E7660666AD /* DesignSystem.swift */ = {isa = PBXFileReference; lastKnownFileType = sourcecode.swift; path = DesignSystem.swift; sourceTree = "<group>"; };
		AC4E75499E95EC13EB47F2CD9CB26622 /* NSMutableAttributedString+Builder.swift */ = {isa = PBXFileReference; lastKnownFileType = sourcecode.swift; path = "NSMutableAttributedString+Builder.swift"; sourceTree = "<group>"; };
		AD080B942BE2F7A41B1DEF15B19C34DB /* String+IconTests.swift */ = {isa = PBXFileReference; lastKnownFileType = sourcecode.swift; path = "String+IconTests.swift"; sourceTree = "<group>"; };
		B92374A53F43E8BA6129F16B7AB1F4F0 /* ExpansionPanel+Margin.swift */ = {isa = PBXFileReference; lastKnownFileType = sourcecode.swift; path = "ExpansionPanel+Margin.swift"; sourceTree = "<group>"; };
		B92BFB29E97D8520D6B67E8883AB9A08 /* NavigationDrawerDelegateMock.swift */ = {isa = PBXFileReference; lastKnownFileType = sourcecode.swift; path = NavigationDrawerDelegateMock.swift; sourceTree = "<group>"; };
		B949EB43F40A2086C7BA7CFE2358A9DA /* ButtonStyle.swift */ = {isa = PBXFileReference; lastKnownFileType = sourcecode.swift; path = ButtonStyle.swift; sourceTree = "<group>"; };
		BAB63DBD1A346FC4D5664E5B20CC96D1 /* UIView+Frame.swift */ = {isa = PBXFileReference; fileEncoding = 4; lastKnownFileType = sourcecode.swift; path = "UIView+Frame.swift"; sourceTree = "<group>"; };
		BC00F737F0234FCBD14533100E96A39E /* Pulsable+Spec.swift */ = {isa = PBXFileReference; lastKnownFileType = sourcecode.swift; path = "Pulsable+Spec.swift"; sourceTree = "<group>"; };
		BE272C33259B757400060AF8 /* SelectionControl+Checkbox+Spec.swift */ = {isa = PBXFileReference; lastKnownFileType = sourcecode.swift; path = "SelectionControl+Checkbox+Spec.swift"; sourceTree = "<group>"; };
		BE7C39B4259CC77200E82405 /* NatCheckboxControl+Style.swift */ = {isa = PBXFileReference; lastKnownFileType = sourcecode.swift; path = "NatCheckboxControl+Style.swift"; sourceTree = "<group>"; };
		BEAFF23C259517DC00B9C9B5 /* NatCheckboxContainer.swift */ = {isa = PBXFileReference; lastKnownFileType = sourcecode.swift; path = NatCheckboxContainer.swift; sourceTree = "<group>"; };
		BEDF931F2593B4FF00F54C50 /* NatSelectionControl.swift */ = {isa = PBXFileReference; lastKnownFileType = sourcecode.swift; path = NatSelectionControl.swift; sourceTree = "<group>"; };
		BEDF93242593B5CE00F54C50 /* NatSelectionControl+Style.swift */ = {isa = PBXFileReference; lastKnownFileType = sourcecode.swift; path = "NatSelectionControl+Style.swift"; sourceTree = "<group>"; };
		BEDF93292593BE8000F54C50 /* NatSelectionControl+State.swift */ = {isa = PBXFileReference; lastKnownFileType = sourcecode.swift; path = "NatSelectionControl+State.swift"; sourceTree = "<group>"; };
		BEDF93362593D28400F54C50 /* NatCheckboxControl.swift */ = {isa = PBXFileReference; lastKnownFileType = sourcecode.swift; path = NatCheckboxControl.swift; sourceTree = "<group>"; };
		BF8DC06D81E2DEFAF54C74410DAD95D8 /* NatButton+Height+Spec.swift */ = {isa = PBXFileReference; lastKnownFileType = sourcecode.swift; path = "NatButton+Height+Spec.swift"; sourceTree = "<group>"; };
		C58B1BFBC101D26CBEC7E3448F9B33D2 /* ExpansionPanel.swift */ = {isa = PBXFileReference; fileEncoding = 4; lastKnownFileType = sourcecode.swift; path = ExpansionPanel.swift; sourceTree = "<group>"; };
		CAD56BE8AA67D399ED570EA78BFC09E7 /* NSMutableAttributedString+BuilderTests.swift */ = {isa = PBXFileReference; lastKnownFileType = sourcecode.swift; path = "NSMutableAttributedString+BuilderTests.swift"; sourceTree = "<group>"; };
		CB6FF51FEADFA402D3EDC3FE828081CC /* Tab.swift */ = {isa = PBXFileReference; lastKnownFileType = sourcecode.swift; path = Tab.swift; sourceTree = "<group>"; };
		CCA17128B21436681D0D607C145E56E2 /* TabDelegateMock.swift */ = {isa = PBXFileReference; lastKnownFileType = sourcecode.swift; path = TabDelegateMock.swift; sourceTree = "<group>"; };
		CDFBFE7E7E98BBE7DA3F6565371E522D /* ValueTextHighlight.swift */ = {isa = PBXFileReference; lastKnownFileType = sourcecode.swift; path = ValueTextHighlight.swift; sourceTree = "<group>"; };
		CF10A178B1E50604C97B543CD204939B /* NatButton+EdgeInsets+Spec.swift */ = {isa = PBXFileReference; lastKnownFileType = sourcecode.swift; path = "NatButton+EdgeInsets+Spec.swift"; sourceTree = "<group>"; };
		D1A1DDA4A78343DB58AF747FF9DC2B66 /* IconView.swift */ = {isa = PBXFileReference; lastKnownFileType = sourcecode.swift; path = IconView.swift; sourceTree = "<group>"; };
		D331FCE6B4B326453609B50D92482230 /* NatButton+Style.swift */ = {isa = PBXFileReference; lastKnownFileType = sourcecode.swift; path = "NatButton+Style.swift"; sourceTree = "<group>"; };
		D4969844F4A007C92B7C67A4FA020C85 /* IllustrationIcons.swift */ = {isa = PBXFileReference; lastKnownFileType = sourcecode.swift; path = IllustrationIcons.swift; sourceTree = "<group>"; };
		D521C44E858B4345479E0B193CE2BB9C /* TextFieldDelegateMock.swift */ = {isa = PBXFileReference; lastKnownFileType = sourcecode.swift; path = TextFieldDelegateMock.swift; sourceTree = "<group>"; };
		D557EC044D85EC418D42A00C93EEC23D /* NatDialogController+Snapshot+Tests.swift */ = {isa = PBXFileReference; lastKnownFileType = sourcecode.swift; path = "NatDialogController+Snapshot+Tests.swift"; sourceTree = "<group>"; };
		D7316FE65E814E2D5CA475475CD8D4EA /* ViewAnimatingWrapper.swift */ = {isa = PBXFileReference; fileEncoding = 4; lastKnownFileType = sourcecode.swift; path = ViewAnimatingWrapper.swift; sourceTree = "<group>"; };
		D7C267848A6D4A2289C862E53EA54F84 /* ElevationAttributes.swift */ = {isa = PBXFileReference; lastKnownFileType = sourcecode.swift; path = ElevationAttributes.swift; sourceTree = "<group>"; };
		D9B397DFEC0D8F0FBBDE7AE09BA83B2D /* NatButton+EdgeInsets.swift */ = {isa = PBXFileReference; lastKnownFileType = sourcecode.swift; path = "NatButton+EdgeInsets.swift"; sourceTree = "<group>"; };
		DA25909FD964254E6B99AD359EFD8A5C /* UIColor+HexTests.swift */ = {isa = PBXFileReference; lastKnownFileType = sourcecode.swift; path = "UIColor+HexTests.swift"; sourceTree = "<group>"; };
		DD7122400C6AAB36772A6E365FBD263D /* String+Icon.swift */ = {isa = PBXFileReference; lastKnownFileType = sourcecode.swift; path = "String+Icon.swift"; sourceTree = "<group>"; };
		E2274F3C7AE245CDA327DD2C /* Pods-NatDSSnapShotTests.debug.xcconfig */ = {isa = PBXFileReference; includeInIndex = 1; lastKnownFileType = text.xcconfig; name = "Pods-NatDSSnapShotTests.debug.xcconfig"; path = "Target Support Files/Pods-NatDSSnapShotTests/Pods-NatDSSnapShotTests.debug.xcconfig"; sourceTree = "<group>"; };
		E46448E79883A4EB8A9416823A01531F /* NatOpacities+Spec.swift */ = {isa = PBXFileReference; lastKnownFileType = sourcecode.swift; path = "NatOpacities+Spec.swift"; sourceTree = "<group>"; };
		E7C1EA361FCA3C4EFEC4858AA4E04143 /* NatFonts.swift */ = {isa = PBXFileReference; lastKnownFileType = sourcecode.swift; path = NatFonts.swift; sourceTree = "<group>"; };
		E816229C707C64C390D3320DFA6B5D99 /* NavigationDrawerTests.swift */ = {isa = PBXFileReference; lastKnownFileType = sourcecode.swift; path = NavigationDrawerTests.swift; sourceTree = "<group>"; };
		E863AFC8E9DA103F33E2D48577058242 /* NavigationDrawerSubitemCell.swift */ = {isa = PBXFileReference; lastKnownFileType = sourcecode.swift; path = NavigationDrawerSubitemCell.swift; sourceTree = "<group>"; };
		E99F543F7F6AC44B9A4E1341942EE0E0 /* TabTests.swift */ = {isa = PBXFileReference; lastKnownFileType = sourcecode.swift; path = TabTests.swift; sourceTree = "<group>"; };
		EA6C2225E568F933653803F970EF3103 /* Pods_NatDSTests.framework */ = {isa = PBXFileReference; explicitFileType = wrapper.framework; includeInIndex = 0; path = Pods_NatDSTests.framework; sourceTree = BUILT_PRODUCTS_DIR; };
		EB6A44B9A9D7999BD68C1D60499CEF88 /* TextFieldDelegate.swift */ = {isa = PBXFileReference; lastKnownFileType = sourcecode.swift; path = TextFieldDelegate.swift; sourceTree = "<group>"; };
		EBD8F16712FE1A5C351E09A1 /* Pods_NatDSSnapShotTests.framework */ = {isa = PBXFileReference; explicitFileType = wrapper.framework; includeInIndex = 0; path = Pods_NatDSSnapShotTests.framework; sourceTree = BUILT_PRODUCTS_DIR; };
		EC5970C426475EACCF56EF2C12EB450D /* Pods-NatDSTests.release.xcconfig */ = {isa = PBXFileReference; includeInIndex = 1; lastKnownFileType = text.xcconfig; name = "Pods-NatDSTests.release.xcconfig"; path = "Target Support Files/Pods-NatDSTests/Pods-NatDSTests.release.xcconfig"; sourceTree = "<group>"; };
		EFD589860DA945AE5563620B305091ED /* NatDS.h */ = {isa = PBXFileReference; lastKnownFileType = sourcecode.c.h; path = NatDS.h; sourceTree = "<group>"; };
		F6F7B50CF41E6ECBFD7148828549ECBF /* ExpansionPanel+MarginTests.swift */ = {isa = PBXFileReference; lastKnownFileType = sourcecode.swift; path = "ExpansionPanel+MarginTests.swift"; sourceTree = "<group>"; };
		F988EE601584B907D997288958055215 /* SearchBar+Snapshot+Tests.swift */ = {isa = PBXFileReference; lastKnownFileType = sourcecode.swift; path = "SearchBar+Snapshot+Tests.swift"; sourceTree = "<group>"; };
		FADDEC4E472D2A193BED0EBF058A67E8 /* ViewAnimatingMock.swift */ = {isa = PBXFileReference; fileEncoding = 4; lastKnownFileType = sourcecode.swift; path = ViewAnimatingMock.swift; sourceTree = "<group>"; };
		FB7FB96016F7D02CB5976F54C383CCD6 /* NatSizes.swift */ = {isa = PBXFileReference; lastKnownFileType = sourcecode.swift; path = NatSizes.swift; sourceTree = "<group>"; };
		FD3CA47F5B151245708F86A82388401D /* Divider+Snapshot+Tests.swift */ = {isa = PBXFileReference; lastKnownFileType = sourcecode.swift; path = "Divider+Snapshot+Tests.swift"; sourceTree = "<group>"; };
		FF60BC58D83695B3AC61ABB7BBE49B9C /* UIView+FrameTests.swift */ = {isa = PBXFileReference; lastKnownFileType = sourcecode.swift; path = "UIView+FrameTests.swift"; sourceTree = "<group>"; };
/* End PBXFileReference section */

/* Begin PBXFrameworksBuildPhase section */
		34B79511194DBF1BD7C0C5B3CAAF7863 /* Frameworks */ = {
			isa = PBXFrameworksBuildPhase;
			buildActionMask = 2147483647;
			files = (
				47A806814516D6365DE9967251BA94E8 /* NatDS.framework in Frameworks */,
				4A59C326E069798EF1B4E61751F3F73D /* Pods_NatDSTests.framework in Frameworks */,
			);
			runOnlyForDeploymentPostprocessing = 0;
		};
		84391DDA24DB1B8B009D0BE8 /* Frameworks */ = {
			isa = PBXFrameworksBuildPhase;
			buildActionMask = 2147483647;
			files = (
				84391DE224DB1B8B009D0BE8 /* NatDS.framework in Frameworks */,
				A7FA51D049147DE098A2D1EB /* Pods_NatDSSnapShotTests.framework in Frameworks */,
			);
			runOnlyForDeploymentPostprocessing = 0;
		};
		A1E6263877667722CE60CD8332C1829A /* Frameworks */ = {
			isa = PBXFrameworksBuildPhase;
			buildActionMask = 2147483647;
			files = (
			);
			runOnlyForDeploymentPostprocessing = 0;
		};
/* End PBXFrameworksBuildPhase section */

/* Begin PBXGroup section */
		0037EABBD513F6645A0B0922FA4FF539 /* Builders */ = {
			isa = PBXGroup;
			children = (
				84BC901024AA178F007DF09D /* Protocols */,
				84BC900724AA1678007DF09D /* NatDialogController+AlertStyleBuilder.swift */,
				52F4D9E1F67A97596AD6E676E979CEC0 /* NatDialogController+StandardStyleBuilder.swift */,
			);
			path = Builders;
			sourceTree = "<group>";
		};
		00B52FC06F103FA5697F6E2B5CC0A920 /* Button */ = {
			isa = PBXGroup;
			children = (
				0D6236D4B7FFC5CF049C20642874B068 /* ButtonContainedStyle+Spec.swift */,
				8951046F74282531403D6D25AE4E299E /* ButtonOutlinedStyle+Spec.swift */,
				573BBF1E50E0B49397C339D19D5E0D0B /* ButtonStyle+Spec.swift */,
				A0A53F6A9596591A029749DD3C8BF47B /* ButtonTextStyle+Spec.swift */,
			);
			path = Button;
			sourceTree = "<group>";
		};
		012C47A3F04D83B715DD934E2E86BD5C /* Button */ = {
			isa = PBXGroup;
			children = (
				6921E739399DFDC850A3FD044E812EEE /* ButtonContainedStyle.swift */,
				30E333A0723F6532721CE638F6819154 /* ButtonOutlineStyle.swift */,
				B949EB43F40A2086C7BA7CFE2358A9DA /* ButtonStyle.swift */,
				113F306054D9B7B4EDC1D13B97C6481F /* ButtonTextStyle.swift */,
			);
			path = Button;
			sourceTree = "<group>";
		};
		0E3F578D24B8E9C8004B2F9E /* AppBar */ = {
			isa = PBXGroup;
			children = (
				0E4741DD24BE4C4100BB96FA /* UIViewController+TitleStyle.swift */,
				269C886124C23B0100A507BE /* UINavigationController+Configure.swift */,
				269C886724C2483600A507BE /* UIBarButtonItem+Icon.swift */,
				269C886524C2480800A507BE /* UIViewController+Configure.swift */,
				269C886324C2456B00A507BE /* UINavigationController+Style.swift */,
			);
			path = AppBar;
			sourceTree = "<group>";
		};
		0E7C160024C5D214002FF46F /* AppBar */ = {
			isa = PBXGroup;
			children = (
				2625465E24C7378300B98A91 /* Stub */,
				0E7C160124C5D237002FF46F /* UINavigationController+Style+Spec.swift */,
				0E7C160424C5D3C3002FF46F /* UIViewController+Configure+Spec.swift */,
				0E7C160624C5D6DC002FF46F /* UIBarButtonItem+Icon+Spec.swift */,
				0E7C160A24C61E45002FF46F /* UINavigationController+Configure+Spec.swift */,
			);
			path = AppBar;
			sourceTree = "<group>";
		};
		120E744C293B89D044FF042E87692C6C /* Public */ = {
			isa = PBXGroup;
			children = (
				79ACDAFC255DAFA300660E68 /* Animations */,
				8F17D4DBF2804B57A4C0A71661E479AF /* Components */,
				D0A81AF824CDF9690E19EF12D5D38297 /* DesignTokens */,
				AB858EEAF58ED77E8AD12908C12E22EA /* Extensions */,
				AC44AC684E1D6DB6F7BF21E7660666AD /* DesignSystem.swift */,
				84932F1224EAB9270052265F /* AvailableTheme.swift */,
			);
			path = Public;
			sourceTree = "<group>";
		};
		13723E12A4FFE65E5FE37372D7AD1955 /* Helpers */ = {
			isa = PBXGroup;
			children = (
				38DAA7E13F0D9435753C08228E164289 /* AssetsHelperTests.swift */,
				A8840C572761772CBDD3A270B8FE2203 /* ReusableViewTests.swift */,
			);
			path = Helpers;
			sourceTree = "<group>";
		};
		144F2AC4381EFDA362F5A39709BEC12E /* NatColorsSpec */ = {
			isa = PBXGroup;
			children = (
				9F3B9936E46C7C4571BB36673012AFCE /* NatColors+Spec.swift */,
			);
			path = NatColorsSpec;
			sourceTree = "<group>";
		};
		1C64E7FC7AE243CD11623B12CB2E59B4 /* Tab */ = {
			isa = PBXGroup;
			children = (
				CB6FF51FEADFA402D3EDC3FE828081CC /* Tab.swift */,
				759689DD6C3696C4726646B8356D3B4D /* TabItemView.swift */,
			);
			path = Tab;
			sourceTree = "<group>";
		};
		1D45CCA3C5409387E4DBC5C70415468A /* Wrappers */ = {
			isa = PBXGroup;
			children = (
				D7316FE65E814E2D5CA475475CD8D4EA /* ViewAnimatingWrapper.swift */,
			);
			path = Wrappers;
			sourceTree = "<group>";
		};
		215336A1A94CD82887726AF1581EC21D /* ViewStyling */ = {
			isa = PBXGroup;
			children = (
				012C47A3F04D83B715DD934E2E86BD5C /* Button */,
				263F97EA92FA5FCB098A752856788881 /* Dialog */,
				845D09962501195A00B05760 /* IconButton */,
				84BF066324B4A89B00462AC5 /* Shortcut */,
				307E705878C6A3A88E39CDC82B799361 /* ViewStyle.swift */,
			);
			path = ViewStyling;
			sourceTree = "<group>";
		};
		2625465E24C7378300B98A91 /* Stub */ = {
			isa = PBXGroup;
			children = (
				2625465F24C7379400B98A91 /* StubSelector.swift */,
			);
			path = Stub;
			sourceTree = "<group>";
		};
		263291DB24BCB20D004036C3 /* Badge */ = {
			isa = PBXGroup;
			children = (
				263291DC24BCB226004036C3 /* BadgeableStub.swift */,
			);
			path = Badge;
			sourceTree = "<group>";
		};
		263F97EA92FA5FCB098A752856788881 /* Dialog */ = {
			isa = PBXGroup;
			children = (
				84BC900324AA163A007DF09D /* DialogFooterView.swift */,
				84BC900424AA163A007DF09D /* DialogStyle.swift */,
			);
			path = Dialog;
			sourceTree = "<group>";
		};
		265B17E924AFA0DA00FD0407 /* Badge */ = {
			isa = PBXGroup;
			children = (
				26BB817A24B94CD900617EFC /* Protocol */,
				265B17EA24AFA12900FD0407 /* NatBadge.swift */,
				79EA0CA7261B4A8700742C0A /* NatBadge+Limit.swift */,
				26740A4824B3A60C00419526 /* NatBadge+Style.swift */,
				79EA0C952614B39A00742C0A /* NatBadge+Animation.swift */,
				26740A4A24B3A62F00419526 /* NatBadge+Color.swift */,
			);
			path = Badge;
			sourceTree = "<group>";
		};
		26BB817124B918FB00617EFC /* Badge */ = {
			isa = PBXGroup;
			children = (
				26BB817B24B94CE700617EFC /* Protocol */,
				26BB817224B9191000617EFC /* NatBadge+Standard+Spec.swift */,
				79B6AC7C25AE1BDC0027F7D6 /* NatBadge+Dot+Spec.swift */,
				79EA0C9A2614C01100742C0A /* NatBadge+Pulse.swift */,
				26BB817624B931E900617EFC /* NatBadge+Color+Spec.swift */,
			);
			path = Badge;
			sourceTree = "<group>";
		};
		26BB817A24B94CD900617EFC /* Protocol */ = {
			isa = PBXGroup;
			children = (
				26BB817824B944D000617EFC /* Badgeable.swift */,
			);
			path = Protocol;
			sourceTree = "<group>";
		};
		26BB817B24B94CE700617EFC /* Protocol */ = {
			isa = PBXGroup;
			children = (
				26BB817C24B94CFB00617EFC /* Badgeable+Spec.swift */,
			);
			path = Protocol;
			sourceTree = "<group>";
		};
		26BFBAD525125195006C22E2 /* Tag */ = {
			isa = PBXGroup;
			children = (
				26BFBAD625125246006C22E2 /* NatTag.swift */,
				798CD2EF2605151B00F49768 /* NatTag+Size.swift */,
				798CD2F4260519C000F49768 /* NatTag+Color.swift */,
				2600C21F25129C880040C4C4 /* NatTag+Style.swift */,
			);
			path = Tag;
			sourceTree = "<group>";
		};
		26BFBAD82512736F006C22E2 /* Tag */ = {
			isa = PBXGroup;
			children = (
				26BFBAD925127380006C22E2 /* NatTag+Spec.swift */,
			);
			path = Tag;
			sourceTree = "<group>";
		};
		26BFBADC251273AB006C22E2 /* Tag */ = {
			isa = PBXGroup;
			children = (
				26BFBADD251273BA006C22E2 /* NatTag+Snapshot+Tests.swift */,
				798CD2F92608CB4000F49768 /* NatTag+Color+Snapshot+Tests.swift */,
			);
			path = Tag;
			sourceTree = "<group>";
		};
		28B8CBEE15559C8DBD459A3FC53141DB /* Tab */ = {
			isa = PBXGroup;
			children = (
				75AA33B684C0A723F3E2F341D0A10EEC /* TabItemViewTests.swift */,
				E99F543F7F6AC44B9A4E1341942EE0E0 /* TabTests.swift */,
			);
			path = Tab;
			sourceTree = "<group>";
		};
		2A013B73B77FB9B791A5038B2A1998D6 /* Tests */ = {
			isa = PBXGroup;
			children = (
				A49A262765C555E6BDBC06EDF2F28E79 /* Core */,
				13723E12A4FFE65E5FE37372D7AD1955 /* Helpers */,
				865CF1D076AFEB3A75B360B1D2027787 /* Public */,
				751790E290AAA967A1C69CB025CE6830 /* Supporting Files */,
			);
			path = Tests;
			sourceTree = "<group>";
		};
		2C9CB41733156539178160E94182B31E /* Frameworks */ = {
			isa = PBXGroup;
			children = (
				EA6C2225E568F933653803F970EF3103 /* Pods_NatDSTests.framework */,
				EBD8F16712FE1A5C351E09A1 /* Pods_NatDSSnapShotTests.framework */,
			);
			name = Frameworks;
			sourceTree = "<group>";
		};
		37C041B132E91C20059E887D83DD7E4E /* Button */ = {
			isa = PBXGroup;
			children = (
				9C16A106EDB094AEBB02B7EDBAF61E15 /* Pusable */,
				CF10A178B1E50604C97B543CD204939B /* NatButton+EdgeInsets+Spec.swift */,
				BF8DC06D81E2DEFAF54C74410DAD95D8 /* NatButton+Height+Spec.swift */,
				5F485CDE6E86A020B1549C882DC64B38 /* NatButton+Specs.swift */,
				2381FCF8210ECD9A4895ECA9ED41B0FB /* PulseLayerTests.swift */,
			);
			path = Button;
			sourceTree = "<group>";
		};
		3F21990B524A8E12755106BE4A73AB22 /* Products */ = {
			isa = PBXGroup;
			children = (
				17433A27D62633345ECA245C99114C15 /* NatDS.framework */,
				33688D8CB5F9DEC8813BA9C3F4425D76 /* NatDSTests.xctest */,
				84391DDD24DB1B8B009D0BE8 /* NatDSSnapShotTests.xctest */,
			);
			name = Products;
			sourceTree = "<group>";
		};
		3FCB7713DAAB2F827B224E06280AF674 /* Field */ = {
			isa = PBXGroup;
			children = (
				A99D4E498664E80E25C8F8C061407424 /* TextFieldDelegateTests.swift */,
				7D98388225F6450A00A99628 /* TextField+Spec.swift */,
				7D98389625F6A6FA00A99628 /* TextField+Types+Spec.swift */,
				7D98389125F6A69B00A99628 /* TextField+States+Spec.swift */,
				7D98388725F6A15400A99628 /* TextField+Sizes+Spec.swift */,
				7D98388C25F6A26900A99628 /* TextField+InteractionStates+Spec.swift */,
			);
			path = Field;
			sourceTree = "<group>";
		};
		42322F15110B108E59C217709124F184 /* ValueText */ = {
			isa = PBXGroup;
			children = (
				526CD2A36CE33EBE0E9EFD858C9074DE /* ValueTextHighlight+Snapshot+Tests.swift */,
			);
			path = ValueText;
			sourceTree = "<group>";
		};
		603A2F49CA3712BCACA1947C6DF47B0B = {
			isa = PBXGroup;
			children = (
				2C9CB41733156539178160E94182B31E /* Frameworks */,
				B193B1BE5AA5EB10B51FF8ADA51A7F66 /* Pods */,
				3F21990B524A8E12755106BE4A73AB22 /* Products */,
				A25310B672B899E9AD3D68186E4A1AFA /* Sources */,
				84BB928724DC6C6100A9BCC8 /* TestHelpers */,
				2A013B73B77FB9B791A5038B2A1998D6 /* Tests */,
				84391DDE24DB1B8B009D0BE8 /* NatDSSnapShotTests */,
				84BC8FF724AA120D007DF09D /* Recovered References */,
			);
			sourceTree = "<group>";
		};
		64B35360D246BD94D64943CAB0591D20 /* Fonts */ = {
			isa = PBXGroup;
			children = (
				BFB6071E86F7F179141AA1490D7EE633 /* Style */,
			);
			path = Fonts;
			sourceTree = "<group>";
		};
		6759B588024397D1AC93C8D123122D59 /* ExpansionPanel */ = {
			isa = PBXGroup;
			children = (
				F6F7B50CF41E6ECBFD7148828549ECBF /* ExpansionPanel+MarginTests.swift */,
			);
			path = ExpansionPanel;
			sourceTree = "<group>";
		};
		67643298FB5CC3CCB193DC69AF79EC67 /* Dialog */ = {
			isa = PBXGroup;
			children = (
				E035F8401CE3E98D4ED1ED7A870740C9 /* Builders */,
				9C01EDAF32106E3A72F0D0694D1A156C /* NatDialogController+Spec.swift */,
			);
			path = Dialog;
			sourceTree = "<group>";
		};
		719A57636DBDBD5D6854EFEC0F362C4C /* NavigationDrawer */ = {
			isa = PBXGroup;
			children = (
				75DBB32E272580681677AA85CA5A2649 /* NavigationDrawer+IndexMenu.swift */,
				31247B21FE6C5054DC6E3BD9BE4A5E35 /* NavigationDrawer.swift */,
				6C886FFFE18844DCBC5A1F73FD2720FE /* NavigationDrawerItemCell.swift */,
				E863AFC8E9DA103F33E2D48577058242 /* NavigationDrawerSubitemCell.swift */,
			);
			path = NavigationDrawer;
			sourceTree = "<group>";
		};
		74585C795FEFCA51C4DF66B639F8CFC8 /* Fonts */ = {
			isa = PBXGroup;
			children = (
				DD40F8AA9AC979A1CF2968D4263A8928 /* Style */,
			);
			path = Fonts;
			sourceTree = "<group>";
		};
		751790E290AAA967A1C69CB025CE6830 /* Supporting Files */ = {
			isa = PBXGroup;
			children = (
				B74C0772E6C10FAF9E1EBEDD82A7F0B1 /* TestingHelpers */,
				3E2AB0EB7EAC8FA0FF3710EF5585E38E /* Info.plist */,
			);
			path = "Supporting Files";
			sourceTree = "<group>";
		};
		78FE21C8815B7AED38811BF6BEB37BF0 /* Dialog */ = {
			isa = PBXGroup;
			children = (
				0037EABBD513F6645A0B0922FA4FF539 /* Builders */,
				8F52062B7DB3FCB23FA74EEE5EA52FDF /* NatDialogController.swift */,
				84BC900924AA169B007DF09D /* DialogViewModel.swift */,
				84BC900A24AA169B007DF09D /* DialogButtonConfiguration.swift */,
			);
			path = Dialog;
			sourceTree = "<group>";
		};
		790D3F84256417E2007A9CA1 /* ProgressIndicator */ = {
			isa = PBXGroup;
			children = (
				790D3F852564181A007A9CA1 /* ProgressIndicatorCircular+Spec.swift */,
				79FC59D325D57A3E001CCB56 /* ProgressIndicatorCircular+Size+Spec.swift */,
			);
			path = ProgressIndicator;
			sourceTree = "<group>";
		};
		797E60E325531650002A59E0 /* Aesop */ = {
			isa = PBXGroup;
			children = (
				8402DA7D255311FE005295B5 /* NatLogoImages+AesopDark+Spec.swift */,
				8402DA6E25530FD6005295B5 /* NatLogoImages+AesopLight+Spec.swift */,
			);
			path = Aesop;
			sourceTree = "<group>";
		};
		797E60E4255316A3002A59E0 /* Avon */ = {
			isa = PBXGroup;
			children = (
				797E60DB25531625002A59E0 /* NatLogoImages+AvonDark+Spec.swift */,
				797E60EB255316D2002A59E0 /* NatLogoImages+AvonLight+Spec.swift */,
			);
			path = Avon;
			sourceTree = "<group>";
		};
		797E60F02553171D002A59E0 /* Natura */ = {
			isa = PBXGroup;
			children = (
				797E60F125531742002A59E0 /* NatLogoImages+NaturaDark+Spec.swift */,
				797E60F92553177B002A59E0 /* NatLogoImages+NaturaLight+Spec.swift */,
			);
			path = Natura;
			sourceTree = "<group>";
		};
		797E60FE255317AB002A59E0 /* TheBodyShop */ = {
			isa = PBXGroup;
			children = (
				797E60FF255317D4002A59E0 /* NatLogoImages+TheBodyShopDark+Spec.swift */,
				797E610725531806002A59E0 /* NatLogoImages+TheBodyShopLight+Spec.swift */,
			);
			path = TheBodyShop;
			sourceTree = "<group>";
		};
		797E610C255318E0002A59E0 /* Components */ = {
			isa = PBXGroup;
			children = (
				797E610D25531928002A59E0 /* AesopDarkComponents+Logo+Spec.swift */,
			);
			path = Components;
			sourceTree = "<group>";
		};
		797E611A25531A17002A59E0 /* Components */ = {
			isa = PBXGroup;
			children = (
				797E6115255319D2002A59E0 /* AesopLightComponents+Logo+Spec.swift */,
			);
			path = Components;
			sourceTree = "<group>";
		};
		797E611B25531B37002A59E0 /* Components */ = {
			isa = PBXGroup;
			children = (
				797E611C25531BE1002A59E0 /* AvonDarkComponents+Logo+Spec.swift */,
			);
			path = Components;
			sourceTree = "<group>";
		};
		797E612425531C02002A59E0 /* Components */ = {
			isa = PBXGroup;
			children = (
				797E612525531C20002A59E0 /* AvonLightComponents+Logo+Spec.swift */,
			);
			path = Components;
			sourceTree = "<group>";
		};
		797E612D25531C4D002A59E0 /* Components */ = {
			isa = PBXGroup;
			children = (
				797E612E25531C6B002A59E0 /* NaturaDarkComponents+Logo+Spec.swift */,
			);
			name = Components;
			sourceTree = "<group>";
		};
		797E613625531C8D002A59E0 /* Components */ = {
			isa = PBXGroup;
			children = (
				797E613725531CA7002A59E0 /* NaturaLightComponents+Logo+Spec.swift */,
			);
			path = Components;
			sourceTree = "<group>";
		};
		797E613F25531CD3002A59E0 /* Components */ = {
			isa = PBXGroup;
			children = (
				797E614025531CF7002A59E0 /* TheBodyShopDarkComponents+Logo+Spec.swift */,
			);
			path = Components;
			sourceTree = "<group>";
		};
		797E614825531D18002A59E0 /* Components */ = {
			isa = PBXGroup;
			children = (
				797E614925531D2D002A59E0 /* TheBodyShopLightComponents+Logo+Spec.swift */,
			);
			path = Components;
			sourceTree = "<group>";
		};
		798CD2D32603822500F49768 /* RadioButton */ = {
			isa = PBXGroup;
			children = (
				798CD2E72603831B00F49768 /* RadioButton+Spec.swift */,
			);
			path = RadioButton;
			sourceTree = "<group>";
		};
		799B683725671F0C0055B96D /* ProgressIndicator */ = {
			isa = PBXGroup;
			children = (
				799B683B256720890055B96D /* ProgressIndicatorCircular+Snapshot+Tests.swift */,
			);
			path = ProgressIndicator;
			sourceTree = "<group>";
		};
		79ACDAB42555D99300660E68 /* Button */ = {
			isa = PBXGroup;
			children = (
				79ACDAB52555D9B500660E68 /* NatButton+SnapShot+Tests.swift */,
			);
			path = Button;
			sourceTree = "<group>";
		};
		79ACDADD255C330400660E68 /* ProgressIndicator */ = {
			isa = PBXGroup;
			children = (
				79ACDADE255C336E00660E68 /* NatProgressIndicatorCircular.swift */,
				79FC59C825D45E7D001CCB56 /* NatProgressIndicatorCircular+Animation.swift */,
				79FC59C025D45DAE001CCB56 /* NatProgressIndicatorCircular+Constants.swift */,
				7D19998825756FFC00F939BF /* NatProgressIndicatorCircular+Size.swift */,
			);
			path = ProgressIndicator;
			sourceTree = "<group>";
		};
		79ACDAFC255DAFA300660E68 /* Animations */ = {
			isa = PBXGroup;
			children = (
				42FC9280C40680336260347DADB5C0F3 /* Pulsable.swift */,
			);
			path = Animations;
			sourceTree = "<group>";
		};
		79D4C8F625F6B1B00027E74E /* Checkbox */ = {
			isa = PBXGroup;
			children = (
				79D4C8FF25F6B2000027E74E /* Checkbox+Spec.swift */,
			);
			path = Checkbox;
			sourceTree = "<group>";
		};
		79D4C90425F6C7C60027E74E /* Checkbox */ = {
			isa = PBXGroup;
			children = (
				79D4C90525F6C7FC0027E74E /* Checkbox+Snapshot+Tests.swift */,
			);
			path = Checkbox;
			sourceTree = "<group>";
		};
		79E7FA2B25373CF000A831BC /* AesopDark */ = {
			isa = PBXGroup;
			children = (
				840265AB2513B05A00A08EBE /* AesopDarkTheme+Spec.swift */,
				79E7FA3025373DF900A831BC /* Tokens */,
				797E610C255318E0002A59E0 /* Components */,
			);
			path = AesopDark;
			sourceTree = "<group>";
		};
		79E7FA2C25373D0100A831BC /* AesopLight */ = {
			isa = PBXGroup;
			children = (
				840265B32513B06E00A08EBE /* AesopLightTheme+Spec.swift */,
				79E7FA3125373E0300A831BC /* Tokens */,
				797E611A25531A17002A59E0 /* Components */,
			);
			path = AesopLight;
			sourceTree = "<group>";
		};
		79E7FA3025373DF900A831BC /* Tokens */ = {
			isa = PBXGroup;
			children = (
				79E7FA1425373ADE00A831BC /* AesopDarkTokens+BorderRadius+Spec.swift */,
				79E7FA3225373ED200A831BC /* AesopDarkTokens+Color+Spec.swift */,
				79E7FA3F2537404000A831BC /* AesopDarkTokens+Elevation+Spec.swift */,
				79E7FA492537449700A831BC /* AesopDarkTokens+Opacity+Spec.swift */,
				79E7FA532537452500A831BC /* AesopDarkTokens+Size+Spec.swift */,
				79E7FA5D2537458D00A831BC /* AesopDarkTokens+Spacing+Spec.swift */,
				79E7FA67253745F500A831BC /* AesopDarkTokens+Typography+Spec.swift */,
			);
			path = Tokens;
			sourceTree = "<group>";
		};
		79E7FA3125373E0300A831BC /* Tokens */ = {
			isa = PBXGroup;
			children = (
				79E7FA1C25373B1900A831BC /* AesopLightTokens+BorderRadius+Spec.swift */,
				79E7FA3A25373FB700A831BC /* AesopLightTokens+Color+Spec.swift */,
				79E7FA44253741AD00A831BC /* AesopLightTokens+Elevation+Spec.swift */,
				79E7FA4E253744DF00A831BC /* AesopLightTokens+Opacity+Spec.swift */,
				79E7FA582537456500A831BC /* AesopLightTokens+Size+Spec.swift */,
				79E7FA62253745BC00A831BC /* AesopLightTokens+Spacing+Spec.swift */,
				79E7FA6F2537470600A831BC /* AesopLightTokens+Typography+Spec.swift */,
			);
			path = Tokens;
			sourceTree = "<group>";
		};
		79E7FAB625388A7B00A831BC /* AvonLight */ = {
			isa = PBXGroup;
			children = (
				847C829F24E577AF001CE116 /* AvonLightTheme+Spec.swift */,
				79E7FAB825388A9400A831BC /* Tokens */,
				797E612425531C02002A59E0 /* Components */,
			);
			path = AvonLight;
			sourceTree = "<group>";
		};
		79E7FAB725388A8F00A831BC /* Tokens */ = {
			isa = PBXGroup;
			children = (
				79E7FAB925388B7200A831BC /* AvonDarkTokens+BorderRadius+Spec.swift */,
				79E7FACC25388C3A00A831BC /* AvonDarkTokens+Color+Spec.swift */,
				79E7FAD625388E4F00A831BC /* AvonDarkTokens+Elevation+Spec.swift */,
				79E7FAE025388F7500A831BC /* AvonDarkTokens+Opacity+Spec.swift */,
				79E7FAEA253890D200A831BC /* AvonDarkTokens+Size+Spec.swift */,
				79E7FAF42538935B00A831BC /* AvonDarkTokens+Spacing+Spec.swift */,
				79E7FAFE253893B900A831BC /* AvonDarkTokens+Typography+Spec.swift */,
			);
			path = Tokens;
			sourceTree = "<group>";
		};
		79E7FAB825388A9400A831BC /* Tokens */ = {
			isa = PBXGroup;
			children = (
				79E7FAC725388BEF00A831BC /* AvonLightTokens+BorderRadius+Spec.swift */,
				79E7FAD125388D0400A831BC /* AvonLightTokens+Color+Spec.swift */,
				79E7FADB25388E8C00A831BC /* AvonLightTokens+Elevation+Spec.swift */,
				79E7FAE525388FAA00A831BC /* AvonLightTokens+Opacity+Spec.swift */,
				79E7FAEF253890FE00A831BC /* AvonLightTokens+Size+Spec.swift */,
				79E7FAF92538938E00A831BC /* AvonLightTokens+Spacing+Spec.swift */,
				79E7FB062538941400A831BC /* AvonLightTokens+Typography+Spec.swift */,
			);
			path = Tokens;
			sourceTree = "<group>";
		};
		79E7FB1A2538CCC500A831BC /* NaturaLight */ = {
			isa = PBXGroup;
			children = (
				847C82A324E578D3001CE116 /* NaturaLightTheme+Spec.swift */,
				79E7FB1C2538CCD900A831BC /* Tokens */,
				797E613625531C8D002A59E0 /* Components */,
			);
			path = NaturaLight;
			sourceTree = "<group>";
		};
		79E7FB1B2538CCD200A831BC /* Tokens */ = {
			isa = PBXGroup;
			children = (
				79E7FB1D2538CD9100A831BC /* NaturaDarkTokens+BorderRadius+Spec.swift */,
				79E7FB2A2538CE0300A831BC /* NaturaDarkTokens+Color+Spec.swift */,
				79E7FB342538CF5A00A831BC /* NaturaDarkTokens+Elevation+Spec.swift */,
				79E7FB3E2538CFDD00A831BC /* NaturaDarkTokens+Opacity+Spec.swift */,
				79E7FB482538D04300A831BC /* NaturaDarkTokens+Size+Spec.swift */,
				79E7FB522538D0A400A831BC /* NaturaDarkTokens+Spacing+Spec.swift */,
				79E7FB5C2538D0F700A831BC /* NaturaDarkTokens+Typography+Spec.swift */,
			);
			path = Tokens;
			sourceTree = "<group>";
		};
		79E7FB1C2538CCD900A831BC /* Tokens */ = {
			isa = PBXGroup;
			children = (
				79E7FB252538CDCC00A831BC /* NaturaLightTokens+BorderRadius+Spec.swift */,
				79E7FB2F2538CE8C00A831BC /* NaturaLightTokens+Color+Spec.swift */,
				79E7FB392538CFA200A831BC /* NaturaLightTokens+Elevation+Spec.swift */,
				79E7FB432538D01100A831BC /* NaturaLightTokens+Opacity+Spec.swift */,
				79E7FB4D2538D06C00A831BC /* NaturaLightTokens+Size+Spec.swift */,
				79E7FB572538D0CD00A831BC /* NaturaLightTokens+Spacing+Spec.swift */,
				79E7FB612538D14E00A831BC /* NaturaLightTokens+Typography+Spec.swift */,
			);
			path = Tokens;
			sourceTree = "<group>";
		};
		79E7FB7B2538DC3300A831BC /* TheBodyShopLight */ = {
			isa = PBXGroup;
			children = (
				847C82A724E57946001CE116 /* TheBodyShopLightTheme+Spec.swift */,
				79E7FB7D2538DC5100A831BC /* Tokens */,
				797E614825531D18002A59E0 /* Components */,
			);
			path = TheBodyShopLight;
			sourceTree = "<group>";
		};
		79E7FB7C2538DC4900A831BC /* Tokens */ = {
			isa = PBXGroup;
			children = (
				79E7FB7E2538DC8E00A831BC /* TheBodyShopDarkTokens+BorderRadius+Spec.swift */,
				79E7FB8E2538E26400A831BC /* TheBodyShopDarkTokens+Color+Spec.swift */,
				79E7FB982538EC7900A831BC /* TheBodyShopDarkTokens+Elevation+Spec.swift */,
				79E7FBA22538ECDB00A831BC /* TheBodyShopDarkTokens+Opacity+Spec.swift */,
				79E7FBAC2538ED5D00A831BC /* TheBodyShopDarkTokens+Size+Spec.swift */,
				79E7FBB62538EDB700A831BC /* TheBodyShopDarkTokens+Spacing+Spec.swift */,
				79E7FBC02538EE3000A831BC /* TheBodyShopDarkTokens+Typography+Spec.swift */,
			);
			path = Tokens;
			sourceTree = "<group>";
		};
		79E7FB7D2538DC5100A831BC /* Tokens */ = {
			isa = PBXGroup;
			children = (
				79E7FB862538E10800A831BC /* TheBodyShopLightTokens+BorderRadius+Spec.swift */,
				79E7FB932538EB8000A831BC /* TheBodyShopLightTokens+Color+Spec.swift */,
				79E7FB9D2538ECAA00A831BC /* TheBodyShopLightTokens+Elevation+Spec.swift */,
				79E7FBA72538ED0400A831BC /* TheBodyShopLightTokens+Opacity+Spec.swift */,
				79E7FBB12538ED8900A831BC /* TheBodyShopLightTokens+Size+Spec.swift */,
				79E7FBBB2538EDFD00A831BC /* TheBodyShopLightTokens+Spacing+Spec.swift */,
				79E7FBC52538EE5700A831BC /* TheBodyShopLightTokens+Typography+Spec.swift */,
			);
			path = Tokens;
			sourceTree = "<group>";
		};
		79EA0C16260A30B000742C0A /* Counter */ = {
			isa = PBXGroup;
			children = (
				79EA0C17260A30DA00742C0A /* NatCounter.swift */,
				79EA0C1F260A85DE00742C0A /* NatCounterButton.swift */,
				79EA0C3D260B861400742C0A /* NatCounter+Size.swift */,
				79EA0C45260CD7DB00742C0A /* NatCounter+CounterButtonType.swift */,
				79EA0C4A260CD9DB00742C0A /* NatCounter+State.swift */,
			);
			path = Counter;
			sourceTree = "<group>";
		};
		79EA0C55260E219B00742C0A /* Counter */ = {
			isa = PBXGroup;
			children = (
				79EA0C56260E21E700742C0A /* NatCounter+Spec.swift */,
			);
			path = Counter;
			sourceTree = "<group>";
		};
		79EA0C64260E6EFD00742C0A /* Counter */ = {
			isa = PBXGroup;
			children = (
				79EA0C65260E6F3D00742C0A /* NatCounter+Snapshot+Tests.swift */,
			);
			path = Counter;
			sourceTree = "<group>";
		};
		79FC593825BF56E0001CCB56 /* NatRadioButton */ = {
			isa = PBXGroup;
			children = (
				798CD29B25FFCC4A00F49768 /* NatRadioButton.swift */,
				79FC593925BF5894001CCB56 /* NatRadioButtonControl.swift */,
				79FC593E25BF58C7001CCB56 /* NatRadioButtonControl+Style.swift */,
				79FC594325BF58E4001CCB56 /* NatRadioButtonContainer.swift */,
			);
			path = NatRadioButton;
			sourceTree = "<group>";
		};
		79FC596125C1AAAA001CCB56 /* SelectionControl */ = {
			isa = PBXGroup;
			children = (
				79FC596225C1AAD5001CCB56 /* SelectionControl+Checkbox+Snapshot+Tests.swift */,
				79FC596A25C1AE5D001CCB56 /* SelectionControl+RadioButton+Snapshot+Tests.swift */,
			);
			path = SelectionControl;
			sourceTree = "<group>";
		};
		79FC597725C83DF4001CCB56 /* Divider */ = {
			isa = PBXGroup;
			children = (
				79FC597825C83E17001CCB56 /* Divider+Spec.swift */,
				79FC598025C845E4001CCB56 /* Divider+Styles+Spec.swift */,
			);
			path = Divider;
			sourceTree = "<group>";
		};
		79FC598825CAE181001CCB56 /* Card */ = {
			isa = PBXGroup;
			children = (
				79FC598925CAE198001CCB56 /* NatCard.swift */,
			);
			path = Card;
			sourceTree = "<group>";
		};
		79FC599C25CB21AC001CCB56 /* Card */ = {
			isa = PBXGroup;
			children = (
				79FC599D25CB21D4001CCB56 /* NatCard+Spec.swift */,
			);
			path = Card;
			sourceTree = "<group>";
		};
		79FC59A525CB2B1A001CCB56 /* Card */ = {
			isa = PBXGroup;
			children = (
				79FC59A625CB2B52001CCB56 /* NatCard+Snapshot+Tests.swift */,
			);
			path = Card;
			sourceTree = "<group>";
		};
		79FC59DB25DAB0A6001CCB56 /* Image */ = {
			isa = PBXGroup;
			children = (
				79FC59DC25DAB0BE001CCB56 /* NatImage.swift */,
			);
			path = Image;
			sourceTree = "<group>";
		};
		79FC59E725DB1231001CCB56 /* Image */ = {
			isa = PBXGroup;
			children = (
				79FC59E825DB1256001CCB56 /* NatImage+Spec.swift */,
			);
			path = Image;
			sourceTree = "<group>";
		};
		79FC59F025DD57B0001CCB56 /* Image */ = {
			isa = PBXGroup;
			children = (
				79FC59F125DD57E3001CCB56 /* Image+Snapshot+Tests.swift */,
			);
			path = Image;
			sourceTree = "<group>";
		};
		7AB7FF70C9AEA25A8E77912E1563B1EE /* DomainFunctions */ = {
			isa = PBXGroup;
			children = (
				84EB6B7824EC019700C6A792 /* GetThemeValidated+Spec.swift */,
				84EB6B7F24EEC75C00C6A792 /* GetOrCreatedCachedColor+Spec.swift */,
			);
			path = DomainFunctions;
			sourceTree = "<group>";
		};
		7BEFD3D9F02DCD62D7A24864218DC0D8 /* NavigationDrawer */ = {
			isa = PBXGroup;
			children = (
				E816229C707C64C390D3320DFA6B5D99 /* NavigationDrawerTests.swift */,
				90FE1ED739157F95D9EBBE9BD71B94E0 /* NavigationDrawer+IndexMenuTests.swift */,
				AB85B5288F76E27BCDF2A11BC05D3238 /* NavigationDrawerItemCellTests.swift */,
				7F9C4251076A01537D0A8CB995DF81EC /* NavigationDrawerSubitemCellTests.swift */,
			);
			path = NavigationDrawer;
			sourceTree = "<group>";
		};
		7C4807A858EAC069D38D22195EC3B0B9 /* DesignTokens */ = {
			isa = PBXGroup;
			children = (
				144F2AC4381EFDA362F5A39709BEC12E /* NatColorsSpec */,
				74585C795FEFCA51C4DF66B639F8CFC8 /* Fonts */,
				9A39D6F3DC20F5E6041B1A1A86858A3A /* NatFonts */,
				A6E3877B37EA290C13920BA9754C76C1 /* NatBorderRadius+Spec.swift */,
				45A9D6B3184A3081BD0CDE0B1A351C8F /* NatElevations+Spec.swift */,
				E46448E79883A4EB8A9416823A01531F /* NatOpacities+Spec.swift */,
				37416A32D8AD942A180B5FDF1A82192B /* NatSizes+Spec.swift */,
				1E59C232A91FF981110D0EB2DE8CBB80 /* NatSpacing+Spec.swift */,
			);
			path = DesignTokens;
			sourceTree = "<group>";
		};
		7D17AB1925E91C070070FD31 /* Avatar */ = {
			isa = PBXGroup;
			children = (
				7D17AB1A25E91C380070FD31 /* NatAvatar+Snapshots+Tests.swift */,
			);
			path = Avatar;
			sourceTree = "<group>";
		};
		7D5F149825A78220007986EE /* IconSource */ = {
			isa = PBXGroup;
			children = (
				7D5F149925A782AB007986EE /* IconsSource.swift */,
			);
			path = IconSource;
			sourceTree = "<group>";
		};
		7D75A43725DAFF3F0050ACA9 /* Avatar */ = {
			isa = PBXGroup;
			children = (
				7D75A43825DB00130050ACA9 /* NatAvatar.swift */,
				7D75A44025DB00230050ACA9 /* NatAvatar+Size.swift */,
				7D5120B925E9914100557E21 /* NatAvatar+Type.swift */,
			);
			path = Avatar;
			sourceTree = "<group>";
		};
		7D903890261B4EB6005A3D0A /* Rating */ = {
			isa = PBXGroup;
			children = (
				7D903891261B4ED6005A3D0A /* NatRating+Input+Spec.swift */,
				7D90389E261B62A5005A3D0A /* NatRating+ReadOnly+Spec.swift */,
				7D9038AE261B6707005A3D0A /* NatRating+Counter+Spec.swift */,
			);
			path = Rating;
			sourceTree = "<group>";
		};
		7D9038B3261B8000005A3D0A /* Rating */ = {
			isa = PBXGroup;
			children = (
				7D9038B4261B8062005A3D0A /* NatRating+Input+Snapshot+Tests.swift */,
				7D9038BC261B9402005A3D0A /* NatRating+Counter+Snapshot+Tests.swift */,
				7D9038C1261B951D005A3D0A /* NatRating+ReadOnly+Snapshot+Tests.swift */,
			);
			path = Rating;
			sourceTree = "<group>";
		};
		7D9838BB25F8F5CD00A99628 /* ListItem */ = {
			isa = PBXGroup;
			children = (
				7D9838BC25F8F70300A99628 /* NatListItem.swift */,
				7D60A49F260E208E00A23C1A /* NatListItem+Feedback.swift */,
			);
			path = ListItem;
			sourceTree = "<group>";
		};
		7DAF74FF25E433690094F865 /* Avatar */ = {
			isa = PBXGroup;
			children = (
				7DAF750825E4342E0094F865 /* NatAvatar+Spec.swift */,
				7D9EEB8A25E6A3D300CEF6BC /* NatAvatar+Sizes+Spec.swift */,
				7D5120BE25E997CD00557E21 /* NatAvatar+Styles+Spec.swift */,
			);
			path = Avatar;
			sourceTree = "<group>";
		};
		7DC81CAF26121E9B006BE689 /* Rating */ = {
			isa = PBXGroup;
			children = (
				7DC81CB026121EAC006BE689 /* NatRating.swift */,
				7D31C10F2614BC1700EED32A /* NatRating+Style.swift */,
				7D31C1142614C87F00EED32A /* NatRating+Size.swift */,
				7D31C1192615162200EED32A /* NatRating+Alignment.swift */,
				7D9038C9261B9F57005A3D0A /* NatRating+State.swift */,
			);
			path = Rating;
			sourceTree = "<group>";
		};
		7DE2B10525FBD55100C5CBC0 /* List */ = {
			isa = PBXGroup;
			children = (
				7DE2B10625FBD57300C5CBC0 /* NatListItem+Spec.swift */,
			);
			path = List;
			sourceTree = "<group>";
		};
		7DE2B11425FBFB5F00C5CBC0 /* ListItem */ = {
			isa = PBXGroup;
			children = (
				7DE2B11525FBFBAB00C5CBC0 /* NatListItemCell+Snapshot+Tests.swift */,
			);
			path = ListItem;
			sourceTree = "<group>";
		};
		8401A9BE24FED3C900B6E762 /* IconButton */ = {
			isa = PBXGroup;
			children = (
				8401A9BF24FED41E00B6E762 /* NatIconButton+Snapshot+Tests.swift */,
			);
			path = IconButton;
			sourceTree = "<group>";
		};
		840265BB2514E04500A08EBE /* NatElevation */ = {
			isa = PBXGroup;
			children = (
				2775F568C47ADB6D5DA7B7AFA4A41B4E /* NatElevation.swift */,
				D7C267848A6D4A2289C862E53EA54F84 /* ElevationAttributes.swift */,
			);
			path = NatElevation;
			sourceTree = "<group>";
		};
		8402DA6C25530F5F005295B5 /* NatLogoImages */ = {
			isa = PBXGroup;
			children = (
				797E60E325531650002A59E0 /* Aesop */,
				797E60E4255316A3002A59E0 /* Avon */,
				797E60F02553171D002A59E0 /* Natura */,
				797E60FE255317AB002A59E0 /* TheBodyShop */,
			);
			path = NatLogoImages;
			sourceTree = "<group>";
		};
		8402DA6D25530F9F005295B5 /* Icon */ = {
			isa = PBXGroup;
			children = (
				8402DA6C25530F5F005295B5 /* NatLogoImages */,
			);
			path = Icon;
			sourceTree = "<group>";
		};
		8409854824F02BA60095D6AD /* NotificationCenter */ = {
			isa = PBXGroup;
			children = (
				8409854E24F030E10095D6AD /* EventNames */,
			);
			path = NotificationCenter;
			sourceTree = "<group>";
		};
		8409854D24F030C70095D6AD /* EventNames */ = {
			isa = PBXGroup;
			children = (
				8409854624F02B230095D6AD /* Notification+Name+ThemeHasChanged.swift */,
			);
			path = EventNames;
			sourceTree = "<group>";
		};
		8409854E24F030E10095D6AD /* EventNames */ = {
			isa = PBXGroup;
			children = (
				8409854924F02BF60095D6AD /* Notification+Name+ThemeHasChanged+Spec.swift */,
			);
			path = EventNames;
			sourceTree = "<group>";
		};
		843123DD25123EB3002A7B6F /* Aesop */ = {
			isa = PBXGroup;
			children = (
				843123DE25123ED0002A7B6F /* AesopDarkTokens.swift */,
				843123E025123F0C002A7B6F /* AesopLightTheme.swift */,
			);
			path = Aesop;
			sourceTree = "<group>";
		};
		84391DDE24DB1B8B009D0BE8 /* NatDSSnapShotTests */ = {
			isa = PBXGroup;
			children = (
				84391DEC24DB5AE6009D0BE8 /* AppBar */,
				7D17AB1925E91C070070FD31 /* Avatar */,
				84BB928324DC680A00A9BCC8 /* Badge */,
				84BB929224DC7B0800A9BCC8 /* Bar */,
				79ACDAB42555D99300660E68 /* Button */,
				79FC59A525CB2B1A001CCB56 /* Card */,
				79D4C90425F6C7C60027E74E /* Checkbox */,
				79EA0C64260E6EFD00742C0A /* Counter */,
				84391DE924DB275E009D0BE8 /* Dialog */,
				84BB929424DC821800A9BCC8 /* Divider */,
				84BB929624DC8F3600A9BCC8 /* ExpansionPanel */,
				8401A9BE24FED3C900B6E762 /* IconButton */,
				84BB92A124DCB71400A9BCC8 /* Icons */,
				79FC59F025DD57B0001CCB56 /* Image */,
				7DE2B11425FBFB5F00C5CBC0 /* ListItem */,
				84A16EFD24DDBC3200E80DA0 /* NavigationDrawer */,
				799B683725671F0C0055B96D /* ProgressIndicator */,
				7D9038B3261B8000005A3D0A /* Rating */,
				79FC596125C1AAAA001CCB56 /* SelectionControl */,
				84391DEB24DB4784009D0BE8 /* Shortcut */,
				84BB928924DC734800A9BCC8 /* Tab */,
				26BFBADC251273AB006C22E2 /* Tag */,
				84BB929B24DC975E00A9BCC8 /* TextField */,
				42322F15110B108E59C217709124F184 /* ValueText */,
				84391DE124DB1B8B009D0BE8 /* Info.plist */,
			);
			path = NatDSSnapShotTests;
			sourceTree = "<group>";
		};
		84391DE924DB275E009D0BE8 /* Dialog */ = {
			isa = PBXGroup;
			children = (
				D557EC044D85EC418D42A00C93EEC23D /* NatDialogController+Snapshot+Tests.swift */,
			);
			path = Dialog;
			sourceTree = "<group>";
		};
		84391DEB24DB4784009D0BE8 /* Shortcut */ = {
			isa = PBXGroup;
			children = (
				84A818BC24B784EA0007C7D5 /* NatShortcut+Snapshot+Tests.swift */,
			);
			path = Shortcut;
			sourceTree = "<group>";
		};
		84391DEC24DB5AE6009D0BE8 /* AppBar */ = {
			isa = PBXGroup;
			children = (
				268E9C6024C8746B006D6142 /* AppBar+Snapshot+Tests.swift */,
			);
			path = AppBar;
			sourceTree = "<group>";
		};
		844A1E2124AE111D00E93AD9 /* Shortcut */ = {
			isa = PBXGroup;
			children = (
				844A1E2224AE117400E93AD9 /* NatShortcut.swift */,
				84BF066124B4A62400462AC5 /* NatShortcut+Style.swift */,
				7D8F3E69258A81C1003A7DEB /* ShortcutView.swift */,
			);
			path = Shortcut;
			sourceTree = "<group>";
		};
		845AD7A224E2C47B006CA226 /* SingleSourceOfTruth */ = {
			isa = PBXGroup;
			children = (
				847C829724E562B4001CE116 /* DeprecatedWillBeRemoved */,
				845AD7A324E2C4DA006CA226 /* Theme.swift */,
				845AD7A524E2C8C5006CA226 /* BrandsThemes */,
			);
			path = SingleSourceOfTruth;
			sourceTree = "<group>";
		};
		845AD7A524E2C8C5006CA226 /* BrandsThemes */ = {
			isa = PBXGroup;
			children = (
				843123DD25123EB3002A7B6F /* Aesop */,
				845AD7A624E2C8D3006CA226 /* Avon */,
				847C828D24E3613E001CE116 /* Natura */,
				847C828E24E3614C001CE116 /* TheBodyShop */,
			);
			path = BrandsThemes;
			sourceTree = "<group>";
		};
		845AD7A624E2C8D3006CA226 /* Avon */ = {
			isa = PBXGroup;
			children = (
				845AD7A724E2C8E6006CA226 /* AvonDarkTheme.swift */,
				845AD7A924E2CC82006CA226 /* AvonLightTheme.swift */,
			);
			path = Avon;
			sourceTree = "<group>";
		};
		845D09962501195A00B05760 /* IconButton */ = {
			isa = PBXGroup;
			children = (
				845D09972501196D00B05760 /* IconButtonStandardStyle.swift */,
			);
			path = IconButton;
			sourceTree = "<group>";
		};
		845D099B250119CB00B05760 /* UIView */ = {
			isa = PBXGroup;
			children = (
				845D0999250119AF00B05760 /* UIView+CenterBounds.swift */,
				BAB63DBD1A346FC4D5664E5B20CC96D1 /* UIView+Frame.swift */,
			);
			path = UIView;
			sourceTree = "<group>";
		};
		845D099C25011BC100B05760 /* UIVIew */ = {
			isa = PBXGroup;
			children = (
				FF60BC58D83695B3AC61ABB7BBE49B9C /* UIView+FrameTests.swift */,
				845D099D25011BF700B05760 /* UIView+CenterBounds+Specs.swift */,
			);
			path = UIVIew;
			sourceTree = "<group>";
		};
		845D09A02501240D00B05760 /* IconButton */ = {
			isa = PBXGroup;
			children = (
				845D09A12501248500B05760 /* IconButtonStandardStyle+Spec.swift */,
			);
			path = IconButton;
			sourceTree = "<group>";
		};
		845D09A325015F0000B05760 /* IconButton */ = {
			isa = PBXGroup;
			children = (
				848831BB250177D0004C3FA8 /* NatIconButton+Spec.swift */,
				840C43412502842900EE9CAD /* NatIconButton+Sizes+Specs.swift */,
			);
			path = IconButton;
			sourceTree = "<group>";
		};
		84703F3624F54A8A00FE01CA /* NotificationCenter */ = {
			isa = PBXGroup;
			children = (
				84BC901924AA187C007DF09D /* NotificationCenterSpy.swift */,
			);
			path = NotificationCenter;
			sourceTree = "<group>";
		};
		84703F3A24F6ECA700FE01CA /* NatFonts */ = {
			isa = PBXGroup;
			children = (
				E7C1EA361FCA3C4EFEC4858AA4E04143 /* NatFonts.swift */,
				84703F3B24F6ECD300FE01CA /* NatFonts+TextStyle.swift */,
			);
			path = NatFonts;
			sourceTree = "<group>";
		};
		84703F3D24F83AB900FE01CA /* IconButton */ = {
			isa = PBXGroup;
			children = (
				84703F3E24F83EEC00FE01CA /* NatIconButton.swift */,
				845D09942501193500B05760 /* NatIconButton+Sizes.swift */,
				848831BD25018340004C3FA8 /* NatIconButton+Styles.swift */,
				7D60A442260914DE00A23C1A /* NatIconButton+Backgrounds.swift */,
			);
			path = IconButton;
			sourceTree = "<group>";
		};
		8475413624B5F7FC0071E884 /* Animations */ = {
			isa = PBXGroup;
			children = (
				5AF8919785F0CA6D3AB0AD57F759ED73 /* PulseLayer.swift */,
			);
			path = Animations;
			sourceTree = "<group>";
		};
		847C828D24E3613E001CE116 /* Natura */ = {
			isa = PBXGroup;
			children = (
				847C828F24E36AA6001CE116 /* NaturaDarkTheme.swift */,
				847C829124E36AB7001CE116 /* NaturaLightTheme.swift */,
			);
			path = Natura;
			sourceTree = "<group>";
		};
		847C828E24E3614C001CE116 /* TheBodyShop */ = {
			isa = PBXGroup;
			children = (
				847C829324E36AD1001CE116 /* TheBodyShopDarkTheme.swift */,
				847C829524E36AE1001CE116 /* TheBodyShopLightTheme.swift */,
			);
			path = TheBodyShop;
			sourceTree = "<group>";
		};
		847C829724E562B4001CE116 /* DeprecatedWillBeRemoved */ = {
			isa = PBXGroup;
			children = (
				B795439BE58573E0D11DFD761D11CB3F /* Theme */,
			);
			path = DeprecatedWillBeRemoved;
			sourceTree = "<group>";
		};
		847C829824E563E9001CE116 /* SingleSourceOfTruth */ = {
			isa = PBXGroup;
			children = (
				847C829924E56482001CE116 /* BrandsThemes */,
			);
			path = SingleSourceOfTruth;
			sourceTree = "<group>";
		};
		847C829924E56482001CE116 /* BrandsThemes */ = {
			isa = PBXGroup;
			children = (
				79E7FA2B25373CF000A831BC /* AesopDark */,
				79E7FA2C25373D0100A831BC /* AesopLight */,
				847C829A24E5648E001CE116 /* AvonDark */,
				79E7FAB625388A7B00A831BC /* AvonLight */,
				847C829B24E56493001CE116 /* NaturaDark */,
				79E7FB1A2538CCC500A831BC /* NaturaLight */,
				847C829C24E564B4001CE116 /* TheBodyShopDark */,
				79E7FB7B2538DC3300A831BC /* TheBodyShopLight */,
			);
			path = BrandsThemes;
			sourceTree = "<group>";
		};
		847C829A24E5648E001CE116 /* AvonDark */ = {
			isa = PBXGroup;
			children = (
				847C829D24E56605001CE116 /* AvonDarkTheme+Spec.swift */,
				79E7FAB725388A8F00A831BC /* Tokens */,
				797E611B25531B37002A59E0 /* Components */,
			);
			path = AvonDark;
			sourceTree = "<group>";
		};
		847C829B24E56493001CE116 /* NaturaDark */ = {
			isa = PBXGroup;
			children = (
				847C82A124E5786C001CE116 /* NaturaDarkTheme+Spec.swift */,
				79E7FB1B2538CCD200A831BC /* Tokens */,
				797E612D25531C4D002A59E0 /* Components */,
			);
			path = NaturaDark;
			sourceTree = "<group>";
		};
		847C829C24E564B4001CE116 /* TheBodyShopDark */ = {
			isa = PBXGroup;
			children = (
				847C82A524E57931001CE116 /* TheBodyShopDarkTheme+Spec.swift */,
				79E7FB7C2538DC4900A831BC /* Tokens */,
				797E613F25531CD3002A59E0 /* Components */,
			);
			path = TheBodyShopDark;
			sourceTree = "<group>";
		};
		84932F1724EAF0510052265F /* Theme */ = {
			isa = PBXGroup;
			children = (
				84932F1824EAF06B0052265F /* StubTheme.swift */,
			);
			path = Theme;
			sourceTree = "<group>";
		};
		84A16EFD24DDBC3200E80DA0 /* NavigationDrawer */ = {
			isa = PBXGroup;
			children = (
				84A16F0224DDBF6C00E80DA0 /* NavigationDrawer+Snapshot+Tests.swift */,
				84A16EFE24DDBC6D00E80DA0 /* NavigationDrawerItemCell+Snapshot+Tests.swift */,
				84A16F0024DDBE5500E80DA0 /* NavigationDrawerSubitemCell+Snapshot+Tests.swift */,
			);
			path = NavigationDrawer;
			sourceTree = "<group>";
		};
		84A16F0424DDC2F100E80DA0 /* NavigationDrawer */ = {
			isa = PBXGroup;
			children = (
				B92BFB29E97D8520D6B67E8883AB9A08 /* NavigationDrawerDelegateMock.swift */,
			);
			path = NavigationDrawer;
			sourceTree = "<group>";
		};
		84B9330624AB779800B71BD4 /* Protocols */ = {
			isa = PBXGroup;
			children = (
				84B9330924ABC38C00B71BD4 /* NatDialogTitleConfigurable+Spec.swift */,
				84B9330B24ABC5FD00B71BD4 /* NatDialogBodyConfigurable+Spec.swift */,
				84B9330D24ABC6D200B71BD4 /* NatDialogCustomBodyConfigurable+Spec.swift */,
				84B9330724AB788E00B71BD4 /* NatDialogDismissableConfigurable+Spec.swift */,
			);
			path = Protocols;
			sourceTree = "<group>";
		};
		84BB928324DC680A00A9BCC8 /* Badge */ = {
			isa = PBXGroup;
			children = (
				263291D924BCAF24004036C3 /* Badgeable+Snapshot+Tests.swift */,
				26BB817424B9197D00617EFC /* NatBadge+Standard+Snapshot+Tests.swift */,
				79B6AC8425AE1E520027F7D6 /* NatBadge+Dot+Snapshot+Tests.swift */,
				79EA0C9F2614C1AC00742C0A /* NatBadge+Pulse+Snapshot+Tests.swift */,
			);
			path = Badge;
			sourceTree = "<group>";
		};
		84BB928724DC6C6100A9BCC8 /* TestHelpers */ = {
			isa = PBXGroup;
			children = (
				84703F3624F54A8A00FE01CA /* NotificationCenter */,
				263291DB24BCB20D004036C3 /* Badge */,
				84BB928C24DC75B100A9BCC8 /* Tab */,
				84A16F0424DDC2F100E80DA0 /* NavigationDrawer */,
				84BB929F24DCA79800A9BCC8 /* TextField */,
			);
			path = TestHelpers;
			sourceTree = "<group>";
		};
		84BB928924DC734800A9BCC8 /* Tab */ = {
			isa = PBXGroup;
			children = (
				84BB928A24DC743300A9BCC8 /* TabItem+Snapshot+Tests.swift */,
				84BB928F24DC772D00A9BCC8 /* Tab+Snapshot+Tests.swift */,
			);
			path = Tab;
			sourceTree = "<group>";
		};
		84BB928C24DC75B100A9BCC8 /* Tab */ = {
			isa = PBXGroup;
			children = (
				CCA17128B21436681D0D607C145E56E2 /* TabDelegateMock.swift */,
				A2216A9839DE07735A376736AB143A7F /* TabItemViewDelegateMock.swift */,
			);
			path = Tab;
			sourceTree = "<group>";
		};
		84BB929224DC7B0800A9BCC8 /* Bar */ = {
			isa = PBXGroup;
			children = (
				F988EE601584B907D997288958055215 /* SearchBar+Snapshot+Tests.swift */,
			);
			path = Bar;
			sourceTree = "<group>";
		};
		84BB929424DC821800A9BCC8 /* Divider */ = {
			isa = PBXGroup;
			children = (
				FD3CA47F5B151245708F86A82388401D /* Divider+Snapshot+Tests.swift */,
			);
			path = Divider;
			sourceTree = "<group>";
		};
		84BB929624DC8F3600A9BCC8 /* ExpansionPanel */ = {
			isa = PBXGroup;
			children = (
				84BB929924DC901E00A9BCC8 /* Helper */,
				0FF507003D3035F2C312F8C225D481FC /* ExpansionPanel+Snapshot+Tests.swift */,
			);
			path = ExpansionPanel;
			sourceTree = "<group>";
		};
		84BB929924DC901E00A9BCC8 /* Helper */ = {
			isa = PBXGroup;
			children = (
				FADDEC4E472D2A193BED0EBF058A67E8 /* ViewAnimatingMock.swift */,
				14FFA81AA763D45B2BCB5F321784CECE /* ExpansionPanelBuilder.swift */,
			);
			path = Helper;
			sourceTree = "<group>";
		};
		84BB929B24DC975E00A9BCC8 /* TextField */ = {
			isa = PBXGroup;
			children = (
				2D9C7ED46E33571D0B2A1E60936B8ACD /* Field+Snapshot+Tests.swift */,
				84BB929D24DCA6C500A9BCC8 /* TextField+Snapshot+Tests.swift */,
			);
			path = TextField;
			sourceTree = "<group>";
		};
		84BB929F24DCA79800A9BCC8 /* TextField */ = {
			isa = PBXGroup;
			children = (
				D521C44E858B4345479E0B193CE2BB9C /* TextFieldDelegateMock.swift */,
			);
			path = TextField;
			sourceTree = "<group>";
		};
		84BB92A124DCB71400A9BCC8 /* Icons */ = {
			isa = PBXGroup;
			children = (
				0B29FF4C598F8297E81A6B6A82ACA4F9 /* IconView+Snapshot+Tests.swift */,
			);
			path = Icons;
			sourceTree = "<group>";
		};
		84BC8FF724AA120D007DF09D /* Recovered References */ = {
			isa = PBXGroup;
			children = (
			);
			name = "Recovered References";
			sourceTree = "<group>";
		};
		84BC900024AA1594007DF09D /* NotificationCenter */ = {
			isa = PBXGroup;
			children = (
				8409854D24F030C70095D6AD /* EventNames */,
				84BC900124AA15C3007DF09D /* NotificationCenterPostable.swift */,
				8409854B24F030930095D6AD /* NotificationCenterObservable.swift */,
			);
			path = NotificationCenter;
			sourceTree = "<group>";
		};
		84BC901024AA178F007DF09D /* Protocols */ = {
			isa = PBXGroup;
			children = (
				84BC901424AA17C0007DF09D /* NatDialogBuilder.swift */,
				84BC901324AA17C0007DF09D /* NatDialogTitleConfigurable.swift */,
				84BC901124AA17C0007DF09D /* NatDialogBodyConfigurable.swift */,
				84BC901224AA17C0007DF09D /* NatDialogCustomBodyConfigurable.swift */,
				84BC901B24AB7445007DF09D /* NatDialogDismissableConfigurable.swift */,
			);
			path = Protocols;
			sourceTree = "<group>";
		};
		84BF066324B4A89B00462AC5 /* Shortcut */ = {
			isa = PBXGroup;
			children = (
				84BF066624B4A8DA00462AC5 /* ShortcutContainedStyle.swift */,
				84BF066424B4A8BD00462AC5 /* ShortcutOutlinedStyle.swift */,
			);
			path = Shortcut;
			sourceTree = "<group>";
		};
		84BF066824B4FEE300462AC5 /* Shortcut */ = {
			isa = PBXGroup;
			children = (
				84BF066924B4FF9300462AC5 /* ShortcutOutlinedStyle+Spec.swift */,
				84BF066C24B5099300462AC5 /* ShortcutContainedStyle+Spec.swift */,
			);
			path = Shortcut;
			sourceTree = "<group>";
		};
		84BF066F24B511F600462AC5 /* Shortcut */ = {
			isa = PBXGroup;
			children = (
				84BF067024B5123500462AC5 /* NatShortcut+Spec.swift */,
			);
			path = Shortcut;
			sourceTree = "<group>";
		};
		84EB6B7024EB219800C6A792 /* DataSource */ = {
			isa = PBXGroup;
			children = (
				04723CCAA125D20DF5FFBB3D77A939D4 /* ConfigurationStorage.swift */,
			);
			path = DataSource;
			sourceTree = "<group>";
		};
		84EB6B7124EB21F100C6A792 /* Errors */ = {
			isa = PBXGroup;
			children = (
				7D8E6D9764598D210D58B32B2AEB0FE9 /* DesignSystemFatalError.swift */,
			);
			path = Errors;
			sourceTree = "<group>";
		};
		84EB6B7A24EC043400C6A792 /* Theme */ = {
			isa = PBXGroup;
			children = (
				847C829824E563E9001CE116 /* SingleSourceOfTruth */,
			);
			path = Theme;
			sourceTree = "<group>";
		};
		84EB6B7B24EC045400C6A792 /* Theme */ = {
			isa = PBXGroup;
			children = (
				845AD7A224E2C47B006CA226 /* SingleSourceOfTruth */,
			);
			path = Theme;
			sourceTree = "<group>";
		};
		857FA81A9331D03B846B818F61F9D19A /* ValueText */ = {
			isa = PBXGroup;
			children = (
				CDFBFE7E7E98BBE7DA3F6565371E522D /* ValueTextHighlight.swift */,
			);
			path = ValueText;
			sourceTree = "<group>";
		};
		865CF1D076AFEB3A75B360B1D2027787 /* Public */ = {
			isa = PBXGroup;
			children = (
				8402DA6D25530F9F005295B5 /* Icon */,
				8959EC82EF195A60EF12AFDC0F9CFE75 /* Components */,
				7C4807A858EAC069D38D22195EC3B0B9 /* DesignTokens */,
				83C59F929E88764313134A046BA5C30F /* DesignSystem+Spec.swift */,
				84932F1424EABA280052265F /* AvailableTheme+Spec.swift */,
			);
			path = Public;
			sourceTree = "<group>";
		};
		8959EC82EF195A60EF12AFDC0F9CFE75 /* Components */ = {
			isa = PBXGroup;
			children = (
				7DAF74FF25E433690094F865 /* Avatar */,
				0E7C160024C5D214002FF46F /* AppBar */,
				26BB817124B918FB00617EFC /* Badge */,
				37C041B132E91C20059E887D83DD7E4E /* Button */,
				79FC599C25CB21AC001CCB56 /* Card */,
				79EA0C55260E219B00742C0A /* Counter */,
				79D4C8F625F6B1B00027E74E /* Checkbox */,
				67643298FB5CC3CCB193DC69AF79EC67 /* Dialog */,
				79FC597725C83DF4001CCB56 /* Divider */,
				6759B588024397D1AC93C8D123122D59 /* ExpansionPanel */,
				3FCB7713DAAB2F827B224E06280AF674 /* Field */,
				845D09A325015F0000B05760 /* IconButton */,
				BEE13D19F1A22BF171DC1BAC64B38FA7 /* Icons */,
				79FC59E725DB1231001CCB56 /* Image */,
				7DE2B10525FBD55100C5CBC0 /* List */,
				7BEFD3D9F02DCD62D7A24864218DC0D8 /* NavigationDrawer */,
				790D3F84256417E2007A9CA1 /* ProgressIndicator */,
				798CD2D32603822500F49768 /* RadioButton */,
				7D903890261B4EB6005A3D0A /* Rating */,
				BE272C2F259B67C300060AF8 /* SelectionControl */,
				84BF066F24B511F600462AC5 /* Shortcut */,
				28B8CBEE15559C8DBD459A3FC53141DB /* Tab */,
				26BFBAD82512736F006C22E2 /* Tag */,
			);
			path = Components;
			sourceTree = "<group>";
		};
		8D17D3D40C2AE04D8D49BFB4530D5BC9 /* DesignTokens */ = {
			isa = PBXGroup;
			children = (
				64B35360D246BD94D64943CAB0591D20 /* Fonts */,
			);
			path = DesignTokens;
			sourceTree = "<group>";
		};
		8F17D4DBF2804B57A4C0A71661E479AF /* Components */ = {
			isa = PBXGroup;
			children = (
				0E3F578D24B8E9C8004B2F9E /* AppBar */,
				7D75A43725DAFF3F0050ACA9 /* Avatar */,
				265B17E924AFA0DA00FD0407 /* Badge */,
				AAA7C27FE8E04EF2103505C58C128D34 /* Bar */,
				F39AE9E5CB68E8C7A269525355E8E4D3 /* Button */,
				79FC598825CAE181001CCB56 /* Card */,
				79EA0C16260A30B000742C0A /* Counter */,
				78FE21C8815B7AED38811BF6BEB37BF0 /* Dialog */,
				B765E7CB5E163C38B6106556601A6CCA /* Divider */,
				9A95973E20D8800C2A72454FF93AEC3F /* ExpansionPanel */,
				EA99DA7A49950566847F2CD983BBD1EA /* Field */,
				FBCFD36466E6B86E32075C92503882F7 /* Icons */,
				84703F3D24F83AB900FE01CA /* IconButton */,
				79FC59DB25DAB0A6001CCB56 /* Image */,
				7D9838BB25F8F5CD00A99628 /* ListItem */,
				719A57636DBDBD5D6854EFEC0F362C4C /* NavigationDrawer */,
				79ACDADD255C330400660E68 /* ProgressIndicator */,
				7DC81CAF26121E9B006BE689 /* Rating */,
				BEDF931B2593815900F54C50 /* SelectionControl */,
				844A1E2124AE111D00E93AD9 /* Shortcut */,
				1C64E7FC7AE243CD11623B12CB2E59B4 /* Tab */,
				26BFBAD525125195006C22E2 /* Tag */,
				857FA81A9331D03B846B818F61F9D19A /* ValueText */,
			);
			path = Components;
			sourceTree = "<group>";
		};
		9A39D6F3DC20F5E6041B1A1A86858A3A /* NatFonts */ = {
			isa = PBXGroup;
			children = (
				0D8BC0D102CE4444401C0469C861358A /* NatFonts+Spec.swift */,
			);
			path = NatFonts;
			sourceTree = "<group>";
		};
		9A95973E20D8800C2A72454FF93AEC3F /* ExpansionPanel */ = {
			isa = PBXGroup;
			children = (
				B92374A53F43E8BA6129F16B7AB1F4F0 /* ExpansionPanel+Margin.swift */,
				C58B1BFBC101D26CBEC7E3448F9B33D2 /* ExpansionPanel.swift */,
			);
			path = ExpansionPanel;
			sourceTree = "<group>";
		};
		9C16A106EDB094AEBB02B7EDBAF61E15 /* Pusable */ = {
			isa = PBXGroup;
			children = (
				BC00F737F0234FCBD14533100E96A39E /* Pulsable+Spec.swift */,
				478FD68B021B6AA3538B93888BD14648 /* PulseLayer+Spec.swift */,
			);
			path = Pusable;
			sourceTree = "<group>";
		};
		A25310B672B899E9AD3D68186E4A1AFA /* Sources */ = {
			isa = PBXGroup;
			children = (
				E74646D307AC8F3E9AEF5359DB2AC89F /* Core */,
				120E744C293B89D044FF042E87692C6C /* Public */,
				DD20EF61A300C3292AE0EBCF255B5BD6 /* Resources */,
				D3E8F1BA23D456169591330D33273A7C /* Supporting Files */,
			);
			path = Sources;
			sourceTree = "<group>";
		};
		A49A262765C555E6BDBC06EDF2F28E79 /* Core */ = {
			isa = PBXGroup;
			children = (
				84EB6B7A24EC043400C6A792 /* Theme */,
				7AB7FF70C9AEA25A8E77912E1563B1EE /* DomainFunctions */,
				E3284AABCC53927621EACCBF1C988CA3 /* Extensions */,
				8409854824F02BA60095D6AD /* NotificationCenter */,
				DCA8206FBF7A0CC92AB1B5DA7728EFB0 /* ViewStyle */,
			);
			path = Core;
			sourceTree = "<group>";
		};
		AAA7C27FE8E04EF2103505C58C128D34 /* Bar */ = {
			isa = PBXGroup;
			children = (
				3D17E5874C6FD18F726E3F2F41FA5A91 /* SearchBar.swift */,
			);
			path = Bar;
			sourceTree = "<group>";
		};
		AB858EEAF58ED77E8AD12908C12E22EA /* Extensions */ = {
			isa = PBXGroup;
			children = (
				2C157151985B2586A5377C35B4FC1F27 /* UICollectionView+Reusable.swift */,
				6C71F734657E837707189B1D151A9751 /* UITableView+Reusable.swift */,
			);
			path = Extensions;
			sourceTree = "<group>";
		};
		B054E7B09C6DBF531CFF71F300EEB33C /* Helpers */ = {
			isa = PBXGroup;
			children = (
				02B41F99CB8ACD14C09E1AA323E38C2D /* AssetsHelper.swift */,
				79B6AC6B25AC8BF90027F7D6 /* AssetsPath.swift */,
				6DA6561EEF13B1CE57B6CE00222286CB /* ReusableView.swift */,
			);
			path = Helpers;
			sourceTree = "<group>";
		};
		B193B1BE5AA5EB10B51FF8ADA51A7F66 /* Pods */ = {
			isa = PBXGroup;
			children = (
				951DBA41C4F1A24B4EB8567B5CD0878C /* Pods-NatDSTests.debug.xcconfig */,
				EC5970C426475EACCF56EF2C12EB450D /* Pods-NatDSTests.release.xcconfig */,
				E2274F3C7AE245CDA327DD2C /* Pods-NatDSSnapShotTests.debug.xcconfig */,
				34C351B9D855FD2B32E29833 /* Pods-NatDSSnapShotTests.release.xcconfig */,
			);
			path = Pods;
			sourceTree = "<group>";
		};
		B74C0772E6C10FAF9E1EBEDD82A7F0B1 /* TestingHelpers */ = {
			isa = PBXGroup;
			children = (
				84932F1724EAF0510052265F /* Theme */,
				58907D6C652303C4D5FC5FFE6E8F721A /* ElevationAttributes+Equitable.swift */,
				255B7772A418A4544E0B8F793BEB519D /* UIColor+AsHexString.swift */,
				56F3D70C29CCB183081E1863D791C9D4 /* UIFont+GetWeight.swift */,
				84A818BA24B77FA80007C7D5 /* UIGestureRecognizer+SendGesturesEvent.swift */,
			);
			path = TestingHelpers;
			sourceTree = "<group>";
		};
		B765E7CB5E163C38B6106556601A6CCA /* Divider */ = {
			isa = PBXGroup;
			children = (
				50D996E4B957C51847075E986215675B /* Divider.swift */,
				79FC597225C3332C001CCB56 /* Divider+Style.swift */,
			);
			path = Divider;
			sourceTree = "<group>";
		};
		B795439BE58573E0D11DFD761D11CB3F /* Theme */ = {
			isa = PBXGroup;
			children = (
				8D17D3D40C2AE04D8D49BFB4530D5BC9 /* DesignTokens */,
			);
			path = Theme;
			sourceTree = "<group>";
		};
		BE272C2F259B67C300060AF8 /* SelectionControl */ = {
			isa = PBXGroup;
			children = (
				BE272C33259B757400060AF8 /* SelectionControl+Checkbox+Spec.swift */,
				79FC595C25C1A854001CCB56 /* SelectionControl+RadioButton+Spec.swift */,
			);
			path = SelectionControl;
			sourceTree = "<group>";
		};
		BEDF931B2593815900F54C50 /* SelectionControl */ = {
			isa = PBXGroup;
			children = (
				BEDF93352593D27D00F54C50 /* Selectors */,
				BEDF931F2593B4FF00F54C50 /* NatSelectionControl.swift */,
				BEDF93242593B5CE00F54C50 /* NatSelectionControl+Style.swift */,
				BEDF93292593BE8000F54C50 /* NatSelectionControl+State.swift */,
			);
			path = SelectionControl;
			sourceTree = "<group>";
		};
		BEDF93352593D27D00F54C50 /* Selectors */ = {
			isa = PBXGroup;
			children = (
				79FC593825BF56E0001CCB56 /* NatRadioButton */,
				79D4C8E825F2B5100027E74E /* NatCheckbox.swift */,
				BEDF93362593D28400F54C50 /* NatCheckboxControl.swift */,
				BE7C39B4259CC77200E82405 /* NatCheckboxControl+Style.swift */,
				BEAFF23C259517DC00B9C9B5 /* NatCheckboxContainer.swift */,
			);
			path = Selectors;
			sourceTree = "<group>";
		};
		BEE13D19F1A22BF171DC1BAC64B38FA7 /* Icons */ = {
			isa = PBXGroup;
			children = (
				5D67F65D9E72160E498FBA256C62159F /* IllustrationIconsTests.swift */,
				0E7C160824C5E614002FF46F /* IconViewSpec.swift */,
			);
			path = Icons;
			sourceTree = "<group>";
		};
		BFB6071E86F7F179141AA1490D7EE633 /* Style */ = {
			isa = PBXGroup;
			children = (
				2D221DC99290B86F7B59C72F4FA77BE4 /* FontIconStyle.swift */,
				93C1C3FD73F0E5F31735966CB48D7B16 /* FontStyle.swift */,
			);
			path = Style;
			sourceTree = "<group>";
		};
		C407DD19CA7F7CC3BCE18D5E350B251B /* Extensions */ = {
			isa = PBXGroup;
			children = (
				845D099B250119CB00B05760 /* UIView */,
				AC4E75499E95EC13EB47F2CD9CB26622 /* NSMutableAttributedString+Builder.swift */,
				DD7122400C6AAB36772A6E365FBD263D /* String+Icon.swift */,
				3E6444578A8B4B35C37D0B5FA4D8E0F6 /* UIColor+Hex.swift */,
				8BA9C4721134BD5277D76AEDED7A01DB /* UIFont+Icon.swift */,
				7D3D59142593D1B500C9197B /* UIImageView+UIColor.swift */,
				7D43165825F2A16F004AE34F /* UIImageView+URL.swift */,
				7DE2B12B26000BA600C5CBC0 /* UIImageView+Clickable.swift */,
				7DAF750D25E5AF830094F865 /* String+Initials.swift */,
				7DC81CB5261223CC006BE689 /* UIImage+UIColor.swift */,
			);
			path = Extensions;
			sourceTree = "<group>";
		};
		D0A81AF824CDF9690E19EF12D5D38297 /* DesignTokens */ = {
			isa = PBXGroup;
			children = (
				A59A74845475F2B53E1C0242E26F6DD1 /* NatBorderRadius.swift */,
				546EF920207BAF8470E811B146A05C0F /* NatColors.swift */,
				840265BB2514E04500A08EBE /* NatElevation */,
				84703F3A24F6ECA700FE01CA /* NatFonts */,
				A54E76AA6120032EE8B86EB90B51BFD8 /* NatOpacities.swift */,
				FB7FB96016F7D02CB5976F54C383CCD6 /* NatSizes.swift */,
				0268F8E94DAA2428259644D88E375D32 /* NatSpacing.swift */,
			);
			path = DesignTokens;
			sourceTree = "<group>";
		};
		D3E8F1BA23D456169591330D33273A7C /* Supporting Files */ = {
			isa = PBXGroup;
			children = (
				96344B6190992C63D2FA4A82A57D520E /* Info.plist */,
				EFD589860DA945AE5563620B305091ED /* NatDS.h */,
			);
			name = "Supporting Files";
			path = "../Supporting Files";
			sourceTree = "<group>";
		};
		DBACC3116710A6183CD3BC637E92D0D7 /* Dialog */ = {
			isa = PBXGroup;
			children = (
				84BC8FFA24AA14C0007DF09D /* DialogFooterView+Spec.swift */,
				84BC8FFB24AA14C0007DF09D /* DialogStyle+Spec.swift */,
			);
			path = Dialog;
			sourceTree = "<group>";
		};
		DCA8206FBF7A0CC92AB1B5DA7728EFB0 /* ViewStyle */ = {
			isa = PBXGroup;
			children = (
				00B52FC06F103FA5697F6E2B5CC0A920 /* Button */,
				DBACC3116710A6183CD3BC637E92D0D7 /* Dialog */,
				845D09A02501240D00B05760 /* IconButton */,
				84BF066824B4FEE300462AC5 /* Shortcut */,
				9EAE325876E14C91105C5CF9D2E7F1EF /* ViewStyle+Spec.swift */,
			);
			path = ViewStyle;
			sourceTree = "<group>";
		};
		DD20EF61A300C3292AE0EBCF255B5BD6 /* Resources */ = {
			isa = PBXGroup;
			children = (
				438A5C92460A2D83E14DF108D8CD8988 /* Images.xcassets */,
			);
			path = Resources;
			sourceTree = "<group>";
		};
		DD40F8AA9AC979A1CF2968D4263A8928 /* Style */ = {
			isa = PBXGroup;
			children = (
				62CDD513F5E78AFAC3E17DD22AB3C6E1 /* FontIconStyleTests.swift */,
			);
			path = Style;
			sourceTree = "<group>";
		};
		E035F8401CE3E98D4ED1ED7A870740C9 /* Builders */ = {
			isa = PBXGroup;
			children = (
				84B9330624AB779800B71BD4 /* Protocols */,
				84BC8FF824AA13B8007DF09D /* NatDialogController+AlertStyleBuilder+Spec.swift */,
				8D7EAA7BDB4A7A15736AF73EF6EBCD74 /* NatDialogController+StandardStyleBuilder+Spec.swift */,
				84B9330F24ABD16100B71BD4 /* NatDialogController+ViewModel+Spec.swift */,
			);
			path = Builders;
			sourceTree = "<group>";
		};
		E3284AABCC53927621EACCBF1C988CA3 /* Extensions */ = {
			isa = PBXGroup;
			children = (
				845D099C25011BC100B05760 /* UIVIew */,
				CAD56BE8AA67D399ED570EA78BFC09E7 /* NSMutableAttributedString+BuilderTests.swift */,
				AD080B942BE2F7A41B1DEF15B19C34DB /* String+IconTests.swift */,
				36B6CEC817D03194414588BB22C1833A /* UICollectionView+ReusableTests.swift */,
				DA25909FD964254E6B99AD359EFD8A5C /* UIColor+HexTests.swift */,
				8656CC0789F1E0DACEB77D4C50C2ECC1 /* UITableView+ReusableTests.swift */,
			);
			path = Extensions;
			sourceTree = "<group>";
		};
		E74646D307AC8F3E9AEF5359DB2AC89F /* Core */ = {
			isa = PBXGroup;
			children = (
				84EB6B7124EB21F100C6A792 /* Errors */,
				8475413624B5F7FC0071E884 /* Animations */,
				F3EC3BC6E2F92083C73630D6DD4C73A7 /* DomainFunctions */,
				84EB6B7024EB219800C6A792 /* DataSource */,
				C407DD19CA7F7CC3BCE18D5E350B251B /* Extensions */,
				B054E7B09C6DBF531CFF71F300EEB33C /* Helpers */,
				84BC900024AA1594007DF09D /* NotificationCenter */,
				84EB6B7B24EC045400C6A792 /* Theme */,
				7D5F149825A78220007986EE /* IconSource */,
				215336A1A94CD82887726AF1581EC21D /* ViewStyling */,
				1D45CCA3C5409387E4DBC5C70415468A /* Wrappers */,
			);
			path = Core;
			sourceTree = "<group>";
		};
		EA99DA7A49950566847F2CD983BBD1EA /* Field */ = {
			isa = PBXGroup;
			children = (
				8BEE0086E453EC48CFDC60DBA3C5C989 /* Field.swift */,
				674EEA4A2112FC3EF3AE40AA3776A35A /* TextField.swift */,
				EB6A44B9A9D7999BD68C1D60499CEF88 /* TextFieldDelegate.swift */,
				437B78D88ACFB47EEADED96CDC94C7C5 /* TextFieldType.swift */,
				7D5120CF25ED7CE200557E21 /* TextField+InteractionState.swift */,
				7D43162C25EE8944004AE34F /* TextField+FeedbackState.swift */,
				7D43162125ED9477004AE34F /* TextField+Size.swift */,
			);
			path = Field;
			sourceTree = "<group>";
		};
		F39AE9E5CB68E8C7A269525355E8E4D3 /* Button */ = {
			isa = PBXGroup;
			children = (
				D9B397DFEC0D8F0FBBDE7AE09BA83B2D /* NatButton+EdgeInsets.swift */,
				10C54C550ED4D44A309C43261BF40F55 /* NatButton+Height.swift */,
				D331FCE6B4B326453609B50D92482230 /* NatButton+Style.swift */,
				7CCF632B4501044E5062C574CCBBF74E /* NatButton.swift */,
				797E615D255464D1002A59E0 /* NatButton+Icon.swift */,
			);
			path = Button;
			sourceTree = "<group>";
		};
		F3EC3BC6E2F92083C73630D6DD4C73A7 /* DomainFunctions */ = {
			isa = PBXGroup;
			children = (
				84703F3824F6D9E400FE01CA /* GetComponentFromTheme.swift */,
				84EB6B6E24EB197000C6A792 /* GetTokensFromTheme.swift */,
				84EB6B7424EBFEC000C6A792 /* GetThemeValidated.swift */,
				84EB6B8224EEEA6200C6A792 /* GetUIColorFromTokens.swift */,
				84EB6B8424EEEA8E00C6A792 /* GetOrCreatedCachedColor.swift */,
			);
			path = DomainFunctions;
			sourceTree = "<group>";
		};
		FBCFD36466E6B86E32075C92503882F7 /* Icons */ = {
			isa = PBXGroup;
			children = (
				D1A1DDA4A78343DB58AF747FF9DC2B66 /* IconView.swift */,
				D4969844F4A007C92B7C67A4FA020C85 /* IllustrationIcons.swift */,
				841FEAB924C5C1A100C50AFF /* NatLogoImages.swift */,
			);
			path = Icons;
			sourceTree = "<group>";
		};
/* End PBXGroup section */

/* Begin PBXHeadersBuildPhase section */
		432764809275CBBB01EF431C2FE6AFB3 /* Headers */ = {
			isa = PBXHeadersBuildPhase;
			buildActionMask = 2147483647;
			files = (
				8D1EAB3D076206BCF28328D0054701CA /* NatDS.h in Headers */,
			);
			runOnlyForDeploymentPostprocessing = 0;
		};
/* End PBXHeadersBuildPhase section */

/* Begin PBXNativeTarget section */
		84391DDC24DB1B8B009D0BE8 /* NatDSSnapShotTests */ = {
			isa = PBXNativeTarget;
			buildConfigurationList = 84391DE724DB1B8B009D0BE8 /* Build configuration list for PBXNativeTarget "NatDSSnapShotTests" */;
			buildPhases = (
				55594C813E419D407445529B /* [CP] Check Pods Manifest.lock */,
				84391DD924DB1B8B009D0BE8 /* Sources */,
				84391DDA24DB1B8B009D0BE8 /* Frameworks */,
				84391DDB24DB1B8B009D0BE8 /* Resources */,
				EBEDB299301627A88D82165A /* [CP] Embed Pods Frameworks */,
			);
			buildRules = (
			);
			dependencies = (
				84391DE424DB1B8B009D0BE8 /* PBXTargetDependency */,
			);
			name = NatDSSnapShotTests;
			productName = NatDSSnapShotTests;
			productReference = 84391DDD24DB1B8B009D0BE8 /* NatDSSnapShotTests.xctest */;
			productType = "com.apple.product-type.bundle.unit-test";
		};
		B5A3069809DD9E998F7671EF5F1BAE1C /* NatDSTests */ = {
			isa = PBXNativeTarget;
			buildConfigurationList = 4362247C7D260F44FF1BDDF69AA10A47 /* Build configuration list for PBXNativeTarget "NatDSTests" */;
			buildPhases = (
				C112FA8EC5F1593FD78D2DF25A20E2CC /* [CP] Check Pods Manifest.lock */,
				346E93ED37BDA991757BCF2022BFE271 /* Sources */,
				34B79511194DBF1BD7C0C5B3CAAF7863 /* Frameworks */,
				B6AC8B01FC831A05C0F15067DC5B1D92 /* Resources */,
				3285B218737280E2BDD81115785954AC /* [CP] Embed Pods Frameworks */,
			);
			buildRules = (
			);
			dependencies = (
				06E2D8DEBF4E34D35E71AD50EEB6BB1A /* PBXTargetDependency */,
			);
			name = NatDSTests;
			productName = NatDSTests;
			productReference = 33688D8CB5F9DEC8813BA9C3F4425D76 /* NatDSTests.xctest */;
			productType = "com.apple.product-type.bundle.unit-test";
		};
		F49E39B57E86C6597B624106BE14A13E /* NatDS */ = {
			isa = PBXNativeTarget;
			buildConfigurationList = 650E1A9FAEBD0381F7048BAAB943A336 /* Build configuration list for PBXNativeTarget "NatDS" */;
			buildPhases = (
				1D94BA5678C0C99276364A2F6FB630BA /* Run Lint */,
				432764809275CBBB01EF431C2FE6AFB3 /* Headers */,
				70540C3AB68C69E5A197D55C1312C20E /* Sources */,
				A1E6263877667722CE60CD8332C1829A /* Frameworks */,
				0B9E1EE7C81FA88156AD2F41874123F5 /* Resources */,
			);
			buildRules = (
			);
			dependencies = (
			);
			name = NatDS;
			productName = NatDS;
			productReference = 17433A27D62633345ECA245C99114C15 /* NatDS.framework */;
			productType = "com.apple.product-type.framework";
		};
/* End PBXNativeTarget section */

/* Begin PBXProject section */
		36C3D511769B0C048CF47BC3D975C8A0 /* Project object */ = {
			isa = PBXProject;
			attributes = {
				LastSwiftUpdateCheck = 1160;
				LastUpgradeCheck = 1140;
				ORGANIZATIONNAME = Natura;
				TargetAttributes = {
					84391DDC24DB1B8B009D0BE8 = {
						CreatedOnToolsVersion = 11.6;
					};
					B5A3069809DD9E998F7671EF5F1BAE1C = {
						CreatedOnToolsVersion = 10.1;
						LastSwiftMigration = 1010;
					};
					F49E39B57E86C6597B624106BE14A13E = {
						CreatedOnToolsVersion = 10.1;
						LastSwiftMigration = 1110;
					};
				};
			};
			buildConfigurationList = BCE3B58D37844576117D65C6BC8A5781 /* Build configuration list for PBXProject "NatDS" */;
			compatibilityVersion = "Xcode 9.3";
			developmentRegion = en;
			hasScannedForEncodings = 0;
			knownRegions = (
				en,
				Base,
			);
			mainGroup = 603A2F49CA3712BCACA1947C6DF47B0B;
			productRefGroup = 3F21990B524A8E12755106BE4A73AB22 /* Products */;
			projectDirPath = "";
			projectRoot = "";
			targets = (
				F49E39B57E86C6597B624106BE14A13E /* NatDS */,
				B5A3069809DD9E998F7671EF5F1BAE1C /* NatDSTests */,
				84391DDC24DB1B8B009D0BE8 /* NatDSSnapShotTests */,
			);
		};
/* End PBXProject section */

/* Begin PBXResourcesBuildPhase section */
		0B9E1EE7C81FA88156AD2F41874123F5 /* Resources */ = {
			isa = PBXResourcesBuildPhase;
			buildActionMask = 2147483647;
			files = (
				67BB06E023B48B85454BD2B38E60B156 /* Images.xcassets in Resources */,
			);
			runOnlyForDeploymentPostprocessing = 0;
		};
		84391DDB24DB1B8B009D0BE8 /* Resources */ = {
			isa = PBXResourcesBuildPhase;
			buildActionMask = 2147483647;
			files = (
			);
			runOnlyForDeploymentPostprocessing = 0;
		};
		B6AC8B01FC831A05C0F15067DC5B1D92 /* Resources */ = {
			isa = PBXResourcesBuildPhase;
			buildActionMask = 2147483647;
			files = (
			);
			runOnlyForDeploymentPostprocessing = 0;
		};
/* End PBXResourcesBuildPhase section */

/* Begin PBXShellScriptBuildPhase section */
		1D94BA5678C0C99276364A2F6FB630BA /* Run Lint */ = {
			isa = PBXShellScriptBuildPhase;
			buildActionMask = 2147483647;
			files = (
			);
			inputFileListPaths = (
			);
			inputPaths = (
			);
			name = "Run Lint";
			outputFileListPaths = (
			);
			outputPaths = (
			);
			runOnlyForDeploymentPostprocessing = 0;
			shellPath = /bin/sh;
			shellScript = "if which swiftlint >/dev/null; then\n  swiftlint\nelse\n  echo \"warning: SwiftLint not installed, download from https://github.com/realm/SwiftLint\"\nfi\n";
		};
		3285B218737280E2BDD81115785954AC /* [CP] Embed Pods Frameworks */ = {
			isa = PBXShellScriptBuildPhase;
			buildActionMask = 2147483647;
			files = (
			);
			inputFileListPaths = (
				"${PODS_ROOT}/Target Support Files/Pods-NatDSTests/Pods-NatDSTests-frameworks-${CONFIGURATION}-input-files.xcfilelist",
			);
			name = "[CP] Embed Pods Frameworks";
			outputFileListPaths = (
				"${PODS_ROOT}/Target Support Files/Pods-NatDSTests/Pods-NatDSTests-frameworks-${CONFIGURATION}-output-files.xcfilelist",
			);
			runOnlyForDeploymentPostprocessing = 0;
			shellPath = /bin/sh;
			shellScript = "\"${PODS_ROOT}/Target Support Files/Pods-NatDSTests/Pods-NatDSTests-frameworks.sh\"\n";
			showEnvVarsInLog = 0;
		};
		55594C813E419D407445529B /* [CP] Check Pods Manifest.lock */ = {
			isa = PBXShellScriptBuildPhase;
			buildActionMask = 2147483647;
			files = (
			);
			inputFileListPaths = (
			);
			inputPaths = (
				"${PODS_PODFILE_DIR_PATH}/Podfile.lock",
				"${PODS_ROOT}/Manifest.lock",
			);
			name = "[CP] Check Pods Manifest.lock";
			outputFileListPaths = (
			);
			outputPaths = (
				"$(DERIVED_FILE_DIR)/Pods-NatDSSnapShotTests-checkManifestLockResult.txt",
			);
			runOnlyForDeploymentPostprocessing = 0;
			shellPath = /bin/sh;
			shellScript = "diff \"${PODS_PODFILE_DIR_PATH}/Podfile.lock\" \"${PODS_ROOT}/Manifest.lock\" > /dev/null\nif [ $? != 0 ] ; then\n    # print error to STDERR\n    echo \"error: The sandbox is not in sync with the Podfile.lock. Run 'pod install' or update your CocoaPods installation.\" >&2\n    exit 1\nfi\n# This output is used by Xcode 'outputs' to avoid re-running this script phase.\necho \"SUCCESS\" > \"${SCRIPT_OUTPUT_FILE_0}\"\n";
			showEnvVarsInLog = 0;
		};
		C112FA8EC5F1593FD78D2DF25A20E2CC /* [CP] Check Pods Manifest.lock */ = {
			isa = PBXShellScriptBuildPhase;
			buildActionMask = 2147483647;
			files = (
			);
			inputFileListPaths = (
			);
			inputPaths = (
				"${PODS_PODFILE_DIR_PATH}/Podfile.lock",
				"${PODS_ROOT}/Manifest.lock",
			);
			name = "[CP] Check Pods Manifest.lock";
			outputFileListPaths = (
			);
			outputPaths = (
				"$(DERIVED_FILE_DIR)/Pods-NatDSTests-checkManifestLockResult.txt",
			);
			runOnlyForDeploymentPostprocessing = 0;
			shellPath = /bin/sh;
			shellScript = "diff \"${PODS_PODFILE_DIR_PATH}/Podfile.lock\" \"${PODS_ROOT}/Manifest.lock\" > /dev/null\nif [ $? != 0 ] ; then\n    # print error to STDERR\n    echo \"error: The sandbox is not in sync with the Podfile.lock. Run 'pod install' or update your CocoaPods installation.\" >&2\n    exit 1\nfi\n# This output is used by Xcode 'outputs' to avoid re-running this script phase.\necho \"SUCCESS\" > \"${SCRIPT_OUTPUT_FILE_0}\"\n";
			showEnvVarsInLog = 0;
		};
		EBEDB299301627A88D82165A /* [CP] Embed Pods Frameworks */ = {
			isa = PBXShellScriptBuildPhase;
			buildActionMask = 2147483647;
			files = (
			);
			inputFileListPaths = (
				"${PODS_ROOT}/Target Support Files/Pods-NatDSSnapShotTests/Pods-NatDSSnapShotTests-frameworks-${CONFIGURATION}-input-files.xcfilelist",
			);
			name = "[CP] Embed Pods Frameworks";
			outputFileListPaths = (
				"${PODS_ROOT}/Target Support Files/Pods-NatDSSnapShotTests/Pods-NatDSSnapShotTests-frameworks-${CONFIGURATION}-output-files.xcfilelist",
			);
			runOnlyForDeploymentPostprocessing = 0;
			shellPath = /bin/sh;
			shellScript = "\"${PODS_ROOT}/Target Support Files/Pods-NatDSSnapShotTests/Pods-NatDSSnapShotTests-frameworks.sh\"\n";
			showEnvVarsInLog = 0;
		};
/* End PBXShellScriptBuildPhase section */

/* Begin PBXSourcesBuildPhase section */
		346E93ED37BDA991757BCF2022BFE271 /* Sources */ = {
			isa = PBXSourcesBuildPhase;
			buildActionMask = 2147483647;
			files = (
				79E7FAE125388F7500A831BC /* AvonDarkTokens+Opacity+Spec.swift in Sources */,
				797E614125531CF7002A59E0 /* TheBodyShopDarkComponents+Logo+Spec.swift in Sources */,
				798CD2E82603831B00F49768 /* RadioButton+Spec.swift in Sources */,
				797E611D25531BE1002A59E0 /* AvonDarkComponents+Logo+Spec.swift in Sources */,
				0AF826DF57321D84C4B2EDDFAC49F377 /* AssetsHelperTests.swift in Sources */,
				0E7C160524C5D3C3002FF46F /* UIViewController+Configure+Spec.swift in Sources */,
				797E60EC255316D2002A59E0 /* NatLogoImages+AvonLight+Spec.swift in Sources */,
				1A30D78CDFD9F95DDAFF61EDF612261D /* ButtonContainedStyle+Spec.swift in Sources */,
				521AFD7AFA9579A0A57971504ABE7145 /* ButtonOutlinedStyle+Spec.swift in Sources */,
				26BFBADB25127397006C22E2 /* NatTag+Spec.swift in Sources */,
				79FC599E25CB21D5001CCB56 /* NatCard+Spec.swift in Sources */,
				797E613825531CA7002A59E0 /* NaturaLightComponents+Logo+Spec.swift in Sources */,
				BB3413734DCB562C834B90742EF06929 /* ButtonStyle+Spec.swift in Sources */,
				7D98389225F6A69B00A99628 /* TextField+States+Spec.swift in Sources */,
				797E6116255319D2002A59E0 /* AesopLightComponents+Logo+Spec.swift in Sources */,
				797E610E25531928002A59E0 /* AesopDarkComponents+Logo+Spec.swift in Sources */,
				79E7FB5D2538D0F700A831BC /* NaturaDarkTokens+Typography+Spec.swift in Sources */,
				79E7FA68253745F500A831BC /* AesopDarkTokens+Typography+Spec.swift in Sources */,
				92CA17AE519D08B10DAEE8C00A5E3959 /* ButtonTextStyle+Spec.swift in Sources */,
				79E7FB262538CDCC00A831BC /* NaturaLightTokens+BorderRadius+Spec.swift in Sources */,
				840265B42513B06E00A08EBE /* AesopLightTheme+Spec.swift in Sources */,
				7DAF750925E4342E0094F865 /* NatAvatar+Spec.swift in Sources */,
				84BC900F24AA16FA007DF09D /* DialogFooterView+Spec.swift in Sources */,
				26BB817724B931E900617EFC /* NatBadge+Color+Spec.swift in Sources */,
				84B9330824AB788E00B71BD4 /* NatDialogDismissableConfigurable+Spec.swift in Sources */,
				0E7C160324C5D274002FF46F /* UINavigationController+Style+Spec.swift in Sources */,
				79D4C90025F6B2000027E74E /* Checkbox+Spec.swift in Sources */,
				7392D4960D4A13B6ADF3AB7372B264F5 /* DesignSystem+Spec.swift in Sources */,
				0E7C160924C5E614002FF46F /* IconViewSpec.swift in Sources */,
				84EB6B7924EC019700C6A792 /* GetThemeValidated+Spec.swift in Sources */,
				5C3B779F94FC59E1F2329996E3E55DF5 /* ElevationAttributes+Equitable.swift in Sources */,
				291A2ABAA2039E539F7E45F394B8529D /* ExpansionPanel+MarginTests.swift in Sources */,
				79E7FBBC2538EDFD00A831BC /* TheBodyShopLightTokens+Spacing+Spec.swift in Sources */,
				79E7FAD725388E4F00A831BC /* AvonDarkTokens+Elevation+Spec.swift in Sources */,
				79E7FAEB253890D200A831BC /* AvonDarkTokens+Size+Spec.swift in Sources */,
				346443D54361FCD8E0E7BFAF8FE2D299 /* FontIconStyleTests.swift in Sources */,
				79E7FACD25388C3A00A831BC /* AvonDarkTokens+Color+Spec.swift in Sources */,
				847C82A024E577AF001CE116 /* AvonLightTheme+Spec.swift in Sources */,
				797E612625531C20002A59E0 /* AvonLightComponents+Logo+Spec.swift in Sources */,
				7D9038AF261B6707005A3D0A /* NatRating+Counter+Spec.swift in Sources */,
				84BB928E24DC760600A9BCC8 /* TabItemViewDelegateMock.swift in Sources */,
				79E7FA592537456500A831BC /* AesopLightTokens+Size+Spec.swift in Sources */,
				79FC598125C845E4001CCB56 /* Divider+Styles+Spec.swift in Sources */,
				797E612F25531C6B002A59E0 /* NaturaDarkComponents+Logo+Spec.swift in Sources */,
				0C4CBA15016075A8E8A7CA6FC6054383 /* IllustrationIconsTests.swift in Sources */,
				2D7E10D869A68FB9A120F4707A861DF8 /* NSMutableAttributedString+BuilderTests.swift in Sources */,
				5E34A8BE616690B54E3DCDDF5395963E /* NatBorderRadius+Spec.swift in Sources */,
				B7CCF87E56EA792B3471AD69AF68B23F /* NatButton+EdgeInsets+Spec.swift in Sources */,
				AA1F5760B92801C89E927B323F7691B7 /* NatButton+Height+Spec.swift in Sources */,
				840265AC2513B05A00A08EBE /* AesopDarkTheme+Spec.swift in Sources */,
				19CCAA043E9657B0F68877ABC0F7F90F /* NatButton+Specs.swift in Sources */,
				79E7FA4F253744DF00A831BC /* AesopLightTokens+Opacity+Spec.swift in Sources */,
				84BF066B24B504B200462AC5 /* ShortcutOutlinedStyle+Spec.swift in Sources */,
				8402DA7E255311FE005295B5 /* NatLogoImages+AesopDark+Spec.swift in Sources */,
				84932F1A24EAF07B0052265F /* StubTheme.swift in Sources */,
				D18DCEC54B0D407538EC7F218CDF25E1 /* NatColors+Spec.swift in Sources */,
				79E7FAFA2538938E00A831BC /* AvonLightTokens+Spacing+Spec.swift in Sources */,
				C4EB3DDBDD3DEFDA5183455CCDB2720F /* NatDialogController+Spec.swift in Sources */,
				7D9EEB8B25E6A3D300CEF6BC /* NatAvatar+Sizes+Spec.swift in Sources */,
				790D3F862564181A007A9CA1 /* ProgressIndicatorCircular+Spec.swift in Sources */,
				797E60F225531742002A59E0 /* NatLogoImages+NaturaDark+Spec.swift in Sources */,
				E891D4E704EDCC6EA9CD3EE125A5D292 /* NatDialogController+StandardStyleBuilder+Spec.swift in Sources */,
				79E7FAE625388FAA00A831BC /* AvonLightTokens+Opacity+Spec.swift in Sources */,
				DF58B3DD08824CC1C80C886321CEA0F4 /* NatElevations+Spec.swift in Sources */,
				7D98388325F6450A00A99628 /* TextField+Spec.swift in Sources */,
				84BB928824DC6CA700A9BCC8 /* BadgeableStub.swift in Sources */,
				FF4C87EAD7ADB8D9EF8F897BA229A3A7 /* NatFonts+Spec.swift in Sources */,
				79E7FA1D25373B1900A831BC /* AesopLightTokens+BorderRadius+Spec.swift in Sources */,
				79E7FA3B25373FB700A831BC /* AesopLightTokens+Color+Spec.swift in Sources */,
				79FC59E925DB1257001CCB56 /* NatImage+Spec.swift in Sources */,
				FAD0A71F10707995BE66A299D98CC33B /* NatOpacities+Spec.swift in Sources */,
				79E7FB942538EB8000A831BC /* TheBodyShopLightTokens+Color+Spec.swift in Sources */,
				79E7FAF52538935B00A831BC /* AvonDarkTokens+Spacing+Spec.swift in Sources */,
				60B6A40046E3479DEC3808473AF0D08B /* NatSizes+Spec.swift in Sources */,
				84932F1624EABB190052265F /* AvailableTheme+Spec.swift in Sources */,
				165E49381ECDC5C699C3496C7C3EA66A /* NatSpacing+Spec.swift in Sources */,
				79E7FB4E2538D06C00A831BC /* NaturaLightTokens+Size+Spec.swift in Sources */,
				26BB817D24B94CFB00617EFC /* Badgeable+Spec.swift in Sources */,
				79E7FB872538E10800A831BC /* TheBodyShopLightTokens+BorderRadius+Spec.swift in Sources */,
				84BF066E24B5099700462AC5 /* ShortcutContainedStyle+Spec.swift in Sources */,
				79E7FB3F2538CFDD00A831BC /* NaturaDarkTokens+Opacity+Spec.swift in Sources */,
				7D98389725F6A6FA00A99628 /* TextField+Types+Spec.swift in Sources */,
				79E7FB352538CF5A00A831BC /* NaturaDarkTokens+Elevation+Spec.swift in Sources */,
				84A818BB24B77FA80007C7D5 /* UIGestureRecognizer+SendGesturesEvent.swift in Sources */,
				84B9331024ABD16100B71BD4 /* NatDialogController+ViewModel+Spec.swift in Sources */,
				79E7FB2B2538CE0300A831BC /* NaturaDarkTokens+Color+Spec.swift in Sources */,
				7D98388D25F6A26900A99628 /* TextField+InteractionStates+Spec.swift in Sources */,
				95BF20E1FC04C44251D7DCAA9C7E7C60 /* NavigationDrawer+IndexMenuTests.swift in Sources */,
				7D5120BF25E997CD00557E21 /* NatAvatar+Styles+Spec.swift in Sources */,
				79E7FA63253745BC00A831BC /* AesopLightTokens+Spacing+Spec.swift in Sources */,
				79E7FADC25388E8C00A831BC /* AvonLightTokens+Elevation+Spec.swift in Sources */,
				BE272C38259B758800060AF8 /* SelectionControl+Checkbox+Spec.swift in Sources */,
				D36E7374F76C10792F8292DCD99800D5 /* NavigationDrawerDelegateMock.swift in Sources */,
				847C82A224E5786C001CE116 /* NaturaDarkTheme+Spec.swift in Sources */,
				06B6AF457FA3A8ADB837E7A2BBE53D91 /* NavigationDrawerItemCellTests.swift in Sources */,
				ECDFAB69C926EDC613B5464C8EEFF85D /* NavigationDrawerSubitemCellTests.swift in Sources */,
				79E7FBB72538EDB700A831BC /* TheBodyShopDarkTokens+Spacing+Spec.swift in Sources */,
				D2063015F26B7E8B3A27602A3B907BCE /* NavigationDrawerTests.swift in Sources */,
				525A8C62B68D8C9B0AC882318792D04C /* Pulsable+Spec.swift in Sources */,
				848831BC250177D0004C3FA8 /* NatIconButton+Spec.swift in Sources */,
				79E7FA542537452500A831BC /* AesopDarkTokens+Size+Spec.swift in Sources */,
				847C829E24E56605001CE116 /* AvonDarkTheme+Spec.swift in Sources */,
				C24255D434C838206493D9A89581F7C1 /* PulseLayer+Spec.swift in Sources */,
				845D09A22501248500B05760 /* IconButtonStandardStyle+Spec.swift in Sources */,
				79E7FA702537470600A831BC /* AesopLightTokens+Typography+Spec.swift in Sources */,
				79E7FAC825388BEF00A831BC /* AvonLightTokens+BorderRadius+Spec.swift in Sources */,
				847C82A824E57946001CE116 /* TheBodyShopLightTheme+Spec.swift in Sources */,
				79E7FBA82538ED0500A831BC /* TheBodyShopLightTokens+Opacity+Spec.swift in Sources */,
				797E60FA2553177B002A59E0 /* NatLogoImages+NaturaLight+Spec.swift in Sources */,
				3D8762A06C970677D223A561419340A9 /* PulseLayerTests.swift in Sources */,
				79FC595D25C1A854001CCB56 /* SelectionControl+RadioButton+Spec.swift in Sources */,
				79FC597925C83E17001CCB56 /* Divider+Spec.swift in Sources */,
				79E7FABA25388B7200A831BC /* AvonDarkTokens+BorderRadius+Spec.swift in Sources */,
				0E7C160B24C61E45002FF46F /* UINavigationController+Configure+Spec.swift in Sources */,
				79B6AC7D25AE1BDC0027F7D6 /* NatBadge+Dot+Spec.swift in Sources */,
				79E7FA45253741AD00A831BC /* AesopLightTokens+Elevation+Spec.swift in Sources */,
				79FC59D425D57A3F001CCB56 /* ProgressIndicatorCircular+Size+Spec.swift in Sources */,
				7DE2B10725FBD57300C5CBC0 /* NatListItem+Spec.swift in Sources */,
				79E7FB3A2538CFA200A831BC /* NaturaLightTokens+Elevation+Spec.swift in Sources */,
				A0328AF2000431B6155A5A6CD94B1835 /* ReusableViewTests.swift in Sources */,
				79E7FB492538D04300A831BC /* NaturaDarkTokens+Size+Spec.swift in Sources */,
				84B9330E24ABC6D200B71BD4 /* NatDialogCustomBodyConfigurable+Spec.swift in Sources */,
				79EA0C9B2614C01100742C0A /* NatBadge+Pulse.swift in Sources */,
				79E7FB532538D0A400A831BC /* NaturaDarkTokens+Spacing+Spec.swift in Sources */,
				6E6C6EC0105FF251940E4C011D611149 /* String+IconTests.swift in Sources */,
				79E7FBB22538ED8900A831BC /* TheBodyShopLightTokens+Size+Spec.swift in Sources */,
				84B9330C24ABC5FD00B71BD4 /* NatDialogBodyConfigurable+Spec.swift in Sources */,
				7D90389F261B62A5005A3D0A /* NatRating+ReadOnly+Spec.swift in Sources */,
				79E7FA1525373ADE00A831BC /* AesopDarkTokens+BorderRadius+Spec.swift in Sources */,
				79E7FB442538D01100A831BC /* NaturaLightTokens+Opacity+Spec.swift in Sources */,
				ECF18B7FA2F5A22C0F919BBBE58FF611 /* TabDelegateMock.swift in Sources */,
				79E7FA3325373ED200A831BC /* AesopDarkTokens+Color+Spec.swift in Sources */,
				0E7C160724C5D6DC002FF46F /* UIBarButtonItem+Icon+Spec.swift in Sources */,
				79E7FA402537404000A831BC /* AesopDarkTokens+Elevation+Spec.swift in Sources */,
				79E7FBC12538EE3000A831BC /* TheBodyShopDarkTokens+Typography+Spec.swift in Sources */,
				79E7FB9E2538ECAA00A831BC /* TheBodyShopLightTokens+Elevation+Spec.swift in Sources */,
				840C43422502842900EE9CAD /* NatIconButton+Sizes+Specs.swift in Sources */,
				79E7FBC62538EE5700A831BC /* TheBodyShopLightTokens+Typography+Spec.swift in Sources */,
				26BB817324B9191000617EFC /* NatBadge+Standard+Spec.swift in Sources */,
				79E7FBAD2538ED5D00A831BC /* TheBodyShopDarkTokens+Size+Spec.swift in Sources */,
				79E7FB302538CE8C00A831BC /* NaturaLightTokens+Color+Spec.swift in Sources */,
				D23F82EE5C3333FD06E87016848DCD37 /* TabItemViewTests.swift in Sources */,
				7D903892261B4ED6005A3D0A /* NatRating+Input+Spec.swift in Sources */,
				5C5DF89CCAB72EC25E1A1BC43D450CB0 /* TabTests.swift in Sources */,
				CB6F95EF082D5B6EF08A8BC9B7A01427 /* TextFieldDelegateMock.swift in Sources */,
				797E614A25531D2D002A59E0 /* TheBodyShopLightComponents+Logo+Spec.swift in Sources */,
				8402DA76255310B2005295B5 /* NatLogoImages+AesopLight+Spec.swift in Sources */,
				79E7FB8F2538E26400A831BC /* TheBodyShopDarkTokens+Color+Spec.swift in Sources */,
				79E7FB992538EC7900A831BC /* TheBodyShopDarkTokens+Elevation+Spec.swift in Sources */,
				797E60DC25531625002A59E0 /* NatLogoImages+AvonDark+Spec.swift in Sources */,
				797E6100255317D4002A59E0 /* NatLogoImages+TheBodyShopDark+Spec.swift in Sources */,
				79E7FA5E2537458D00A831BC /* AesopDarkTokens+Spacing+Spec.swift in Sources */,
				79E7FAFF253893B900A831BC /* AvonDarkTokens+Typography+Spec.swift in Sources */,
				79EA0C57260E21E700742C0A /* NatCounter+Spec.swift in Sources */,
				C3E184D6CD3B52645D0E06A7138CA94E /* TextFieldDelegateTests.swift in Sources */,
				797E610825531806002A59E0 /* NatLogoImages+TheBodyShopLight+Spec.swift in Sources */,
				847C82A424E578D3001CE116 /* NaturaLightTheme+Spec.swift in Sources */,
				84BC900D24AA16E0007DF09D /* NatDialogController+AlertStyleBuilder+Spec.swift in Sources */,
				7D98388825F6A15400A99628 /* TextField+Sizes+Spec.swift in Sources */,
				84B9331124ACF28400B71BD4 /* NotificationCenterSpy.swift in Sources */,
				847C82A624E57931001CE116 /* TheBodyShopDarkTheme+Spec.swift in Sources */,
				84BC900E24AA16EF007DF09D /* DialogStyle+Spec.swift in Sources */,
				55A2D6D6BAD3F2F0B352CA80FC656452 /* UICollectionView+ReusableTests.swift in Sources */,
				79E7FAF0253890FE00A831BC /* AvonLightTokens+Size+Spec.swift in Sources */,
				51308DFBAF8D2A3E20B52E3AC688610A /* UIColor+AsHexString.swift in Sources */,
				10734D11ADA3847CF236F1C8B98F4555 /* UIColor+HexTests.swift in Sources */,
				00677CE3627142815E32CE84F60D8910 /* UIFont+GetWeight.swift in Sources */,
				84BF067224B5126800462AC5 /* NatShortcut+Spec.swift in Sources */,
				79E7FB7F2538DC8E00A831BC /* TheBodyShopDarkTokens+BorderRadius+Spec.swift in Sources */,
				50130A6AE7342A799C5989AF8FE486E8 /* UITableView+ReusableTests.swift in Sources */,
				79E7FAD225388D0400A831BC /* AvonLightTokens+Color+Spec.swift in Sources */,
				8E7FE7AAE264D40AF9BFF5CE6E5C7AD0 /* UIView+FrameTests.swift in Sources */,
				79E7FA4A2537449700A831BC /* AesopDarkTokens+Opacity+Spec.swift in Sources */,
				8409854A24F02BF60095D6AD /* Notification+Name+ThemeHasChanged+Spec.swift in Sources */,
				79E7FB072538941400A831BC /* AvonLightTokens+Typography+Spec.swift in Sources */,
				84B9330A24ABC38C00B71BD4 /* NatDialogTitleConfigurable+Spec.swift in Sources */,
				2625466124C7379800B98A91 /* StubSelector.swift in Sources */,
				79E7FB582538D0CD00A831BC /* NaturaLightTokens+Spacing+Spec.swift in Sources */,
				845D099F25011C4100B05760 /* UIView+CenterBounds+Specs.swift in Sources */,
				79E7FB622538D14E00A831BC /* NaturaLightTokens+Typography+Spec.swift in Sources */,
				79E7FBA32538ECDB00A831BC /* TheBodyShopDarkTokens+Opacity+Spec.swift in Sources */,
				79E7FB1E2538CD9100A831BC /* NaturaDarkTokens+BorderRadius+Spec.swift in Sources */,
				84EB6B8124EEC82700C6A792 /* GetOrCreatedCachedColor+Spec.swift in Sources */,
				E4B171E23C40B91B211DB2F64357778D /* ViewStyle+Spec.swift in Sources */,
			);
			runOnlyForDeploymentPostprocessing = 0;
		};
		70540C3AB68C69E5A197D55C1312C20E /* Sources */ = {
			isa = PBXSourcesBuildPhase;
			buildActionMask = 2147483647;
			files = (
				26740A4924B3A60C00419526 /* NatBadge+Style.swift in Sources */,
				79FC597325C3332C001CCB56 /* Divider+Style.swift in Sources */,
				79ACDADF255C336E00660E68 /* NatProgressIndicatorCircular.swift in Sources */,
				843123E125123F0C002A7B6F /* AesopLightTheme.swift in Sources */,
				79EA0C46260CD7DC00742C0A /* NatCounter+CounterButtonType.swift in Sources */,
				84703F3C24F6ECD300FE01CA /* NatFonts+TextStyle.swift in Sources */,
				BEDF93372593D28400F54C50 /* NatCheckboxControl.swift in Sources */,
				7D31C11A2615162300EED32A /* NatRating+Alignment.swift in Sources */,
				845D099A250119AF00B05760 /* UIView+CenterBounds.swift in Sources */,
				7DE2B12C26000BA600C5CBC0 /* UIImageView+Clickable.swift in Sources */,
				BBCC40A29117B4CB675FE57C3B0130E4 /* AssetsHelper.swift in Sources */,
				844A1E2324AE117400E93AD9 /* NatShortcut.swift in Sources */,
				265B17EB24AFA12900FD0407 /* NatBadge.swift in Sources */,
				84BC901624AA17C0007DF09D /* NatDialogCustomBodyConfigurable.swift in Sources */,
				84BC901824AA17C0007DF09D /* NatDialogBuilder.swift in Sources */,
				BEDF93202593B4FF00F54C50 /* NatSelectionControl.swift in Sources */,
				7DC81CB126121EAC006BE689 /* NatRating.swift in Sources */,
				84BC901524AA17C0007DF09D /* NatDialogBodyConfigurable.swift in Sources */,
				847C829024E36AA6001CE116 /* NaturaDarkTheme.swift in Sources */,
				7D5F149A25A782AB007986EE /* IconsSource.swift in Sources */,
				7D8F3E6A258A81C1003A7DEB /* ShortcutView.swift in Sources */,
				8409854C24F030930095D6AD /* NotificationCenterObservable.swift in Sources */,
				79FC594425BF58E4001CCB56 /* NatRadioButtonContainer.swift in Sources */,
				BEDF93252593B5CE00F54C50 /* NatSelectionControl+Style.swift in Sources */,
				26740A4B24B3A62F00419526 /* NatBadge+Color.swift in Sources */,
				26BB817924B944D100617EFC /* Badgeable.swift in Sources */,
				84EB6B7524EBFEC000C6A792 /* GetThemeValidated.swift in Sources */,
				1F40DBA4B8A3C9B0558AD83B5B2884D6 /* ButtonContainedStyle.swift in Sources */,
				84703F3924F6D9E400FE01CA /* GetComponentFromTheme.swift in Sources */,
				7D31C1152614C87F00EED32A /* NatRating+Size.swift in Sources */,
				98C6EB095DD059D51DD9883B943AF889 /* ButtonOutlineStyle.swift in Sources */,
				7D43162225ED9477004AE34F /* TextField+Size.swift in Sources */,
				14016A20C7BF7046BAFCD2AE53673EB0 /* ButtonStyle.swift in Sources */,
				84EB6B8524EEEA8E00C6A792 /* GetOrCreatedCachedColor.swift in Sources */,
				798CD2F5260519C000F49768 /* NatTag+Color.swift in Sources */,
				7D43162D25EE8944004AE34F /* TextField+FeedbackState.swift in Sources */,
				845AD7A424E2C4DA006CA226 /* Theme.swift in Sources */,
				000598F48ADE170D305737C11E3F2D99 /* ButtonTextStyle.swift in Sources */,
				845D09952501193500B05760 /* NatIconButton+Sizes.swift in Sources */,
				845AD7AA24E2CC82006CA226 /* AvonLightTheme.swift in Sources */,
				40B14F67117654B7854317119E5B3509 /* ConfigurationStorage.swift in Sources */,
				79FC593A25BF5894001CCB56 /* NatRadioButtonControl.swift in Sources */,
				7D9838BD25F8F70300A99628 /* NatListItem.swift in Sources */,
				84BC901C24AB7445007DF09D /* NatDialogDismissableConfigurable.swift in Sources */,
				AB9CCFDF8B930FD49AFAEAE1BB5CA718 /* DesignSystem.swift in Sources */,
				7CA6BAC353B73AF5D31F09CAF0268EE5 /* DesignSystemFatalError.swift in Sources */,
				8F808FFBB4549BC4F3895B8CBB23ADB3 /* Divider.swift in Sources */,
				84703F3F24F83EEC00FE01CA /* NatIconButton.swift in Sources */,
				7D19998925756FFC00F939BF /* NatProgressIndicatorCircular+Size.swift in Sources */,
				847C829624E36AE1001CE116 /* TheBodyShopLightTheme.swift in Sources */,
				7D43165925F2A16F004AE34F /* UIImageView+URL.swift in Sources */,
				84BC900524AA163A007DF09D /* DialogFooterView.swift in Sources */,
				269C886824C2483600A507BE /* UIBarButtonItem+Icon.swift in Sources */,
				6D4DFEB09D32E1F36B9FA29904AE1ED8 /* ElevationAttributes.swift in Sources */,
				672E84F3438F653B2DF42C2018894304 /* ExpansionPanel+Margin.swift in Sources */,
				3A65DE112EB34ED5B9F3F1DF7B8D3FBD /* ExpansionPanel.swift in Sources */,
				7D5120BA25E9914100557E21 /* NatAvatar+Type.swift in Sources */,
				79EA0CA8261B4A8800742C0A /* NatBadge+Limit.swift in Sources */,
				79EA0C4B260CD9DB00742C0A /* NatCounter+State.swift in Sources */,
				7D60A4A0260E208E00A23C1A /* NatListItem+Feedback.swift in Sources */,
				84BF066524B4A8BD00462AC5 /* ShortcutOutlinedStyle.swift in Sources */,
				4612CED8B9691035EFA62E01E2B30FD6 /* Field.swift in Sources */,
				84BC900824AA1678007DF09D /* NatDialogController+AlertStyleBuilder.swift in Sources */,
				84BF066724B4A8DA00462AC5 /* ShortcutContainedStyle.swift in Sources */,
				79FC598A25CAE199001CCB56 /* NatCard.swift in Sources */,
				758EE01159A6E7AFC7217055678D4ED3 /* FontIconStyle.swift in Sources */,
				7DC81CB6261223CC006BE689 /* UIImage+UIColor.swift in Sources */,
				269C886224C23B0100A507BE /* UINavigationController+Configure.swift in Sources */,
				F01F3CA72313B3C97F42498878234A82 /* FontStyle.swift in Sources */,
				84EB6B6F24EB197000C6A792 /* GetTokensFromTheme.swift in Sources */,
				845D09982501196D00B05760 /* IconButtonStandardStyle.swift in Sources */,
				84BC900624AA163A007DF09D /* DialogStyle.swift in Sources */,
				F72BEF338B46182BC440C92CCF3D02B0 /* IconView.swift in Sources */,
				847C829424E36AD1001CE116 /* TheBodyShopDarkTheme.swift in Sources */,
				5737265E1EA6FD9BF1004F1CC1333F29 /* IllustrationIcons.swift in Sources */,
				0E4741DE24BE4C4100BB96FA /* UIViewController+TitleStyle.swift in Sources */,
				1908219397D007DC35BC0F99D5DEDE80 /* NSMutableAttributedString+Builder.swift in Sources */,
				CF14752D6F385AD399A59F275DEB1ED7 /* NatBorderRadius.swift in Sources */,
				F6B6FF5891E1F871748A9D598EA14AFE /* NatButton+EdgeInsets.swift in Sources */,
				C0F15375EEFCBC922341EBD9DED5A29B /* NatButton+Height.swift in Sources */,
				AC66A51CB3C8EE95429250880CADCB07 /* NatButton+Style.swift in Sources */,
				E70EF1AC4BB7A93A80A500786C1A6497 /* NatButton.swift in Sources */,
				798CD29C25FFCC4A00F49768 /* NatRadioButton.swift in Sources */,
				4838BBC57B1464D82D59DE861726268A /* NatColors.swift in Sources */,
				84BC900224AA15C3007DF09D /* NotificationCenterPostable.swift in Sources */,
				797E615E255464D1002A59E0 /* NatButton+Icon.swift in Sources */,
				BEDF932A2593BE8000F54C50 /* NatSelectionControl+State.swift in Sources */,
				BEAFF23D259517DC00B9C9B5 /* NatCheckboxContainer.swift in Sources */,
				845AD7A824E2C8E6006CA226 /* AvonDarkTheme.swift in Sources */,
				0FB003017C3A179872BC65E6E321FD13 /* NatDialogController+StandardStyleBuilder.swift in Sources */,
				84BC900B24AA169B007DF09D /* DialogViewModel.swift in Sources */,
				26BFBAD725125246006C22E2 /* NatTag.swift in Sources */,
				7D9038CA261B9F57005A3D0A /* NatRating+State.swift in Sources */,
				69C11E581C612BD00EC0590B5FE51930 /* NatDialogController.swift in Sources */,
				7C00D9B09D306A421DBD99953C7BC9E4 /* NatElevation.swift in Sources */,
				F7894B76EE9A0F4726C5DF88653A4816 /* NatFonts.swift in Sources */,
				2600C22025129C880040C4C4 /* NatTag+Style.swift in Sources */,
				81AA5DF0A9D5F332072CA1EC9C5CF968 /* NatOpacities.swift in Sources */,
				6F66306180843E285A6B82D8788835D2 /* NatSizes.swift in Sources */,
				7D60A443260914DE00A23C1A /* NatIconButton+Backgrounds.swift in Sources */,
				79B6AC6C25AC8BF90027F7D6 /* AssetsPath.swift in Sources */,
				1E1CA75D4F2464DBEA0DD722294FFDEB /* NatSpacing.swift in Sources */,
				84BC901724AA17C0007DF09D /* NatDialogTitleConfigurable.swift in Sources */,
				84BF066224B4A62400462AC5 /* NatShortcut+Style.swift in Sources */,
				79D4C8E925F2B5100027E74E /* NatCheckbox.swift in Sources */,
				BE7C39B5259CC77200E82405 /* NatCheckboxControl+Style.swift in Sources */,
				84BC900C24AA169B007DF09D /* DialogButtonConfiguration.swift in Sources */,
				7D3D59152593D1B600C9197B /* UIImageView+UIColor.swift in Sources */,
				13070104FE3F89CB14F76D621EF9A7F1 /* NavigationDrawer+IndexMenu.swift in Sources */,
				7D75A43925DB00130050ACA9 /* NatAvatar.swift in Sources */,
				79EA0C18260A30DA00742C0A /* NatCounter.swift in Sources */,
				84F709FF1D1DFC32BA4E9CB1803A6E30 /* NavigationDrawer.swift in Sources */,
				798CD2F02605151B00F49768 /* NatTag+Size.swift in Sources */,
				79FC59C125D45DAE001CCB56 /* NatProgressIndicatorCircular+Constants.swift in Sources */,
				841FEABA24C5C1A100C50AFF /* NatLogoImages.swift in Sources */,
				79FC59C925D45E7D001CCB56 /* NatProgressIndicatorCircular+Animation.swift in Sources */,
				B16B10A0AA533EF36343B6B8A4AE4DA0 /* NavigationDrawerItemCell.swift in Sources */,
				A096BCFF55DBEF25B29C30C1537210D5 /* NavigationDrawerSubitemCell.swift in Sources */,
				848831BE25018340004C3FA8 /* NatIconButton+Styles.swift in Sources */,
				269C886424C2456B00A507BE /* UINavigationController+Style.swift in Sources */,
				7D75A44125DB00230050ACA9 /* NatAvatar+Size.swift in Sources */,
				9D4FF6FB92A6A5BD0AF263A69FF707E4 /* Pulsable.swift in Sources */,
				80FE219D764217C0520E0C784F9C0C0B /* PulseLayer.swift in Sources */,
				ECA4CB7769FB08CB62C5F8CD79EE6521 /* ReusableView.swift in Sources */,
				7D31C1102614BC1700EED32A /* NatRating+Style.swift in Sources */,
				84EB6B8324EEEA6200C6A792 /* GetUIColorFromTokens.swift in Sources */,
				79EA0C962614B39A00742C0A /* NatBadge+Animation.swift in Sources */,
				509D46F287D25DAEB7A71BF2665EF894 /* SearchBar.swift in Sources */,
				10953079D3A781AA63E2E03A93F222C4 /* String+Icon.swift in Sources */,
				604835F2975D92A9D2EF46132C17C0A5 /* Tab.swift in Sources */,
				AAA3820978AE27C3A6ED940916227C9D /* TabItemView.swift in Sources */,
				79FC59DD25DAB0BE001CCB56 /* NatImage.swift in Sources */,
				8409854724F02B230095D6AD /* Notification+Name+ThemeHasChanged.swift in Sources */,
				5C0716F242EFC1AF6A61CBE257DA7CFE /* TextField.swift in Sources */,
				79EA0C20260A85DE00742C0A /* NatCounterButton.swift in Sources */,
				56E21DDCD3217649B6CC5332DB901648 /* TextFieldDelegate.swift in Sources */,
				E07925C3535D79164EBC061C7D6A6CE4 /* TextFieldType.swift in Sources */,
				847C829224E36AB7001CE116 /* NaturaLightTheme.swift in Sources */,
				84932F1324EAB9270052265F /* AvailableTheme.swift in Sources */,
				518E40E608084AD36390CE8A38A1CB5A /* UICollectionView+Reusable.swift in Sources */,
				37953EE81D12EA2376E8C56E16BC4A29 /* UIColor+Hex.swift in Sources */,
				56B51E3D524A0D2900D7DD3E6CC761E7 /* UIFont+Icon.swift in Sources */,
				6C6CB092994DB60C83AC24F93B0F4E49 /* UITableView+Reusable.swift in Sources */,
				269C886624C2480800A507BE /* UIViewController+Configure.swift in Sources */,
				93B1D8CFBB1420174B310CC4906AA2EF /* UIView+Frame.swift in Sources */,
				77C55B339CA403354D76ABF05E283D5A /* ValueTextHighlight.swift in Sources */,
				7DAF750E25E5AF830094F865 /* String+Initials.swift in Sources */,
				840B6A754236624B9738CBC3D5CFE895 /* ViewAnimatingWrapper.swift in Sources */,
				843123DF25123ED0002A7B6F /* AesopDarkTokens.swift in Sources */,
				EE1E7A9F49A18BCD194E0C03FB2F0074 /* ViewStyle.swift in Sources */,
				79EA0C3E260B861400742C0A /* NatCounter+Size.swift in Sources */,
				79FC593F25BF58C7001CCB56 /* NatRadioButtonControl+Style.swift in Sources */,
				7D5120D025ED7CE200557E21 /* TextField+InteractionState.swift in Sources */,
			);
			runOnlyForDeploymentPostprocessing = 0;
		};
		84391DD924DB1B8B009D0BE8 /* Sources */ = {
			isa = PBXSourcesBuildPhase;
			buildActionMask = 2147483647;
			files = (
				79FC596325C1AAD5001CCB56 /* SelectionControl+Checkbox+Snapshot+Tests.swift in Sources */,
				84391DEA24DB477F009D0BE8 /* NatShortcut+Snapshot+Tests.swift in Sources */,
				79FC596B25C1AE5D001CCB56 /* SelectionControl+RadioButton+Snapshot+Tests.swift in Sources */,
				84BB929124DC788D00A9BCC8 /* TabDelegateMock.swift in Sources */,
				798CD2FA2608CB4000F49768 /* NatTag+Color+Snapshot+Tests.swift in Sources */,
				84BB929C24DC97EE00A9BCC8 /* Field+Snapshot+Tests.swift in Sources */,
				84A16F0524DDC30100E80DA0 /* NavigationDrawerDelegateMock.swift in Sources */,
				84BB92A224DCB73100A9BCC8 /* IconView+Snapshot+Tests.swift in Sources */,
				84BB928D24DC75D100A9BCC8 /* TabItemViewDelegateMock.swift in Sources */,
				7D9038BD261B9402005A3D0A /* NatRating+Counter+Snapshot+Tests.swift in Sources */,
				79EA0C66260E6F3D00742C0A /* NatCounter+Snapshot+Tests.swift in Sources */,
				84703F3724F54AA600FE01CA /* NotificationCenterSpy.swift in Sources */,
				79EA0CA02614C1AC00742C0A /* NatBadge+Pulse+Snapshot+Tests.swift in Sources */,
				79ACDAB62555D9B500660E68 /* NatButton+SnapShot+Tests.swift in Sources */,
				84BB928524DC69C900A9BCC8 /* Badgeable+Snapshot+Tests.swift in Sources */,
				84BB928424DC683700A9BCC8 /* NatBadge+Standard+Snapshot+Tests.swift in Sources */,
				7D17AB1B25E91C380070FD31 /* NatAvatar+Snapshots+Tests.swift in Sources */,
				26BFBADE251273BA006C22E2 /* NatTag+Snapshot+Tests.swift in Sources */,
				79B6AC8525AE1E520027F7D6 /* NatBadge+Dot+Snapshot+Tests.swift in Sources */,
				84BB929724DC8FA300A9BCC8 /* ExpansionPanelBuilder.swift in Sources */,
				8401A9C024FED41E00B6E762 /* NatIconButton+Snapshot+Tests.swift in Sources */,
				7D9038B5261B8062005A3D0A /* NatRating+Input+Snapshot+Tests.swift in Sources */,
				79FC59A725CB2B53001CCB56 /* NatCard+Snapshot+Tests.swift in Sources */,
				84BB929324DC7B9800A9BCC8 /* SearchBar+Snapshot+Tests.swift in Sources */,
				84BB929E24DCA6C500A9BCC8 /* TextField+Snapshot+Tests.swift in Sources */,
				84A16F0324DDBF6C00E80DA0 /* NavigationDrawer+Snapshot+Tests.swift in Sources */,
				84A16F0624DDC61000E80DA0 /* ValueTextHighlight+Snapshot+Tests.swift in Sources */,
				7DE2B11625FBFBAB00C5CBC0 /* NatListItemCell+Snapshot+Tests.swift in Sources */,
				84BB929A24DC935700A9BCC8 /* ViewAnimatingMock.swift in Sources */,
				84BB92A024DCA7E300A9BCC8 /* TextFieldDelegateMock.swift in Sources */,
				79D4C90625F6C7FC0027E74E /* Checkbox+Snapshot+Tests.swift in Sources */,
				84391DED24DB5C1F009D0BE8 /* AppBar+Snapshot+Tests.swift in Sources */,
				84BB929524DC82EC00A9BCC8 /* Divider+Snapshot+Tests.swift in Sources */,
				7D9038C2261B951D005A3D0A /* NatRating+ReadOnly+Snapshot+Tests.swift in Sources */,
				84BB928624DC6B3500A9BCC8 /* BadgeableStub.swift in Sources */,
				84A16F0124DDBE5500E80DA0 /* NavigationDrawerSubitemCell+Snapshot+Tests.swift in Sources */,
				79FC59F225DD57E3001CCB56 /* Image+Snapshot+Tests.swift in Sources */,
				84A16EFF24DDBC6D00E80DA0 /* NavigationDrawerItemCell+Snapshot+Tests.swift in Sources */,
				799B683C256720890055B96D /* ProgressIndicatorCircular+Snapshot+Tests.swift in Sources */,
				84BB929024DC772D00A9BCC8 /* Tab+Snapshot+Tests.swift in Sources */,
				84BB928B24DC743300A9BCC8 /* TabItem+Snapshot+Tests.swift in Sources */,
				84BB929824DC8FA600A9BCC8 /* ExpansionPanel+Snapshot+Tests.swift in Sources */,
				84391DE824DB1C67009D0BE8 /* NatDialogController+Snapshot+Tests.swift in Sources */,
			);
			runOnlyForDeploymentPostprocessing = 0;
		};
/* End PBXSourcesBuildPhase section */

/* Begin PBXTargetDependency section */
		06E2D8DEBF4E34D35E71AD50EEB6BB1A /* PBXTargetDependency */ = {
			isa = PBXTargetDependency;
			target = F49E39B57E86C6597B624106BE14A13E /* NatDS */;
			targetProxy = E35D44E67B83B19A493C4A863C46BAFA /* PBXContainerItemProxy */;
		};
		84391DE424DB1B8B009D0BE8 /* PBXTargetDependency */ = {
			isa = PBXTargetDependency;
			target = F49E39B57E86C6597B624106BE14A13E /* NatDS */;
			targetProxy = 84391DE324DB1B8B009D0BE8 /* PBXContainerItemProxy */;
		};
/* End PBXTargetDependency section */

/* Begin XCBuildConfiguration section */
		3A36E05DD8E57CC423F189F37D2BACB5 /* Debug */ = {
			isa = XCBuildConfiguration;
			buildSettings = {
				CLANG_ENABLE_MODULES = YES;
				CODE_SIGN_IDENTITY = "";
				CODE_SIGN_STYLE = Automatic;
				CURRENT_PROJECT_VERSION = 6;
				DEFINES_MODULE = YES;
				DEVELOPMENT_TEAM = "";
				DYLIB_COMPATIBILITY_VERSION = 1;
				DYLIB_CURRENT_VERSION = 1;
				DYLIB_INSTALL_NAME_BASE = "@rpath";
				INFOPLIST_FILE = "Supporting Files/Info.plist";
				INSTALL_PATH = "$(LOCAL_LIBRARY_DIR)/Frameworks";
				IPHONEOS_DEPLOYMENT_TARGET = 10.0;
				LD_RUNPATH_SEARCH_PATHS = (
					"$(inherited)",
					"@executable_path/Frameworks",
					"@loader_path/Frameworks",
				);
				MARKETING_VERSION = 3.3.0;
				PRODUCT_BUNDLE_IDENTIFIER = net.natura.NatDS;
				PRODUCT_NAME = "$(TARGET_NAME:c99extidentifier)";
				SKIP_INSTALL = YES;
				SUPPORTS_MACCATALYST = NO;
				SWIFT_OPTIMIZATION_LEVEL = "-Onone";
				SWIFT_VERSION = 5.0;
				TARGETED_DEVICE_FAMILY = "1,2";
			};
			name = Debug;
		};
		42FBF6687DB14A58A42268DE340C66D1 /* Release */ = {
			isa = XCBuildConfiguration;
			buildSettings = {
				ALWAYS_SEARCH_USER_PATHS = NO;
				CLANG_ANALYZER_NONNULL = YES;
				CLANG_ANALYZER_NUMBER_OBJECT_CONVERSION = YES_AGGRESSIVE;
				CLANG_CXX_LANGUAGE_STANDARD = "gnu++14";
				CLANG_CXX_LIBRARY = "libc++";
				CLANG_ENABLE_MODULES = YES;
				CLANG_ENABLE_OBJC_ARC = YES;
				CLANG_ENABLE_OBJC_WEAK = YES;
				CLANG_WARN_BLOCK_CAPTURE_AUTORELEASING = YES;
				CLANG_WARN_BOOL_CONVERSION = YES;
				CLANG_WARN_COMMA = YES;
				CLANG_WARN_CONSTANT_CONVERSION = YES;
				CLANG_WARN_DEPRECATED_OBJC_IMPLEMENTATIONS = YES;
				CLANG_WARN_DIRECT_OBJC_ISA_USAGE = YES_ERROR;
				CLANG_WARN_DOCUMENTATION_COMMENTS = YES;
				CLANG_WARN_EMPTY_BODY = YES;
				CLANG_WARN_ENUM_CONVERSION = YES;
				CLANG_WARN_INFINITE_RECURSION = YES;
				CLANG_WARN_INT_CONVERSION = YES;
				CLANG_WARN_NON_LITERAL_NULL_CONVERSION = YES;
				CLANG_WARN_OBJC_IMPLICIT_RETAIN_SELF = YES;
				CLANG_WARN_OBJC_LITERAL_CONVERSION = YES;
				CLANG_WARN_OBJC_ROOT_CLASS = YES_ERROR;
				CLANG_WARN_RANGE_LOOP_ANALYSIS = YES;
				CLANG_WARN_STRICT_PROTOTYPES = YES;
				CLANG_WARN_SUSPICIOUS_MOVE = YES;
				CLANG_WARN_UNGUARDED_AVAILABILITY = YES_AGGRESSIVE;
				CLANG_WARN_UNREACHABLE_CODE = YES;
				CLANG_WARN__DUPLICATE_METHOD_MATCH = YES;
				CODE_SIGN_IDENTITY = "iPhone Developer";
				COPY_PHASE_STRIP = NO;
				CURRENT_PROJECT_VERSION = 1;
				DEBUG_INFORMATION_FORMAT = "dwarf-with-dsym";
				ENABLE_NS_ASSERTIONS = NO;
				ENABLE_STRICT_OBJC_MSGSEND = YES;
				GCC_C_LANGUAGE_STANDARD = gnu11;
				GCC_NO_COMMON_BLOCKS = YES;
				GCC_WARN_64_TO_32_BIT_CONVERSION = YES;
				GCC_WARN_ABOUT_RETURN_TYPE = YES_ERROR;
				GCC_WARN_UNDECLARED_SELECTOR = YES;
				GCC_WARN_UNINITIALIZED_AUTOS = YES_AGGRESSIVE;
				GCC_WARN_UNUSED_FUNCTION = YES;
				GCC_WARN_UNUSED_VARIABLE = YES;
				IPHONEOS_DEPLOYMENT_TARGET = 10.0;
				MTL_ENABLE_DEBUG_INFO = NO;
				MTL_FAST_MATH = YES;
				SDKROOT = iphoneos;
				SWIFT_COMPILATION_MODE = wholemodule;
				SWIFT_VERSION = 5.0;
				VALIDATE_PRODUCT = YES;
				VERSIONING_SYSTEM = "apple-generic";
				VERSION_INFO_PREFIX = "";
			};
			name = Release;
		};
		4D287AD50A3EEE3A610D8B83E32DC7F4 /* Release */ = {
			isa = XCBuildConfiguration;
			baseConfigurationReference = EC5970C426475EACCF56EF2C12EB450D /* Pods-NatDSTests.release.xcconfig */;
			buildSettings = {
				ALWAYS_EMBED_SWIFT_STANDARD_LIBRARIES = "$(inherited)";
				CLANG_ENABLE_MODULES = YES;
				CODE_SIGN_STYLE = Automatic;
				DEVELOPMENT_TEAM = "";
				INFOPLIST_FILE = "Tests/Supporting Files/Info.plist";
				LD_RUNPATH_SEARCH_PATHS = (
					"$(inherited)",
					"@executable_path/Frameworks",
					"@loader_path/Frameworks",
				);
				PRODUCT_BUNDLE_IDENTIFIER = net.natura.NatDSTests;
				PRODUCT_NAME = "$(TARGET_NAME)";
				SWIFT_OBJC_BRIDGING_HEADER = "";
				SWIFT_VERSION = 5.0;
				TARGETED_DEVICE_FAMILY = "1,2";
			};
			name = Release;
		};
		84391DE524DB1B8B009D0BE8 /* Debug */ = {
			isa = XCBuildConfiguration;
			baseConfigurationReference = E2274F3C7AE245CDA327DD2C /* Pods-NatDSSnapShotTests.debug.xcconfig */;
			buildSettings = {
				CODE_SIGN_STYLE = Automatic;
				INFOPLIST_FILE = NatDSSnapShotTests/Info.plist;
				IPHONEOS_DEPLOYMENT_TARGET = 13.6;
				LD_RUNPATH_SEARCH_PATHS = (
					"$(inherited)",
					"@executable_path/Frameworks",
					"@loader_path/Frameworks",
				);
				PRODUCT_BUNDLE_IDENTIFIER = na.NatDSSnapShotTests;
				PRODUCT_NAME = "$(TARGET_NAME)";
				SWIFT_ACTIVE_COMPILATION_CONDITIONS = DEBUG;
				SWIFT_OPTIMIZATION_LEVEL = "-Onone";
				SWIFT_VERSION = 5.0;
				TARGETED_DEVICE_FAMILY = "1,2";
			};
			name = Debug;
		};
		84391DE624DB1B8B009D0BE8 /* Release */ = {
			isa = XCBuildConfiguration;
			baseConfigurationReference = 34C351B9D855FD2B32E29833 /* Pods-NatDSSnapShotTests.release.xcconfig */;
			buildSettings = {
				CODE_SIGN_STYLE = Automatic;
				INFOPLIST_FILE = NatDSSnapShotTests/Info.plist;
				IPHONEOS_DEPLOYMENT_TARGET = 13.6;
				LD_RUNPATH_SEARCH_PATHS = (
					"$(inherited)",
					"@executable_path/Frameworks",
					"@loader_path/Frameworks",
				);
				PRODUCT_BUNDLE_IDENTIFIER = na.NatDSSnapShotTests;
				PRODUCT_NAME = "$(TARGET_NAME)";
				SWIFT_OPTIMIZATION_LEVEL = "-O";
				SWIFT_VERSION = 5.0;
				TARGETED_DEVICE_FAMILY = "1,2";
			};
			name = Release;
		};
		DEC6944B592A7264392F0394953FF616 /* Debug */ = {
			isa = XCBuildConfiguration;
			buildSettings = {
				ALWAYS_SEARCH_USER_PATHS = NO;
				CLANG_ANALYZER_NONNULL = YES;
				CLANG_ANALYZER_NUMBER_OBJECT_CONVERSION = YES_AGGRESSIVE;
				CLANG_CXX_LANGUAGE_STANDARD = "gnu++14";
				CLANG_CXX_LIBRARY = "libc++";
				CLANG_ENABLE_MODULES = YES;
				CLANG_ENABLE_OBJC_ARC = YES;
				CLANG_ENABLE_OBJC_WEAK = YES;
				CLANG_WARN_BLOCK_CAPTURE_AUTORELEASING = YES;
				CLANG_WARN_BOOL_CONVERSION = YES;
				CLANG_WARN_COMMA = YES;
				CLANG_WARN_CONSTANT_CONVERSION = YES;
				CLANG_WARN_DEPRECATED_OBJC_IMPLEMENTATIONS = YES;
				CLANG_WARN_DIRECT_OBJC_ISA_USAGE = YES_ERROR;
				CLANG_WARN_DOCUMENTATION_COMMENTS = YES;
				CLANG_WARN_EMPTY_BODY = YES;
				CLANG_WARN_ENUM_CONVERSION = YES;
				CLANG_WARN_INFINITE_RECURSION = YES;
				CLANG_WARN_INT_CONVERSION = YES;
				CLANG_WARN_NON_LITERAL_NULL_CONVERSION = YES;
				CLANG_WARN_OBJC_IMPLICIT_RETAIN_SELF = YES;
				CLANG_WARN_OBJC_LITERAL_CONVERSION = YES;
				CLANG_WARN_OBJC_ROOT_CLASS = YES_ERROR;
				CLANG_WARN_RANGE_LOOP_ANALYSIS = YES;
				CLANG_WARN_STRICT_PROTOTYPES = YES;
				CLANG_WARN_SUSPICIOUS_MOVE = YES;
				CLANG_WARN_UNGUARDED_AVAILABILITY = YES_AGGRESSIVE;
				CLANG_WARN_UNREACHABLE_CODE = YES;
				CLANG_WARN__DUPLICATE_METHOD_MATCH = YES;
				CODE_SIGN_IDENTITY = "iPhone Developer";
				COPY_PHASE_STRIP = NO;
				CURRENT_PROJECT_VERSION = 1;
				DEBUG_INFORMATION_FORMAT = dwarf;
				ENABLE_STRICT_OBJC_MSGSEND = YES;
				ENABLE_TESTABILITY = YES;
				GCC_C_LANGUAGE_STANDARD = gnu11;
				GCC_DYNAMIC_NO_PIC = NO;
				GCC_NO_COMMON_BLOCKS = YES;
				GCC_OPTIMIZATION_LEVEL = 0;
				GCC_PREPROCESSOR_DEFINITIONS = (
					"DEBUG=1",
					"$(inherited)",
				);
				GCC_WARN_64_TO_32_BIT_CONVERSION = YES;
				GCC_WARN_ABOUT_RETURN_TYPE = YES_ERROR;
				GCC_WARN_UNDECLARED_SELECTOR = YES;
				GCC_WARN_UNINITIALIZED_AUTOS = YES_AGGRESSIVE;
				GCC_WARN_UNUSED_FUNCTION = YES;
				GCC_WARN_UNUSED_VARIABLE = YES;
				IPHONEOS_DEPLOYMENT_TARGET = 10.0;
				MTL_ENABLE_DEBUG_INFO = INCLUDE_SOURCE;
				MTL_FAST_MATH = YES;
				ONLY_ACTIVE_ARCH = YES;
				SDKROOT = iphoneos;
				SWIFT_VERSION = 5.0;
				VERSIONING_SYSTEM = "apple-generic";
				VERSION_INFO_PREFIX = "";
			};
			name = Debug;
		};
		E81B60C5B552018D194773A2E10A8CD0 /* Release */ = {
			isa = XCBuildConfiguration;
			buildSettings = {
				CLANG_ENABLE_MODULES = YES;
				CODE_SIGN_IDENTITY = "";
				CODE_SIGN_STYLE = Automatic;
				CURRENT_PROJECT_VERSION = 6;
				DEFINES_MODULE = YES;
				DEVELOPMENT_TEAM = "";
				DYLIB_COMPATIBILITY_VERSION = 1;
				DYLIB_CURRENT_VERSION = 1;
				DYLIB_INSTALL_NAME_BASE = "@rpath";
				INFOPLIST_FILE = "Supporting Files/Info.plist";
				INSTALL_PATH = "$(LOCAL_LIBRARY_DIR)/Frameworks";
				IPHONEOS_DEPLOYMENT_TARGET = 10.0;
				LD_RUNPATH_SEARCH_PATHS = (
					"$(inherited)",
					"@executable_path/Frameworks",
					"@loader_path/Frameworks",
				);
				MARKETING_VERSION = 3.3.0;
				PRODUCT_BUNDLE_IDENTIFIER = net.natura.NatDS;
				PRODUCT_NAME = "$(TARGET_NAME:c99extidentifier)";
				SKIP_INSTALL = YES;
				SUPPORTS_MACCATALYST = NO;
				SWIFT_VERSION = 5.0;
				TARGETED_DEVICE_FAMILY = "1,2";
			};
			name = Release;
		};
		FBC77EE31371C561733A5714B988A29D /* Debug */ = {
			isa = XCBuildConfiguration;
			baseConfigurationReference = 951DBA41C4F1A24B4EB8567B5CD0878C /* Pods-NatDSTests.debug.xcconfig */;
			buildSettings = {
				ALWAYS_EMBED_SWIFT_STANDARD_LIBRARIES = "$(inherited)";
				CLANG_ENABLE_MODULES = YES;
				CODE_SIGN_STYLE = Automatic;
				DEVELOPMENT_TEAM = "";
				INFOPLIST_FILE = "Tests/Supporting Files/Info.plist";
				LD_RUNPATH_SEARCH_PATHS = (
					"$(inherited)",
					"@executable_path/Frameworks",
					"@loader_path/Frameworks",
				);
				PRODUCT_BUNDLE_IDENTIFIER = net.natura.NatDSTests;
				PRODUCT_NAME = "$(TARGET_NAME)";
				SWIFT_OBJC_BRIDGING_HEADER = "";
				SWIFT_OPTIMIZATION_LEVEL = "-Onone";
				SWIFT_VERSION = 5.0;
				TARGETED_DEVICE_FAMILY = "1,2";
			};
			name = Debug;
		};
/* End XCBuildConfiguration section */

/* Begin XCConfigurationList section */
		4362247C7D260F44FF1BDDF69AA10A47 /* Build configuration list for PBXNativeTarget "NatDSTests" */ = {
			isa = XCConfigurationList;
			buildConfigurations = (
				FBC77EE31371C561733A5714B988A29D /* Debug */,
				4D287AD50A3EEE3A610D8B83E32DC7F4 /* Release */,
			);
			defaultConfigurationIsVisible = 0;
			defaultConfigurationName = Release;
		};
		650E1A9FAEBD0381F7048BAAB943A336 /* Build configuration list for PBXNativeTarget "NatDS" */ = {
			isa = XCConfigurationList;
			buildConfigurations = (
				3A36E05DD8E57CC423F189F37D2BACB5 /* Debug */,
				E81B60C5B552018D194773A2E10A8CD0 /* Release */,
			);
			defaultConfigurationIsVisible = 0;
			defaultConfigurationName = Release;
		};
		84391DE724DB1B8B009D0BE8 /* Build configuration list for PBXNativeTarget "NatDSSnapShotTests" */ = {
			isa = XCConfigurationList;
			buildConfigurations = (
				84391DE524DB1B8B009D0BE8 /* Debug */,
				84391DE624DB1B8B009D0BE8 /* Release */,
			);
			defaultConfigurationIsVisible = 0;
			defaultConfigurationName = Release;
		};
		BCE3B58D37844576117D65C6BC8A5781 /* Build configuration list for PBXProject "NatDS" */ = {
			isa = XCConfigurationList;
			buildConfigurations = (
				DEC6944B592A7264392F0394953FF616 /* Debug */,
				42FBF6687DB14A58A42268DE340C66D1 /* Release */,
			);
			defaultConfigurationIsVisible = 0;
			defaultConfigurationName = Release;
		};
/* End XCConfigurationList section */
	};
	rootObject = 36C3D511769B0C048CF47BC3D975C8A0 /* Project object */;
}<|MERGE_RESOLUTION|>--- conflicted
+++ resolved
@@ -233,11 +233,8 @@
 		7D9EEB8B25E6A3D300CEF6BC /* NatAvatar+Sizes+Spec.swift in Sources */ = {isa = PBXBuildFile; fileRef = 7D9EEB8A25E6A3D300CEF6BC /* NatAvatar+Sizes+Spec.swift */; };
 		7DAF750925E4342E0094F865 /* NatAvatar+Spec.swift in Sources */ = {isa = PBXBuildFile; fileRef = 7DAF750825E4342E0094F865 /* NatAvatar+Spec.swift */; };
 		7DAF750E25E5AF830094F865 /* String+Initials.swift in Sources */ = {isa = PBXBuildFile; fileRef = 7DAF750D25E5AF830094F865 /* String+Initials.swift */; };
-<<<<<<< HEAD
 		7DC81CB126121EAC006BE689 /* NatRating.swift in Sources */ = {isa = PBXBuildFile; fileRef = 7DC81CB026121EAC006BE689 /* NatRating.swift */; };
 		7DC81CB6261223CC006BE689 /* UIImage+UIColor.swift in Sources */ = {isa = PBXBuildFile; fileRef = 7DC81CB5261223CC006BE689 /* UIImage+UIColor.swift */; };
-=======
->>>>>>> d79d4357
 		7DE2B10725FBD57300C5CBC0 /* NatListItem+Spec.swift in Sources */ = {isa = PBXBuildFile; fileRef = 7DE2B10625FBD57300C5CBC0 /* NatListItem+Spec.swift */; };
 		7DE2B11625FBFBAB00C5CBC0 /* NatListItemCell+Snapshot+Tests.swift in Sources */ = {isa = PBXBuildFile; fileRef = 7DE2B11525FBFBAB00C5CBC0 /* NatListItemCell+Snapshot+Tests.swift */; };
 		7DE2B12C26000BA600C5CBC0 /* UIImageView+Clickable.swift in Sources */ = {isa = PBXBuildFile; fileRef = 7DE2B12B26000BA600C5CBC0 /* UIImageView+Clickable.swift */; };
@@ -646,11 +643,8 @@
 		7D9EEB8A25E6A3D300CEF6BC /* NatAvatar+Sizes+Spec.swift */ = {isa = PBXFileReference; lastKnownFileType = sourcecode.swift; path = "NatAvatar+Sizes+Spec.swift"; sourceTree = "<group>"; };
 		7DAF750825E4342E0094F865 /* NatAvatar+Spec.swift */ = {isa = PBXFileReference; lastKnownFileType = sourcecode.swift; path = "NatAvatar+Spec.swift"; sourceTree = "<group>"; };
 		7DAF750D25E5AF830094F865 /* String+Initials.swift */ = {isa = PBXFileReference; lastKnownFileType = sourcecode.swift; path = "String+Initials.swift"; sourceTree = "<group>"; };
-<<<<<<< HEAD
 		7DC81CB026121EAC006BE689 /* NatRating.swift */ = {isa = PBXFileReference; lastKnownFileType = sourcecode.swift; path = NatRating.swift; sourceTree = "<group>"; };
 		7DC81CB5261223CC006BE689 /* UIImage+UIColor.swift */ = {isa = PBXFileReference; lastKnownFileType = sourcecode.swift; path = "UIImage+UIColor.swift"; sourceTree = "<group>"; };
-=======
->>>>>>> d79d4357
 		7DE2B10625FBD57300C5CBC0 /* NatListItem+Spec.swift */ = {isa = PBXFileReference; lastKnownFileType = sourcecode.swift; path = "NatListItem+Spec.swift"; sourceTree = "<group>"; };
 		7DE2B11525FBFBAB00C5CBC0 /* NatListItemCell+Snapshot+Tests.swift */ = {isa = PBXFileReference; lastKnownFileType = sourcecode.swift; path = "NatListItemCell+Snapshot+Tests.swift"; sourceTree = "<group>"; };
 		7DE2B12B26000BA600C5CBC0 /* UIImageView+Clickable.swift */ = {isa = PBXFileReference; lastKnownFileType = sourcecode.swift; path = "UIImageView+Clickable.swift"; sourceTree = "<group>"; };
