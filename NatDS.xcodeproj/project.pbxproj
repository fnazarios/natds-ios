// !$*UTF8*$!
{
	archiveVersion = 1;
	classes = {
	};
	objectVersion = 51;
	objects = {

/* Begin PBXBuildFile section */
		BBCC40A29117B4CB675FE57C3B0130E4 /* AssetsHelper.swift in Sources */ = {isa = PBXBuildFile; fileRef = 02B41F99CB8ACD14C09E1AA323E38C2D /* AssetsHelper.swift */; };
		0AF826DF57321D84C4B2EDDFAC49F377 /* AssetsHelperTests.swift in Sources */ = {isa = PBXBuildFile; fileRef = 38DAA7E13F0D9435753C08228E164289 /* AssetsHelperTests.swift */; };
		9BCB31B8D18CF1DE76DBC58ADB6AD6EC /* AvonBorderRadius+Spec.swift in Sources */ = {isa = PBXBuildFile; fileRef = 477731475C7DAE3B26819E04906BD721 /* AvonBorderRadius+Spec.swift */; };
		75C6E6108454D8D59FCFD7B5C82D9902 /* AvonBorderRadius.swift in Sources */ = {isa = PBXBuildFile; fileRef = B753A7FCD64198384CC745E9DBF172E6 /* AvonBorderRadius.swift */; };
		6EF45532F3AD14C5842159D7761DFD25 /* AvonColorPaletteDark+Spec.swift in Sources */ = {isa = PBXBuildFile; fileRef = 184F473D68F70CFCDA0C09BAE2B17A4B /* AvonColorPaletteDark+Spec.swift */; };
		FC5D4E056A537A2355FB279F63D7BBDB /* AvonColorPaletteDark.swift in Sources */ = {isa = PBXBuildFile; fileRef = 8602357A60C6B3C2C20CC759E847FE9A /* AvonColorPaletteDark.swift */; };
		CB0020D4771DEE9CBDEDF4FF0082C8F3 /* AvonColorPaletteLight+Spec.swift in Sources */ = {isa = PBXBuildFile; fileRef = 7961DE3EA518D4BEB826759A1ADC7182 /* AvonColorPaletteLight+Spec.swift */; };
		3D429A6E88BA742E49ECCA485A26E70F /* AvonColorPaletteLight.swift in Sources */ = {isa = PBXBuildFile; fileRef = 02183C9B0E29B427B04D54135FE32184 /* AvonColorPaletteLight.swift */; };
		901205023ECB9595C90F7B3D30C984C6 /* AvonElevations+Spec.swift in Sources */ = {isa = PBXBuildFile; fileRef = BAEF2702D8D005A1EA66C6D8447176D3 /* AvonElevations+Spec.swift */; };
		E595C8E0683039156EECADB28A93AC69 /* AvonElevations.swift in Sources */ = {isa = PBXBuildFile; fileRef = 0A051382812558571E778F51A332B9FE /* AvonElevations.swift */; };
		F83210EA80C011A9A3898BB4A856116E /* AvonFont+Spec.swift in Sources */ = {isa = PBXBuildFile; fileRef = 2E0E59F57D0AD2166D6216527E95A6CD /* AvonFont+Spec.swift */; };
		AA2218A08849224F57943C49A7CE3DDA /* AvonFont.swift in Sources */ = {isa = PBXBuildFile; fileRef = F72809614C87697C6EAF138E246F4C55 /* AvonFont.swift */; };
		B53CC395837882F1F669DAC9BA9959FA /* AvonFontLetterSpacings+Spec.swift in Sources */ = {isa = PBXBuildFile; fileRef = 94F4528A8F039CB3F5D9781C690AE37E /* AvonFontLetterSpacings+Spec.swift */; };
		1C33F8923E873C6C60821B00A3AF20C8 /* AvonFontLetterSpacings.swift in Sources */ = {isa = PBXBuildFile; fileRef = 79F0FED09E44BABDCC90B51BEA23A2B3 /* AvonFontLetterSpacings.swift */; };
		841DC30AC5612DDD81C8175BCFF4507E /* AvonFontSizes+Spec.swift in Sources */ = {isa = PBXBuildFile; fileRef = 847C94FCAA23AB699A4926C6B8E598C6 /* AvonFontSizes+Spec.swift */; };
		3F12D75506942B4F6ED3212F793C6177 /* AvonFontSizes.swift in Sources */ = {isa = PBXBuildFile; fileRef = 3F7D792BB1ABA865B43C4E9AFD578235 /* AvonFontSizes.swift */; };
		6B0288613B59DF0F53953D702C17D497 /* AvonFontWeights+Spec.swift in Sources */ = {isa = PBXBuildFile; fileRef = 9B282C073683EC548D946188FC1A72A6 /* AvonFontWeights+Spec.swift */; };
		B00E0C6AC86C3AEFF988F529F639B0FB /* AvonFontWeights.swift in Sources */ = {isa = PBXBuildFile; fileRef = 319B7E141A7D61DA8B6977F081BD5E5A /* AvonFontWeights.swift */; };
		7A4EA58751A4005CDC8869389680036B /* AvonOpacities+Spec.swift in Sources */ = {isa = PBXBuildFile; fileRef = 03374D1962F22E77097BC080D718F12F /* AvonOpacities+Spec.swift */; };
		156EE5EBDDF801745FB87B90E7559617 /* AvonOpacities.swift in Sources */ = {isa = PBXBuildFile; fileRef = D9CAB12E754E4CBA9E744F8261748D5C /* AvonOpacities.swift */; };
		557B42D36C536AF16BD53225A006AB29 /* AvonSizes+Spec.swift in Sources */ = {isa = PBXBuildFile; fileRef = 8C04D198B2E271ABB5F68222DC1D6B96 /* AvonSizes+Spec.swift */; };
		71BFF46A2E8EE022B73DF3171D0C08CE /* AvonSizes.swift in Sources */ = {isa = PBXBuildFile; fileRef = 9CF26E92BD0C8D7F15F6EF0B43391245 /* AvonSizes.swift */; };
		F56784241784E8788555902BAF0623C5 /* AvonSpacing+Spec.swift in Sources */ = {isa = PBXBuildFile; fileRef = 92B7E71471A8365DB2D8FE53C22B3AAD /* AvonSpacing+Spec.swift */; };
		1486785D9C1BC4FCF2308F2B9CC28543 /* AvonSpacing.swift in Sources */ = {isa = PBXBuildFile; fileRef = E466D95B01186AA3E08CC793E6014EDF /* AvonSpacing.swift */; };
		38DB283DDC43587A2456F690D45DFE67 /* AvonTheme.swift in Sources */ = {isa = PBXBuildFile; fileRef = 7E37D0B1B9BAD8ACC82F2DDAEB6FF77E /* AvonTheme.swift */; };
		83FB15E1B8B7F6D80B9226B2A75567DC /* AvonThemeSpec.swift in Sources */ = {isa = PBXBuildFile; fileRef = 66D81AFC13659B24C0C08DCFCA630E1D /* AvonThemeSpec.swift */; };
		1A30D78CDFD9F95DDAFF61EDF612261D /* ButtonContainedStyle+Spec.swift in Sources */ = {isa = PBXBuildFile; fileRef = 0D6236D4B7FFC5CF049C20642874B068 /* ButtonContainedStyle+Spec.swift */; };
		1F40DBA4B8A3C9B0558AD83B5B2884D6 /* ButtonContainedStyle.swift in Sources */ = {isa = PBXBuildFile; fileRef = 6921E739399DFDC850A3FD044E812EEE /* ButtonContainedStyle.swift */; };
		98C6EB095DD059D51DD9883B943AF889 /* ButtonOutlineStyle.swift in Sources */ = {isa = PBXBuildFile; fileRef = 30E333A0723F6532721CE638F6819154 /* ButtonOutlineStyle.swift */; };
		521AFD7AFA9579A0A57971504ABE7145 /* ButtonOutlinedStyle+Spec.swift in Sources */ = {isa = PBXBuildFile; fileRef = 8951046F74282531403D6D25AE4E299E /* ButtonOutlinedStyle+Spec.swift */; };
		BB3413734DCB562C834B90742EF06929 /* ButtonStyle+Spec.swift in Sources */ = {isa = PBXBuildFile; fileRef = 573BBF1E50E0B49397C339D19D5E0D0B /* ButtonStyle+Spec.swift */; };
		14016A20C7BF7046BAFCD2AE53673EB0 /* ButtonStyle.swift in Sources */ = {isa = PBXBuildFile; fileRef = B949EB43F40A2086C7BA7CFE2358A9DA /* ButtonStyle.swift */; };
		92CA17AE519D08B10DAEE8C00A5E3959 /* ButtonTextStyle+Spec.swift in Sources */ = {isa = PBXBuildFile; fileRef = A0A53F6A9596591A029749DD3C8BF47B /* ButtonTextStyle+Spec.swift */; };
		000598F48ADE170D305737C11E3F2D99 /* ButtonTextStyle.swift in Sources */ = {isa = PBXBuildFile; fileRef = 113F306054D9B7B4EDC1D13B97C6481F /* ButtonTextStyle.swift */; };
		95DDF51D083DECFEF5B51DEF0BB24E3D /* ColorPalette.swift in Sources */ = {isa = PBXBuildFile; fileRef = 87295AE740A4B2AA824DFA0EB0C73C36 /* ColorPalette.swift */; };
		E39867F4E1EED3D8D5DF7E46799F4939 /* ColorProvider.swift in Sources */ = {isa = PBXBuildFile; fileRef = 9A8A65CCEDF235DB096B3D42C0C7268E /* ColorProvider.swift */; };
		E6FD461A93420854906BA6F9E90F89CE /* Colors.swift in Sources */ = {isa = PBXBuildFile; fileRef = 8A0F915C266CD0901846F201CD150DB9 /* Colors.swift */; };
		7B00B2BBB09B3E7B317323F17DE99832 /* ColorsNatura.swift in Sources */ = {isa = PBXBuildFile; fileRef = A147DE3520129A5E7B447BAB75AC8F03 /* ColorsNatura.swift */; };
		5549F0F4D09E073E0FAFBCC6F7B6699A /* ColorsNaturaTests.swift in Sources */ = {isa = PBXBuildFile; fileRef = 60AC8BC2D164D73C71DF5B19BDC28AE1 /* ColorsNaturaTests.swift */; };
		24A65D792FD25FA06DEACBD91A7E04A3 /* ColorsTests.swift in Sources */ = {isa = PBXBuildFile; fileRef = 15CB7087AA6D24EDDC31C9DD6682C6DD /* ColorsTests.swift */; };
		92FF5150726174EFBBFDC8A50657C90E /* ConfigurationStorable.swift in Sources */ = {isa = PBXBuildFile; fileRef = 331DF6EE1E7134B054C23EC492276E71 /* ConfigurationStorable.swift */; };
		40B14F67117654B7854317119E5B3509 /* ConfigurationStorage.swift in Sources */ = {isa = PBXBuildFile; fileRef = 04723CCAA125D20DF5FFBB3D77A939D4 /* ConfigurationStorage.swift */; };
		7E5A9E64BC68581EC58FCA6EB03DF802 /* ContainedButton.swift in Sources */ = {isa = PBXBuildFile; fileRef = 3C58A7E1BE25BB61275135C97BD4C757 /* ContainedButton.swift */; };
		9ED0B11B243051C089AA8FDCB7F8CA3B /* ContainedButtonTests.swift in Sources */ = {isa = PBXBuildFile; fileRef = A95440A28904714D5452372B860A3541 /* ContainedButtonTests.swift */; };
		7392D4960D4A13B6ADF3AB7372B264F5 /* DesignSystem+Spec.swift in Sources */ = {isa = PBXBuildFile; fileRef = 83C59F929E88764313134A046BA5C30F /* DesignSystem+Spec.swift */; };
		AB9CCFDF8B930FD49AFAEAE1BB5CA718 /* DesignSystem.swift in Sources */ = {isa = PBXBuildFile; fileRef = AC44AC684E1D6DB6F7BF21E7660666AD /* DesignSystem.swift */; };
		7CA6BAC353B73AF5D31F09CAF0268EE5 /* DesignSystemFatalError.swift in Sources */ = {isa = PBXBuildFile; fileRef = 7D8E6D9764598D210D58B32B2AEB0FE9 /* DesignSystemFatalError.swift */; };
<<<<<<< HEAD
=======
		B973490744E9A0685CEB439287ACDE73 /* DialogStandardStyle+BodyView+Spec.swift in Sources */ = {isa = PBXBuildFile; fileRef = FAA6A76D78E24283BBD1757F4711F355 /* DialogStandardStyle+BodyView+Spec.swift */; };
		65DE37E89F4C8BC79A50DF8B2A6B2CC5 /* DialogStandardStyle+BodyView.swift in Sources */ = {isa = PBXBuildFile; fileRef = 8C6706D2EE7248D87A19B20E3E5AD7EA /* DialogStandardStyle+BodyView.swift */; };
		E6C7C48AE0B352A3CBF8432EF3EB78C3 /* DialogStandardStyle+FooterView+Spec.swift in Sources */ = {isa = PBXBuildFile; fileRef = 940338CAE35D56709A33F31C9B586BC5 /* DialogStandardStyle+FooterView+Spec.swift */; };
		CFC424818CB82EF756A82A7F704B73D9 /* DialogStandardStyle+FooterView.swift in Sources */ = {isa = PBXBuildFile; fileRef = 883D72C9DF9D73A80A9A5BA65DDAAE48 /* DialogStandardStyle+FooterView.swift */; };
		AD8BCAF735EE523377D512F28A98643B /* DialogStandardStyle+TitleView+Spec.swift in Sources */ = {isa = PBXBuildFile; fileRef = 4F018B7D9DA5D681BC668160C8318BF7 /* DialogStandardStyle+TitleView+Spec.swift */; };
		37A93641BA74BB2B1843E4050E30944A /* DialogStandardStyle+TitleView.swift in Sources */ = {isa = PBXBuildFile; fileRef = C062E67E1CD27AE39C78FFC3AA9F2BF1 /* DialogStandardStyle+TitleView.swift */; };
		5F820478257AA41E3EA76AADA9612062 /* DialogStandardStyle.swift in Sources */ = {isa = PBXBuildFile; fileRef = F5888DB6A685860B444DF8BA391E3625 /* DialogStandardStyle.swift */; };
>>>>>>> 52d6beb4
		8F808FFBB4549BC4F3895B8CBB23ADB3 /* Divider.swift in Sources */ = {isa = PBXBuildFile; fileRef = 50D996E4B957C51847075E986215675B /* Divider.swift */; };
		1A59055F415CB4058DA88A823383FBC9 /* DividerTests.swift in Sources */ = {isa = PBXBuildFile; fileRef = FD3CA47F5B151245708F86A82388401D /* DividerTests.swift */; };
		705A576866667D11B1D05EBB709BCC00 /* DynamicColorFactory+Spec.swift in Sources */ = {isa = PBXBuildFile; fileRef = C3DA7591C8DDE4FB051FEBE8004CFF92 /* DynamicColorFactory+Spec.swift */; };
		4BDEB19DC31DEB91FAB5CC161B159FA7 /* DynamicColorFactory.swift in Sources */ = {isa = PBXBuildFile; fileRef = 4F55DA20C78EC30101A75371CAD5225C /* DynamicColorFactory.swift */; };
		91A18CB3646844B3C0EF8924AF376ACD /* DynamicColors+Spec.swift in Sources */ = {isa = PBXBuildFile; fileRef = 33B948F0346A1813FB982C1DB5F0DC89 /* DynamicColors+Spec.swift */; };
		A0A9D4F59612E12F2A8B878133B8289A /* DynamicColors.swift in Sources */ = {isa = PBXBuildFile; fileRef = D188AF406F8BA21532CDD7169A474560 /* DynamicColors.swift */; };
		5C3B779F94FC59E1F2329996E3E55DF5 /* ElevationAttributes+Equitable.swift in Sources */ = {isa = PBXBuildFile; fileRef = 58907D6C652303C4D5FC5FFE6E8F721A /* ElevationAttributes+Equitable.swift */; };
		6D4DFEB09D32E1F36B9FA29904AE1ED8 /* ElevationAttributes.swift in Sources */ = {isa = PBXBuildFile; fileRef = D7C267848A6D4A2289C862E53EA54F84 /* ElevationAttributes.swift */; };
		2655155E5437F0880708125E1F9F5BC9 /* Elevations.swift in Sources */ = {isa = PBXBuildFile; fileRef = 0D49BA63C5E5BFEED327C214620A7657 /* Elevations.swift */; };
<<<<<<< HEAD
		3A65DE112EB34ED5B9F3F1DF7B8D3FBD /* ExpansionPanel.swift in Sources */ = {isa = PBXBuildFile; fileRef = C58B1BFBC101D26CBEC7E3448F9B33D2 /* ExpansionPanel.swift */; };
		4CEBA5F26393AC6F09BEE6382ABC55E9 /* ExpansionPanelTests.swift in Sources */ = {isa = PBXBuildFile; fileRef = 0FF507003D3035F2C312F8C225D481FC /* ExpansionPanelTests.swift */; };
=======
>>>>>>> 52d6beb4
		4612CED8B9691035EFA62E01E2B30FD6 /* Field.swift in Sources */ = {isa = PBXBuildFile; fileRef = 8BEE0086E453EC48CFDC60DBA3C5C989 /* Field.swift */; };
		E6AE8A410953E6B447735D9E565B0264 /* FieldTests.swift in Sources */ = {isa = PBXBuildFile; fileRef = 2D9C7ED46E33571D0B2A1E60936B8ACD /* FieldTests.swift */; };
		2175BE4F7334ED85AECC5C401B400BD8 /* FlatButton.swift in Sources */ = {isa = PBXBuildFile; fileRef = FF5220FFBF3EE662D05373D401183E54 /* FlatButton.swift */; };
		9710B5B12B03F97C954A8C56CFCB26B3 /* FlatButtonTests.swift in Sources */ = {isa = PBXBuildFile; fileRef = 22C390A2FC2AAA69757BADEB95808375 /* FlatButtonTests.swift */; };
		18B9F28B461F8F6294ABA51229BA2385 /* Font.swift in Sources */ = {isa = PBXBuildFile; fileRef = 2FDEE58147C2E1605E69E24EE6CE7409 /* Font.swift */; };
		758EE01159A6E7AFC7217055678D4ED3 /* FontIconStyle.swift in Sources */ = {isa = PBXBuildFile; fileRef = 2D221DC99290B86F7B59C72F4FA77BE4 /* FontIconStyle.swift */; };
		346443D54361FCD8E0E7BFAF8FE2D299 /* FontIconStyleTests.swift in Sources */ = {isa = PBXBuildFile; fileRef = 62CDD513F5E78AFAC3E17DD22AB3C6E1 /* FontIconStyleTests.swift */; };
		ABAA902E9332B77F192D5EF948B5E88E /* FontLetterSpacings.swift in Sources */ = {isa = PBXBuildFile; fileRef = 1DC324E6DC6A248EA7BE6BCC2B03D91C /* FontLetterSpacings.swift */; };
		288891838FD58A93C7A7CC39277932E8 /* FontSizes.swift in Sources */ = {isa = PBXBuildFile; fileRef = BCAAD7AE3D905B5B7DD0A1BFD9689AD5 /* FontSizes.swift */; };
		F01F3CA72313B3C97F42498878234A82 /* FontStyle.swift in Sources */ = {isa = PBXBuildFile; fileRef = 93C1C3FD73F0E5F31735966CB48D7B16 /* FontStyle.swift */; };
		494B238CBB871A4FB2092730783EF93C /* FontWeights.swift in Sources */ = {isa = PBXBuildFile; fileRef = 0F3972A77C0F33A56F5725680D5D3835 /* FontWeights.swift */; };
		1255F87384A5EC561A10BF1598651BBF /* Fonts.swift in Sources */ = {isa = PBXBuildFile; fileRef = E541D4660533BA7440D7EAFA3C55D613 /* Fonts.swift */; };
		5B1A38F8E6EC1AA2AA97A02F4F7AE9F7 /* FontsNatura.swift in Sources */ = {isa = PBXBuildFile; fileRef = 07ECC6D1ED0B557A34AB311B053D6EEF /* FontsNatura.swift */; };
		FEDB1DDCAB1F042EDCF50A9AEA52E756 /* FontsNaturaTests.swift in Sources */ = {isa = PBXBuildFile; fileRef = F4824B493F5AE9EE1620BE09538088F3 /* FontsNaturaTests.swift */; };
		6215281A98CB7E8F35F7A315BFE666A9 /* FontsTests.swift in Sources */ = {isa = PBXBuildFile; fileRef = 86372A8479510FC7E2A2105B903F04FA /* FontsTests.swift */; };
		60271BCF19E462F42A5941AA4D9E49B8 /* GetTheme+Spec.swift in Sources */ = {isa = PBXBuildFile; fileRef = D239FA6939F046FDE679FEE4162DB483 /* GetTheme+Spec.swift */; };
		E5D0580914B53A966EF6E25F9735D747 /* GetTheme.swift in Sources */ = {isa = PBXBuildFile; fileRef = E856487186C50FE1A88712C7CDC29E57 /* GetTheme.swift */; };
		7FCD65E56A79CE1AE08A4C86B8DC1303 /* Icon.swift in Sources */ = {isa = PBXBuildFile; fileRef = DA0E2F68D8995E164CB35303ADB9507C /* Icon.swift */; };
		A19D6F5A3F2F85158D4D5B1BD0F60417 /* IconTests.swift in Sources */ = {isa = PBXBuildFile; fileRef = AE41CCB3978D56C1CB091FFBF9B03AF7 /* IconTests.swift */; };
		F72BEF338B46182BC440C92CCF3D02B0 /* IconView.swift in Sources */ = {isa = PBXBuildFile; fileRef = D1A1DDA4A78343DB58AF747FF9DC2B66 /* IconView.swift */; };
		9D7F4DC7B4A874C02230C12A249D9F83 /* IconViewTests.swift in Sources */ = {isa = PBXBuildFile; fileRef = 0B29FF4C598F8297E81A6B6A82ACA4F9 /* IconViewTests.swift */; };
		5737265E1EA6FD9BF1004F1CC1333F29 /* IllustrationIcons.swift in Sources */ = {isa = PBXBuildFile; fileRef = D4969844F4A007C92B7C67A4FA020C85 /* IllustrationIcons.swift */; };
		0C4CBA15016075A8E8A7CA6FC6054383 /* IllustrationIconsTests.swift in Sources */ = {isa = PBXBuildFile; fileRef = 5D67F65D9E72160E498FBA256C62159F /* IllustrationIconsTests.swift */; };
		67BB06E023B48B85454BD2B38E60B156 /* Images.xcassets in Resources */ = {isa = PBXBuildFile; fileRef = 438A5C92460A2D83E14DF108D8CD8988 /* Images.xcassets */; };
		79B1DEDF25B2042A1FD15D6ED9C15722 /* MockStorage.swift in Sources */ = {isa = PBXBuildFile; fileRef = DE0ECAE7CBDEFA14BEB1C2BDCC3384DF /* MockStorage.swift */; };
		1908219397D007DC35BC0F99D5DEDE80 /* NSMutableAttributedString+Builder.swift in Sources */ = {isa = PBXBuildFile; fileRef = AC4E75499E95EC13EB47F2CD9CB26622 /* NSMutableAttributedString+Builder.swift */; };
		691B7778F2E674B0828966377F8B71C3 /* NSMutableAttributedString+BuilderTests.swift in Sources */ = {isa = PBXBuildFile; fileRef = 78CCB4D4D576DACD400A9C98B01483C6 /* NSMutableAttributedString+BuilderTests.swift */; };
		5E34A8BE616690B54E3DCDDF5395963E /* NatBorderRadius+Spec.swift in Sources */ = {isa = PBXBuildFile; fileRef = A6E3877B37EA290C13920BA9754C76C1 /* NatBorderRadius+Spec.swift */; };
		CF14752D6F385AD399A59F275DEB1ED7 /* NatBorderRadius.swift in Sources */ = {isa = PBXBuildFile; fileRef = A59A74845475F2B53E1C0242E26F6DD1 /* NatBorderRadius.swift */; };
		AA1F5760B92801C89E927B323F7691B7 /* NatButton+Height+Spec.swift in Sources */ = {isa = PBXBuildFile; fileRef = BF8DC06D81E2DEFAF54C74410DAD95D8 /* NatButton+Height+Spec.swift */; };
		C0F15375EEFCBC922341EBD9DED5A29B /* NatButton+Height.swift in Sources */ = {isa = PBXBuildFile; fileRef = 10C54C550ED4D44A309C43261BF40F55 /* NatButton+Height.swift */; };
		19CCAA043E9657B0F68877ABC0F7F90F /* NatButton+Specs.swift in Sources */ = {isa = PBXBuildFile; fileRef = 5F485CDE6E86A020B1549C882DC64B38 /* NatButton+Specs.swift */; };
		AC66A51CB3C8EE95429250880CADCB07 /* NatButton+Style.swift in Sources */ = {isa = PBXBuildFile; fileRef = D331FCE6B4B326453609B50D92482230 /* NatButton+Style.swift */; };
		E70EF1AC4BB7A93A80A500786C1A6497 /* NatButton.swift in Sources */ = {isa = PBXBuildFile; fileRef = 7CCF632B4501044E5062C574CCBBF74E /* NatButton.swift */; };
		65D2ED6A736F8BD53729307D3E83A35D /* NatColors+Avon+Spec.swift in Sources */ = {isa = PBXBuildFile; fileRef = EC0F5D32B4B46B6C50413BEC01AF4215 /* NatColors+Avon+Spec.swift */; };
		82FFB36F823296E60F0CBCE8D419D689 /* NatColors+Natura+Spec.swift in Sources */ = {isa = PBXBuildFile; fileRef = 8C0F064ED1F549C748D8B3889F572C36 /* NatColors+Natura+Spec.swift */; };
		D18DCEC54B0D407538EC7F218CDF25E1 /* NatColors+TBS+Spec.swift in Sources */ = {isa = PBXBuildFile; fileRef = 9F3B9936E46C7C4571BB36673012AFCE /* NatColors+TBS+Spec.swift */; };
		4838BBC57B1464D82D59DE861726268A /* NatColors.swift in Sources */ = {isa = PBXBuildFile; fileRef = 546EF920207BAF8470E811B146A05C0F /* NatColors.swift */; };
		47A806814516D6365DE9967251BA94E8 /* NatDS.framework in Frameworks */ = {isa = PBXBuildFile; fileRef = 17433A27D62633345ECA245C99114C15 /* NatDS.framework */; };
		8D1EAB3D076206BCF28328D0054701CA /* NatDS.h in Headers */ = {isa = PBXBuildFile; fileRef = EFD589860DA945AE5563620B305091ED /* NatDS.h */; settings = {ATTRIBUTES = (Public, ); }; };
<<<<<<< HEAD
=======
		44AE5569BEE1FB22D18213FDA1499502 /* NatDialogController+ButtonConfiguration.swift in Sources */ = {isa = PBXBuildFile; fileRef = 283A89D6C30CFCC23E5F1461096A9622 /* NatDialogController+ButtonConfiguration.swift */; };
		ED7E10535BEAE482689A78C1B6184C55 /* NatDialogController+Snapshot+Tests.swift in Sources */ = {isa = PBXBuildFile; fileRef = D557EC044D85EC418D42A00C93EEC23D /* NatDialogController+Snapshot+Tests.swift */; };
		C4EB3DDBDD3DEFDA5183455CCDB2720F /* NatDialogController+Spec.swift in Sources */ = {isa = PBXBuildFile; fileRef = 9C01EDAF32106E3A72F0D0694D1A156C /* NatDialogController+Spec.swift */; };
		E891D4E704EDCC6EA9CD3EE125A5D292 /* NatDialogController+StandardStyleBuilder+Spec.swift in Sources */ = {isa = PBXBuildFile; fileRef = 8D7EAA7BDB4A7A15736AF73EF6EBCD74 /* NatDialogController+StandardStyleBuilder+Spec.swift */; };
		0FB003017C3A179872BC65E6E321FD13 /* NatDialogController+StandardStyleBuilder.swift in Sources */ = {isa = PBXBuildFile; fileRef = 52F4D9E1F67A97596AD6E676E979CEC0 /* NatDialogController+StandardStyleBuilder.swift */; };
		69C11E581C612BD00EC0590B5FE51930 /* NatDialogController.swift in Sources */ = {isa = PBXBuildFile; fileRef = 8F52062B7DB3FCB23FA74EEE5EA52FDF /* NatDialogController.swift */; };
>>>>>>> 52d6beb4
		7C00D9B09D306A421DBD99953C7BC9E4 /* NatElevation.swift in Sources */ = {isa = PBXBuildFile; fileRef = 2775F568C47ADB6D5DA7B7AFA4A41B4E /* NatElevation.swift */; };
		DF58B3DD08824CC1C80C886321CEA0F4 /* NatElevations+Spec.swift in Sources */ = {isa = PBXBuildFile; fileRef = 45A9D6B3184A3081BD0CDE0B1A351C8F /* NatElevations+Spec.swift */; };
		FF4C87EAD7ADB8D9EF8F897BA229A3A7 /* NatFonts+Avon+Spec.swift in Sources */ = {isa = PBXBuildFile; fileRef = 0D8BC0D102CE4444401C0469C861358A /* NatFonts+Avon+Spec.swift */; };
		0C0E58167E0896AEBC4B69F2F846F57F /* NatFonts+Natura+Spec.swift in Sources */ = {isa = PBXBuildFile; fileRef = 4C36A7D37B7A89976DC5D42F6EC8FABF /* NatFonts+Natura+Spec.swift */; };
		C6584A3BCF2E06BCC409A6D586A1503F /* NatFonts+TheBodyShop+Spec.swift in Sources */ = {isa = PBXBuildFile; fileRef = BA54A54D526EF416E3689FD0D07E7886 /* NatFonts+TheBodyShop+Spec.swift */; };
		F7894B76EE9A0F4726C5DF88653A4816 /* NatFonts.swift in Sources */ = {isa = PBXBuildFile; fileRef = E7C1EA361FCA3C4EFEC4858AA4E04143 /* NatFonts.swift */; };
		FAD0A71F10707995BE66A299D98CC33B /* NatOpacities+Spec.swift in Sources */ = {isa = PBXBuildFile; fileRef = E46448E79883A4EB8A9416823A01531F /* NatOpacities+Spec.swift */; };
		81AA5DF0A9D5F332072CA1EC9C5CF968 /* NatOpacities.swift in Sources */ = {isa = PBXBuildFile; fileRef = A54E76AA6120032EE8B86EB90B51BFD8 /* NatOpacities.swift */; };
		60B6A40046E3479DEC3808473AF0D08B /* NatSizes+Spec.swift in Sources */ = {isa = PBXBuildFile; fileRef = 37416A32D8AD942A180B5FDF1A82192B /* NatSizes+Spec.swift */; };
		6F66306180843E285A6B82D8788835D2 /* NatSizes.swift in Sources */ = {isa = PBXBuildFile; fileRef = FB7FB96016F7D02CB5976F54C383CCD6 /* NatSizes.swift */; };
		165E49381ECDC5C699C3496C7C3EA66A /* NatSpacing+Spec.swift in Sources */ = {isa = PBXBuildFile; fileRef = 1E59C232A91FF981110D0EB2DE8CBB80 /* NatSpacing+Spec.swift */; };
		1E1CA75D4F2464DBEA0DD722294FFDEB /* NatSpacing.swift in Sources */ = {isa = PBXBuildFile; fileRef = 0268F8E94DAA2428259644D88E375D32 /* NatSpacing.swift */; };
		54EE932D2039B52E94806AF0DAA1991B /* NaturaBorderRadius+Spec.swift in Sources */ = {isa = PBXBuildFile; fileRef = 87CFD30D7FD696D72A3C8366BFF3FACE /* NaturaBorderRadius+Spec.swift */; };
		9FE54A146C1346B993F49E58E27A43D6 /* NaturaBorderRadius.swift in Sources */ = {isa = PBXBuildFile; fileRef = 7D8E5C4D45F95AE876BC28776D9822E4 /* NaturaBorderRadius.swift */; };
		D56B28908E741BB32C718161EB4F0641 /* NaturaColorPaletteDark+Spec.swift in Sources */ = {isa = PBXBuildFile; fileRef = 52F6EAD3698A963C25994CE309B0DB9E /* NaturaColorPaletteDark+Spec.swift */; };
		EC5DC493DBC599A1A5215E49662545D5 /* NaturaColorPaletteDark.swift in Sources */ = {isa = PBXBuildFile; fileRef = FB170792B9F11FE626EDB17C9AA646DE /* NaturaColorPaletteDark.swift */; };
		A6327B5D03ADF2ACEBF5DB1F62E69C52 /* NaturaColorPaletteLight+Spec.swift in Sources */ = {isa = PBXBuildFile; fileRef = 15A4F347B360D8AB2AAC25D4CEA0169A /* NaturaColorPaletteLight+Spec.swift */; };
		7C70828FE3E0B0D94A3CD29705B2BEDA /* NaturaColorPaletteLight.swift in Sources */ = {isa = PBXBuildFile; fileRef = 098681BF3DEC692BCF4F95F962461C51 /* NaturaColorPaletteLight.swift */; };
		2E9E3D015F63CD38CD7EE5D6936ED897 /* NaturaElevations+Spec.swift in Sources */ = {isa = PBXBuildFile; fileRef = BB1B6705F4D1647BB7E1B56E47E1092D /* NaturaElevations+Spec.swift */; };
		852951C972BCD617DDBCE725AE58B8DF /* NaturaElevations.swift in Sources */ = {isa = PBXBuildFile; fileRef = 79EAF4EE243017499F4D4FB924B336C2 /* NaturaElevations.swift */; };
		D4573CF72BFE36A5621B648267DFE5CA /* NaturaFont+Spec.swift in Sources */ = {isa = PBXBuildFile; fileRef = 3CE5FE60614956D5009698923D6F8C56 /* NaturaFont+Spec.swift */; };
		232DAFD65FD65951D36C6F2618D6B7FC /* NaturaFont.swift in Sources */ = {isa = PBXBuildFile; fileRef = 85AC3BBD38115B8137B4E1CF7BFB87CE /* NaturaFont.swift */; };
		4A960CCEE0BE260F4B77B8CD3090AD8A /* NaturaFontLetterSpacings+Spec.swift in Sources */ = {isa = PBXBuildFile; fileRef = DAA3731D183F680F4C79ACD366C2136C /* NaturaFontLetterSpacings+Spec.swift */; };
		6BFB32624F50430015503A6734A64C41 /* NaturaFontLetterSpacings.swift in Sources */ = {isa = PBXBuildFile; fileRef = 51306DA6015CBDFD44DECF0E4C7F16E2 /* NaturaFontLetterSpacings.swift */; };
		AF143B9322E1DA9A81FD13C1392CBEB5 /* NaturaFontSizes+Spec.swift in Sources */ = {isa = PBXBuildFile; fileRef = CB0EF1762D36118FC2DA65E91663F90D /* NaturaFontSizes+Spec.swift */; };
		9D81C94D0FD2ABE3E6F5B350D1DE51B3 /* NaturaFontSizes.swift in Sources */ = {isa = PBXBuildFile; fileRef = BF66554567231DDA12DB1B127D311C60 /* NaturaFontSizes.swift */; };
		FA5F806923A8A2D45347A9797DB8B001 /* NaturaFontWeights+Spec.swift in Sources */ = {isa = PBXBuildFile; fileRef = 616CB273AECD9D63A01E3B3FA6BE6C9A /* NaturaFontWeights+Spec.swift */; };
		86F8857C7577478735C05E26B01F6E61 /* NaturaFontWeights.swift in Sources */ = {isa = PBXBuildFile; fileRef = 56943F2DD4CD2F8A5100625E77500E66 /* NaturaFontWeights.swift */; };
		F9EBABAAB5F1921124B621A23F819691 /* NaturaOpacities+Spec.swift in Sources */ = {isa = PBXBuildFile; fileRef = 22F7508455AB7040D802941984E62D9D /* NaturaOpacities+Spec.swift */; };
		104CDF5166233472D947A0F32FF81911 /* NaturaOpacities.swift in Sources */ = {isa = PBXBuildFile; fileRef = 66D8E653272562ABCC278D3D5A982192 /* NaturaOpacities.swift */; };
		BE1DA23EAAD3FB82DD151A8B71E6883C /* NaturaSizes+Spec.swift in Sources */ = {isa = PBXBuildFile; fileRef = B6EEB6484B7B97EB6D1DB63D6F8C30C9 /* NaturaSizes+Spec.swift */; };
		DEAED175A7E1BF88A6B5827AB9029B2E /* NaturaSizes.swift in Sources */ = {isa = PBXBuildFile; fileRef = B8B7FE92EEABF635DF8CED7640974FBC /* NaturaSizes.swift */; };
		2D176E558C3297F7629B7F3D39003DC1 /* NaturaSpacing+Spec.swift in Sources */ = {isa = PBXBuildFile; fileRef = B49958F3A78F9D737DF55E3CB400B0B4 /* NaturaSpacing+Spec.swift */; };
		26A3DF759DBD205A03559B561D576D13 /* NaturaSpacing.swift in Sources */ = {isa = PBXBuildFile; fileRef = 7E36F59CB9704420750D7F661F7AD993 /* NaturaSpacing.swift */; };
		0B8E46E0DEAF3F9ACFCD7D8FBCB6B4A6 /* NaturaTheme.swift in Sources */ = {isa = PBXBuildFile; fileRef = 330801219DAEACF172CA41236390A4D0 /* NaturaTheme.swift */; };
		C9BA9F8B8449E7B2B19C5A0ADAA34C69 /* NaturaThemeSpec.swift in Sources */ = {isa = PBXBuildFile; fileRef = 28081788999B58F24CF92BB33E68BD87 /* NaturaThemeSpec.swift */; };
		13070104FE3F89CB14F76D621EF9A7F1 /* NavigationDrawer+IndexMenu.swift in Sources */ = {isa = PBXBuildFile; fileRef = 75DBB32E272580681677AA85CA5A2649 /* NavigationDrawer+IndexMenu.swift */; };
		95BF20E1FC04C44251D7DCAA9C7E7C60 /* NavigationDrawer+IndexMenuTests.swift in Sources */ = {isa = PBXBuildFile; fileRef = 90FE1ED739157F95D9EBBE9BD71B94E0 /* NavigationDrawer+IndexMenuTests.swift */; };
		84F709FF1D1DFC32BA4E9CB1803A6E30 /* NavigationDrawer.swift in Sources */ = {isa = PBXBuildFile; fileRef = 31247B21FE6C5054DC6E3BD9BE4A5E35 /* NavigationDrawer.swift */; };
		D36E7374F76C10792F8292DCD99800D5 /* NavigationDrawerDelegateMock.swift in Sources */ = {isa = PBXBuildFile; fileRef = B92BFB29E97D8520D6B67E8883AB9A08 /* NavigationDrawerDelegateMock.swift */; };
		B16B10A0AA533EF36343B6B8A4AE4DA0 /* NavigationDrawerItemCell.swift in Sources */ = {isa = PBXBuildFile; fileRef = 6C886FFFE18844DCBC5A1F73FD2720FE /* NavigationDrawerItemCell.swift */; };
		06B6AF457FA3A8ADB837E7A2BBE53D91 /* NavigationDrawerItemCellTests.swift in Sources */ = {isa = PBXBuildFile; fileRef = AB85B5288F76E27BCDF2A11BC05D3238 /* NavigationDrawerItemCellTests.swift */; };
		A096BCFF55DBEF25B29C30C1537210D5 /* NavigationDrawerSubitemCell.swift in Sources */ = {isa = PBXBuildFile; fileRef = E863AFC8E9DA103F33E2D48577058242 /* NavigationDrawerSubitemCell.swift */; };
		ECDFAB69C926EDC613B5464C8EEFF85D /* NavigationDrawerSubitemCellTests.swift in Sources */ = {isa = PBXBuildFile; fileRef = 7F9C4251076A01537D0A8CB995DF81EC /* NavigationDrawerSubitemCellTests.swift */; };
		D2063015F26B7E8B3A27602A3B907BCE /* NavigationDrawerTests.swift in Sources */ = {isa = PBXBuildFile; fileRef = E816229C707C64C390D3320DFA6B5D99 /* NavigationDrawerTests.swift */; };
		38ACA8E49786402581AA78B85DAE6CA7 /* Opacities.swift in Sources */ = {isa = PBXBuildFile; fileRef = 6F111B90C6990191CCEE34F707A05A9D /* Opacities.swift */; };
		4A59C326E069798EF1B4E61751F3F73D /* Pods_NatDSTests.framework in Frameworks */ = {isa = PBXBuildFile; fileRef = EA6C2225E568F933653803F970EF3103 /* Pods_NatDSTests.framework */; };
		525A8C62B68D8C9B0AC882318792D04C /* Pulsable+Spec.swift in Sources */ = {isa = PBXBuildFile; fileRef = BC00F737F0234FCBD14533100E96A39E /* Pulsable+Spec.swift */; };
		9D4FF6FB92A6A5BD0AF263A69FF707E4 /* Pulsable.swift in Sources */ = {isa = PBXBuildFile; fileRef = 42FC9280C40680336260347DADB5C0F3 /* Pulsable.swift */; };
		C24255D434C838206493D9A89581F7C1 /* PulseContainerLayer+Spec.swift in Sources */ = {isa = PBXBuildFile; fileRef = 478FD68B021B6AA3538B93888BD14648 /* PulseContainerLayer+Spec.swift */; };
		E4FCC8108D5F57339F6297CDD676F8DF /* PulseContainerLayer.swift in Sources */ = {isa = PBXBuildFile; fileRef = EF0F2CA30F4AA6E3F9B482693C997D55 /* PulseContainerLayer.swift */; };
		80FE219D764217C0520E0C784F9C0C0B /* PulseLayer.swift in Sources */ = {isa = PBXBuildFile; fileRef = 5AF8919785F0CA6D3AB0AD57F759ED73 /* PulseLayer.swift */; };
		3D8762A06C970677D223A561419340A9 /* PulseLayerTests.swift in Sources */ = {isa = PBXBuildFile; fileRef = 2381FCF8210ECD9A4895ECA9ED41B0FB /* PulseLayerTests.swift */; };
		851B94BB8C1F2DE82905BF1FE9495800 /* Radius.swift in Sources */ = {isa = PBXBuildFile; fileRef = 68038F1CA64FC2164BFB108D7666D0E0 /* Radius.swift */; };
		ECA4CB7769FB08CB62C5F8CD79EE6521 /* ReusableView.swift in Sources */ = {isa = PBXBuildFile; fileRef = 6DA6561EEF13B1CE57B6CE00222286CB /* ReusableView.swift */; };
		A0328AF2000431B6155A5A6CD94B1835 /* ReusableViewTests.swift in Sources */ = {isa = PBXBuildFile; fileRef = A8840C572761772CBDD3A270B8FE2203 /* ReusableViewTests.swift */; };
<<<<<<< HEAD
		46A73ED2AC6774550A3F2D82CCE8BAF7 /* SearchBar.swift in Sources */ = {isa = PBXBuildFile; fileRef = F988EE601584B907D997288958055215 /* SearchBar.swift */; };
		509D46F287D25DAEB7A71BF2665EF894 /* SearchBar.swift in Sources */ = {isa = PBXBuildFile; fileRef = 3D17E5874C6FD18F726E3F2F41FA5A91 /* SearchBar.swift */; };
=======
		509D46F287D25DAEB7A71BF2665EF894 /* SearchBar.swift in Sources */ = {isa = PBXBuildFile; fileRef = 3D17E5874C6FD18F726E3F2F41FA5A91 /* SearchBar.swift */; };
		46A73ED2AC6774550A3F2D82CCE8BAF7 /* SearchBar.swift in Sources */ = {isa = PBXBuildFile; fileRef = F988EE601584B907D997288958055215 /* SearchBar.swift */; };
>>>>>>> 52d6beb4
		D27BE56EFE3A19A922C3319484C81601 /* Sizes.swift in Sources */ = {isa = PBXBuildFile; fileRef = 7A274991E53CAB8F385D592B0B8FB730 /* Sizes.swift */; };
		CC12FA9DD2B8935D427D78F863301A2E /* Space.swift in Sources */ = {isa = PBXBuildFile; fileRef = 953F47E1E1364EDDBF4ABD6273378254 /* Space.swift */; };
		10953079D3A781AA63E2E03A93F222C4 /* String+Icon.swift in Sources */ = {isa = PBXBuildFile; fileRef = DD7122400C6AAB36772A6E365FBD263D /* String+Icon.swift */; };
		D5A29739FE9B25F8B39CAF3647618592 /* String+IconTests.swift in Sources */ = {isa = PBXBuildFile; fileRef = B547AD7359FD2F4105A9382B6826885A /* String+IconTests.swift */; };
		944056C3F885BC4ACF0B59F08ECCA2F9 /* StubDarkColorPalette.swift in Sources */ = {isa = PBXBuildFile; fileRef = D5626E07B4AD646AE4A39AAC72159BAE /* StubDarkColorPalette.swift */; };
		A3A86E5E58592409B35198B154FA7A49 /* StubLightColorPalette.swift in Sources */ = {isa = PBXBuildFile; fileRef = 022E7CE82BB807D156D9AE482A117976 /* StubLightColorPalette.swift */; };
		604835F2975D92A9D2EF46132C17C0A5 /* Tab.swift in Sources */ = {isa = PBXBuildFile; fileRef = CB6FF51FEADFA402D3EDC3FE828081CC /* Tab.swift */; };
		ECF18B7FA2F5A22C0F919BBBE58FF611 /* TabDelegateMock.swift in Sources */ = {isa = PBXBuildFile; fileRef = CCA17128B21436681D0D607C145E56E2 /* TabDelegateMock.swift */; };
		AAA3820978AE27C3A6ED940916227C9D /* TabItemView.swift in Sources */ = {isa = PBXBuildFile; fileRef = 759689DD6C3696C4726646B8356D3B4D /* TabItemView.swift */; };
		6231AEE531E549E406745A37170FC719 /* TabItemViewDelegateMock.swift in Sources */ = {isa = PBXBuildFile; fileRef = A2216A9839DE07735A376736AB143A7F /* TabItemViewDelegateMock.swift */; };
		D23F82EE5C3333FD06E87016848DCD37 /* TabItemViewTests.swift in Sources */ = {isa = PBXBuildFile; fileRef = 75AA33B684C0A723F3E2F341D0A10EEC /* TabItemViewTests.swift */; };
		5C5DF89CCAB72EC25E1A1BC43D450CB0 /* TabTests.swift in Sources */ = {isa = PBXBuildFile; fileRef = E99F543F7F6AC44B9A4E1341942EE0E0 /* TabTests.swift */; };
		5C0716F242EFC1AF6A61CBE257DA7CFE /* TextField.swift in Sources */ = {isa = PBXBuildFile; fileRef = 674EEA4A2112FC3EF3AE40AA3776A35A /* TextField.swift */; };
		56E21DDCD3217649B6CC5332DB901648 /* TextFieldDelegate.swift in Sources */ = {isa = PBXBuildFile; fileRef = EB6A44B9A9D7999BD68C1D60499CEF88 /* TextFieldDelegate.swift */; };
		CB6F95EF082D5B6EF08A8BC9B7A01427 /* TextFieldDelegateMock.swift in Sources */ = {isa = PBXBuildFile; fileRef = D521C44E858B4345479E0B193CE2BB9C /* TextFieldDelegateMock.swift */; };
		C3E184D6CD3B52645D0E06A7138CA94E /* TextFieldTests.swift in Sources */ = {isa = PBXBuildFile; fileRef = A99D4E498664E80E25C8F8C061407424 /* TextFieldTests.swift */; };
		E07925C3535D79164EBC061C7D6A6CE4 /* TextFieldType.swift in Sources */ = {isa = PBXBuildFile; fileRef = 437B78D88ACFB47EEADED96CDC94C7C5 /* TextFieldType.swift */; };
		2934666EAAD661E372AA6009BB287275 /* TextFieldTypeTests.swift in Sources */ = {isa = PBXBuildFile; fileRef = 9FBF1F1170177B1B22FABD607AA283EB /* TextFieldTypeTests.swift */; };
		D164898BC9757AC94E919F1C29A72D7C /* TheBodyShopBorderRadius+Spec.swift in Sources */ = {isa = PBXBuildFile; fileRef = A7311F723913FEB49C6F083BB885C288 /* TheBodyShopBorderRadius+Spec.swift */; };
		75EE471D49FB3FFD3E3296D8AFD4B244 /* TheBodyShopColorPaletteDark+Spec.swift in Sources */ = {isa = PBXBuildFile; fileRef = 6C64A1314BBD5AFECEC306854A4255CA /* TheBodyShopColorPaletteDark+Spec.swift */; };
		339C954298A9F77CB9621B31DC02DC8D /* TheBodyShopColorPaletteDark.swift in Sources */ = {isa = PBXBuildFile; fileRef = 6033E75331A557B208E47815CDB14B86 /* TheBodyShopColorPaletteDark.swift */; };
		634A481FEBE80549DC205C587125503E /* TheBodyShopColorPaletteLight+Spec.swift in Sources */ = {isa = PBXBuildFile; fileRef = FEFC5ABDDB7E6AA9C6199C7EC96F634D /* TheBodyShopColorPaletteLight+Spec.swift */; };
		B4BFA93EBA8942D4512C2DD78387EBCE /* TheBodyShopColorPaletteLight.swift in Sources */ = {isa = PBXBuildFile; fileRef = 199B82A9A8599DC1776E139E9E55319B /* TheBodyShopColorPaletteLight.swift */; };
		5BF229979E317363CECB5B8BED8D6662 /* TheBodyShopElevations+Spec.swift in Sources */ = {isa = PBXBuildFile; fileRef = F69244CCD6E445DE577F87FFDA9FAE82 /* TheBodyShopElevations+Spec.swift */; };
		073F4DA419280EF6C28D50EF95ECC947 /* TheBodyShopElevations.swift in Sources */ = {isa = PBXBuildFile; fileRef = 86856217718A39F3D99C9B1784214747 /* TheBodyShopElevations.swift */; };
		CA236A066D3EBA4E8E13CC4DD6A2A40D /* TheBodyShopFont+Spec.swift in Sources */ = {isa = PBXBuildFile; fileRef = 2BCA01BC8343C22F5908AC65F37C5FB6 /* TheBodyShopFont+Spec.swift */; };
		3C5FAD37FB59E21D268CEC6DF60A61BB /* TheBodyShopFont.swift in Sources */ = {isa = PBXBuildFile; fileRef = D9EE549807B60EB3A58FBD764CF4A85E /* TheBodyShopFont.swift */; };
		82883672709B4F62F288ADD68528D460 /* TheBodyShopFontLetterSpacings+Spec.swift in Sources */ = {isa = PBXBuildFile; fileRef = F883FDBE8A405C0A87D003DD585D8FE0 /* TheBodyShopFontLetterSpacings+Spec.swift */; };
		E0F623F11FAFC75EA92353F270449E96 /* TheBodyShopFontLetterSpacings.swift in Sources */ = {isa = PBXBuildFile; fileRef = F8BA669F1AAFFCA1DE8B8C6CBAFF61DA /* TheBodyShopFontLetterSpacings.swift */; };
		BF60ADF4759C13689B2FF740FBC0A4AE /* TheBodyShopFontSizes+Spec.swift in Sources */ = {isa = PBXBuildFile; fileRef = 773A20BC4747B6884F87025C49FD335F /* TheBodyShopFontSizes+Spec.swift */; };
		590A53D96F90B89C4E352ADB38743179 /* TheBodyShopFontSizes.swift in Sources */ = {isa = PBXBuildFile; fileRef = 1AE7278B4CA19335782AFE391E811604 /* TheBodyShopFontSizes.swift */; };
		527DF39CAC1D19BFACC191CC02D66346 /* TheBodyShopFontWeights+Spec.swift in Sources */ = {isa = PBXBuildFile; fileRef = 68C5BFF0EEC5CF26F7D88796B6E5F767 /* TheBodyShopFontWeights+Spec.swift */; };
		F53456A828AC4A581E5F0DD6451BCD0A /* TheBodyShopFontWeights.swift in Sources */ = {isa = PBXBuildFile; fileRef = 5F36582C40F1A58052F011027DBD753B /* TheBodyShopFontWeights.swift */; };
		36318880770EBC2F310866F9C5FEC2AE /* TheBodyShopOpacities+Spec.swift in Sources */ = {isa = PBXBuildFile; fileRef = ABFA2E6A460B1BF84F90C6512885B96B /* TheBodyShopOpacities+Spec.swift */; };
		65D57A64A56F3130E6444CB713188276 /* TheBodyShopOpacities.swift in Sources */ = {isa = PBXBuildFile; fileRef = D55B5042824197A28F138846312F7803 /* TheBodyShopOpacities.swift */; };
		93927EA4437A34A37E0CD79E21377713 /* TheBodyShopRadius.swift in Sources */ = {isa = PBXBuildFile; fileRef = E83901D2BC5B127D901A096A4C77F932 /* TheBodyShopRadius.swift */; };
		ACB170DB871E462690DE3F8547F80638 /* TheBodyShopSizes+Spec.swift in Sources */ = {isa = PBXBuildFile; fileRef = 38E656D2BCCE722680895932C2AC9D91 /* TheBodyShopSizes+Spec.swift */; };
		609B09BFF70FF1405824230B477568C0 /* TheBodyShopSpacing+Spec.swift in Sources */ = {isa = PBXBuildFile; fileRef = 118CB6043C0920D56389F452736F6796 /* TheBodyShopSpacing+Spec.swift */; };
		87A77C8CE141E19AE56906A928D824AB /* TheBodyShopSpacing.swift in Sources */ = {isa = PBXBuildFile; fileRef = BA227F975F1E132CFD22232C4DFE99F0 /* TheBodyShopSpacing.swift */; };
		7365B982D31713B01F6D3D64FE145DB6 /* TheBodyShopTheme+Spec.swift in Sources */ = {isa = PBXBuildFile; fileRef = 47CD483CE0D2C7F436C71ED1EA6A5DD6 /* TheBodyShopTheme+Spec.swift */; };
		6C8512981F307B7CFC65975B94D811BE /* TheBodyShopTheme.swift in Sources */ = {isa = PBXBuildFile; fileRef = 050ABE35D75A976F479CD4725D5DEFE5 /* TheBodyShopTheme.swift */; };
		4C069F66A6CE331187EDEAE788EC0877 /* TheBodySystemSize.swift in Sources */ = {isa = PBXBuildFile; fileRef = BACE3E5C8D6529B48A07E792048EFC0F /* TheBodySystemSize.swift */; };
		6B5F3A36A4FD345C2559A12A3A61FEAF /* Theme.swift in Sources */ = {isa = PBXBuildFile; fileRef = 3A3908FDCA5275E08B82B6304999B809 /* Theme.swift */; };
		518E40E608084AD36390CE8A38A1CB5A /* UICollectionView+Reusable.swift in Sources */ = {isa = PBXBuildFile; fileRef = 2C157151985B2586A5377C35B4FC1F27 /* UICollectionView+Reusable.swift */; };
		FC5C9D2FB4479946595EF044E2BCF89B /* UICollectionView+ReusableTests.swift in Sources */ = {isa = PBXBuildFile; fileRef = 22A647031D224C850A813E80E5E8C6EE /* UICollectionView+ReusableTests.swift */; };
		51308DFBAF8D2A3E20B52E3AC688610A /* UIColor+AsHexString.swift in Sources */ = {isa = PBXBuildFile; fileRef = 255B7772A418A4544E0B8F793BEB519D /* UIColor+AsHexString.swift */; };
		37953EE81D12EA2376E8C56E16BC4A29 /* UIColor+Hex.swift in Sources */ = {isa = PBXBuildFile; fileRef = 3E6444578A8B4B35C37D0B5FA4D8E0F6 /* UIColor+Hex.swift */; };
		E076BB3965B135809C4DDA6A8A498601 /* UIColor+HexTests.swift in Sources */ = {isa = PBXBuildFile; fileRef = AA64D48F4B0C632F225F91280A2CAF33 /* UIColor+HexTests.swift */; };
		00677CE3627142815E32CE84F60D8910 /* UIFont+GetWeight.swift in Sources */ = {isa = PBXBuildFile; fileRef = 56F3D70C29CCB183081E1863D791C9D4 /* UIFont+GetWeight.swift */; };
		56B51E3D524A0D2900D7DD3E6CC761E7 /* UIFont+Icon.swift in Sources */ = {isa = PBXBuildFile; fileRef = 8BA9C4721134BD5277D76AEDED7A01DB /* UIFont+Icon.swift */; };
		7A5F01DF8D13E6A5D905015AAB841B52 /* UIFont+IconTests.swift in Sources */ = {isa = PBXBuildFile; fileRef = E82F6111C8C0FF75580DB35ACB25181E /* UIFont+IconTests.swift */; };
		6C6CB092994DB60C83AC24F93B0F4E49 /* UITableView+Reusable.swift in Sources */ = {isa = PBXBuildFile; fileRef = 6C71F734657E837707189B1D151A9751 /* UITableView+Reusable.swift */; };
		2BDA355514374303493927D93B1FBE10 /* UITableView+ReusableTests.swift in Sources */ = {isa = PBXBuildFile; fileRef = 8E81CAD3243D19AE13BCCC614BA1499B /* UITableView+ReusableTests.swift */; };
		D05CEB5C2F5F9D32FA015604F6E719F0 /* ValidateTheme+Spec.swift in Sources */ = {isa = PBXBuildFile; fileRef = 44B6B74E7B045A3A52E5AC33B857EC8E /* ValidateTheme+Spec.swift */; };
		3A50A52D23FB5E21A70E4FBB1063381A /* ValidateTheme.swift in Sources */ = {isa = PBXBuildFile; fileRef = B5ACED8A5F3AEC978D459E930E842494 /* ValidateTheme.swift */; };
		77C55B339CA403354D76ABF05E283D5A /* ValueTextHighlight.swift in Sources */ = {isa = PBXBuildFile; fileRef = CDFBFE7E7E98BBE7DA3F6565371E522D /* ValueTextHighlight.swift */; };
		1FBF5A52B03E9E219462A06F9487D3B4 /* ValueTextHighlightTests.swift in Sources */ = {isa = PBXBuildFile; fileRef = 526CD2A36CE33EBE0E9EFD858C9074DE /* ValueTextHighlightTests.swift */; };
<<<<<<< HEAD
		1734E4583B85C0197E0AC6F1CE877ADC /* ViewAnimatingMock.swift in Sources */ = {isa = PBXBuildFile; fileRef = FADDEC4E472D2A193BED0EBF058A67E8 /* ViewAnimatingMock.swift */; };
		840B6A754236624B9738CBC3D5CFE895 /* ViewAnimatingWrapper.swift in Sources */ = {isa = PBXBuildFile; fileRef = D7316FE65E814E2D5CA475475CD8D4EA /* ViewAnimatingWrapper.swift */; };
=======
>>>>>>> 52d6beb4
		E4B171E23C40B91B211DB2F64357778D /* ViewStyle+Spec.swift in Sources */ = {isa = PBXBuildFile; fileRef = 9EAE325876E14C91105C5CF9D2E7F1EF /* ViewStyle+Spec.swift */; };
		EE1E7A9F49A18BCD194E0C03FB2F0074 /* ViewStyle.swift in Sources */ = {isa = PBXBuildFile; fileRef = 307E705878C6A3A88E39CDC82B799361 /* ViewStyle.swift */; };
		65E0C105942614AA1438FEA773B255B9 /* natds-icons.ttf in Resources */ = {isa = PBXBuildFile; fileRef = BC6A871B0A080C7AB0127CF2EA0D9153 /* natds-icons.ttf */; };
/* End PBXBuildFile section */

/* Begin PBXContainerItemProxy section */
		E35D44E67B83B19A493C4A863C46BAFA /* PBXContainerItemProxy */ = {
			isa = PBXContainerItemProxy;
			containerPortal = 36C3D511769B0C048CF47BC3D975C8A0 /* Project object */;
			proxyType = 1;
			remoteGlobalIDString = F49E39B57E86C6597B624106BE14A13E;
			remoteInfo = NatDS;
		};
/* End PBXContainerItemProxy section */

/* Begin PBXFileReference section */
		02B41F99CB8ACD14C09E1AA323E38C2D /* AssetsHelper.swift */ = {isa = PBXFileReference; lastKnownFileType = sourcecode.swift; path = AssetsHelper.swift; sourceTree = "<group>"; };
		38DAA7E13F0D9435753C08228E164289 /* AssetsHelperTests.swift */ = {isa = PBXFileReference; lastKnownFileType = sourcecode.swift; path = AssetsHelperTests.swift; sourceTree = "<group>"; };
		477731475C7DAE3B26819E04906BD721 /* AvonBorderRadius+Spec.swift */ = {isa = PBXFileReference; lastKnownFileType = sourcecode.swift; path = "AvonBorderRadius+Spec.swift"; sourceTree = "<group>"; };
		B753A7FCD64198384CC745E9DBF172E6 /* AvonBorderRadius.swift */ = {isa = PBXFileReference; lastKnownFileType = sourcecode.swift; path = AvonBorderRadius.swift; sourceTree = "<group>"; };
		184F473D68F70CFCDA0C09BAE2B17A4B /* AvonColorPaletteDark+Spec.swift */ = {isa = PBXFileReference; lastKnownFileType = sourcecode.swift; path = "AvonColorPaletteDark+Spec.swift"; sourceTree = "<group>"; };
		8602357A60C6B3C2C20CC759E847FE9A /* AvonColorPaletteDark.swift */ = {isa = PBXFileReference; lastKnownFileType = sourcecode.swift; path = AvonColorPaletteDark.swift; sourceTree = "<group>"; };
		7961DE3EA518D4BEB826759A1ADC7182 /* AvonColorPaletteLight+Spec.swift */ = {isa = PBXFileReference; lastKnownFileType = sourcecode.swift; path = "AvonColorPaletteLight+Spec.swift"; sourceTree = "<group>"; };
		02183C9B0E29B427B04D54135FE32184 /* AvonColorPaletteLight.swift */ = {isa = PBXFileReference; lastKnownFileType = sourcecode.swift; path = AvonColorPaletteLight.swift; sourceTree = "<group>"; };
		BAEF2702D8D005A1EA66C6D8447176D3 /* AvonElevations+Spec.swift */ = {isa = PBXFileReference; lastKnownFileType = sourcecode.swift; path = "AvonElevations+Spec.swift"; sourceTree = "<group>"; };
		0A051382812558571E778F51A332B9FE /* AvonElevations.swift */ = {isa = PBXFileReference; lastKnownFileType = sourcecode.swift; path = AvonElevations.swift; sourceTree = "<group>"; };
		2E0E59F57D0AD2166D6216527E95A6CD /* AvonFont+Spec.swift */ = {isa = PBXFileReference; lastKnownFileType = sourcecode.swift; path = "AvonFont+Spec.swift"; sourceTree = "<group>"; };
		F72809614C87697C6EAF138E246F4C55 /* AvonFont.swift */ = {isa = PBXFileReference; lastKnownFileType = sourcecode.swift; path = AvonFont.swift; sourceTree = "<group>"; };
		94F4528A8F039CB3F5D9781C690AE37E /* AvonFontLetterSpacings+Spec.swift */ = {isa = PBXFileReference; lastKnownFileType = sourcecode.swift; path = "AvonFontLetterSpacings+Spec.swift"; sourceTree = "<group>"; };
		79F0FED09E44BABDCC90B51BEA23A2B3 /* AvonFontLetterSpacings.swift */ = {isa = PBXFileReference; lastKnownFileType = sourcecode.swift; path = AvonFontLetterSpacings.swift; sourceTree = "<group>"; };
		847C94FCAA23AB699A4926C6B8E598C6 /* AvonFontSizes+Spec.swift */ = {isa = PBXFileReference; lastKnownFileType = sourcecode.swift; path = "AvonFontSizes+Spec.swift"; sourceTree = "<group>"; };
		3F7D792BB1ABA865B43C4E9AFD578235 /* AvonFontSizes.swift */ = {isa = PBXFileReference; lastKnownFileType = sourcecode.swift; path = AvonFontSizes.swift; sourceTree = "<group>"; };
		9B282C073683EC548D946188FC1A72A6 /* AvonFontWeights+Spec.swift */ = {isa = PBXFileReference; lastKnownFileType = sourcecode.swift; path = "AvonFontWeights+Spec.swift"; sourceTree = "<group>"; };
		319B7E141A7D61DA8B6977F081BD5E5A /* AvonFontWeights.swift */ = {isa = PBXFileReference; lastKnownFileType = sourcecode.swift; path = AvonFontWeights.swift; sourceTree = "<group>"; };
		03374D1962F22E77097BC080D718F12F /* AvonOpacities+Spec.swift */ = {isa = PBXFileReference; lastKnownFileType = sourcecode.swift; path = "AvonOpacities+Spec.swift"; sourceTree = "<group>"; };
		D9CAB12E754E4CBA9E744F8261748D5C /* AvonOpacities.swift */ = {isa = PBXFileReference; lastKnownFileType = sourcecode.swift; path = AvonOpacities.swift; sourceTree = "<group>"; };
		8C04D198B2E271ABB5F68222DC1D6B96 /* AvonSizes+Spec.swift */ = {isa = PBXFileReference; lastKnownFileType = sourcecode.swift; path = "AvonSizes+Spec.swift"; sourceTree = "<group>"; };
		9CF26E92BD0C8D7F15F6EF0B43391245 /* AvonSizes.swift */ = {isa = PBXFileReference; lastKnownFileType = sourcecode.swift; path = AvonSizes.swift; sourceTree = "<group>"; };
		92B7E71471A8365DB2D8FE53C22B3AAD /* AvonSpacing+Spec.swift */ = {isa = PBXFileReference; lastKnownFileType = sourcecode.swift; path = "AvonSpacing+Spec.swift"; sourceTree = "<group>"; };
		E466D95B01186AA3E08CC793E6014EDF /* AvonSpacing.swift */ = {isa = PBXFileReference; lastKnownFileType = sourcecode.swift; path = AvonSpacing.swift; sourceTree = "<group>"; };
		7E37D0B1B9BAD8ACC82F2DDAEB6FF77E /* AvonTheme.swift */ = {isa = PBXFileReference; lastKnownFileType = sourcecode.swift; path = AvonTheme.swift; sourceTree = "<group>"; };
		66D81AFC13659B24C0C08DCFCA630E1D /* AvonThemeSpec.swift */ = {isa = PBXFileReference; lastKnownFileType = sourcecode.swift; path = AvonThemeSpec.swift; sourceTree = "<group>"; };
		0D6236D4B7FFC5CF049C20642874B068 /* ButtonContainedStyle+Spec.swift */ = {isa = PBXFileReference; lastKnownFileType = sourcecode.swift; path = "ButtonContainedStyle+Spec.swift"; sourceTree = "<group>"; };
		6921E739399DFDC850A3FD044E812EEE /* ButtonContainedStyle.swift */ = {isa = PBXFileReference; lastKnownFileType = sourcecode.swift; path = ButtonContainedStyle.swift; sourceTree = "<group>"; };
		30E333A0723F6532721CE638F6819154 /* ButtonOutlineStyle.swift */ = {isa = PBXFileReference; lastKnownFileType = sourcecode.swift; path = ButtonOutlineStyle.swift; sourceTree = "<group>"; };
		8951046F74282531403D6D25AE4E299E /* ButtonOutlinedStyle+Spec.swift */ = {isa = PBXFileReference; lastKnownFileType = sourcecode.swift; path = "ButtonOutlinedStyle+Spec.swift"; sourceTree = "<group>"; };
		573BBF1E50E0B49397C339D19D5E0D0B /* ButtonStyle+Spec.swift */ = {isa = PBXFileReference; lastKnownFileType = sourcecode.swift; path = "ButtonStyle+Spec.swift"; sourceTree = "<group>"; };
		B949EB43F40A2086C7BA7CFE2358A9DA /* ButtonStyle.swift */ = {isa = PBXFileReference; lastKnownFileType = sourcecode.swift; path = ButtonStyle.swift; sourceTree = "<group>"; };
		A0A53F6A9596591A029749DD3C8BF47B /* ButtonTextStyle+Spec.swift */ = {isa = PBXFileReference; lastKnownFileType = sourcecode.swift; path = "ButtonTextStyle+Spec.swift"; sourceTree = "<group>"; };
		113F306054D9B7B4EDC1D13B97C6481F /* ButtonTextStyle.swift */ = {isa = PBXFileReference; lastKnownFileType = sourcecode.swift; path = ButtonTextStyle.swift; sourceTree = "<group>"; };
		87295AE740A4B2AA824DFA0EB0C73C36 /* ColorPalette.swift */ = {isa = PBXFileReference; lastKnownFileType = sourcecode.swift; path = ColorPalette.swift; sourceTree = "<group>"; };
		9A8A65CCEDF235DB096B3D42C0C7268E /* ColorProvider.swift */ = {isa = PBXFileReference; lastKnownFileType = sourcecode.swift; path = ColorProvider.swift; sourceTree = "<group>"; };
		8A0F915C266CD0901846F201CD150DB9 /* Colors.swift */ = {isa = PBXFileReference; fileEncoding = 4; lastKnownFileType = sourcecode.swift; path = Colors.swift; sourceTree = "<group>"; };
		A147DE3520129A5E7B447BAB75AC8F03 /* ColorsNatura.swift */ = {isa = PBXFileReference; fileEncoding = 4; lastKnownFileType = sourcecode.swift; path = ColorsNatura.swift; sourceTree = "<group>"; };
		60AC8BC2D164D73C71DF5B19BDC28AE1 /* ColorsNaturaTests.swift */ = {isa = PBXFileReference; fileEncoding = 4; lastKnownFileType = sourcecode.swift; path = ColorsNaturaTests.swift; sourceTree = "<group>"; };
		15CB7087AA6D24EDDC31C9DD6682C6DD /* ColorsTests.swift */ = {isa = PBXFileReference; fileEncoding = 4; lastKnownFileType = sourcecode.swift; path = ColorsTests.swift; sourceTree = "<group>"; };
		331DF6EE1E7134B054C23EC492276E71 /* ConfigurationStorable.swift */ = {isa = PBXFileReference; lastKnownFileType = sourcecode.swift; path = ConfigurationStorable.swift; sourceTree = "<group>"; };
		04723CCAA125D20DF5FFBB3D77A939D4 /* ConfigurationStorage.swift */ = {isa = PBXFileReference; lastKnownFileType = sourcecode.swift; path = ConfigurationStorage.swift; sourceTree = "<group>"; };
		3C58A7E1BE25BB61275135C97BD4C757 /* ContainedButton.swift */ = {isa = PBXFileReference; lastKnownFileType = sourcecode.swift; path = ContainedButton.swift; sourceTree = "<group>"; };
		A95440A28904714D5452372B860A3541 /* ContainedButtonTests.swift */ = {isa = PBXFileReference; lastKnownFileType = sourcecode.swift; path = ContainedButtonTests.swift; sourceTree = "<group>"; };
		83C59F929E88764313134A046BA5C30F /* DesignSystem+Spec.swift */ = {isa = PBXFileReference; lastKnownFileType = sourcecode.swift; path = "DesignSystem+Spec.swift"; sourceTree = "<group>"; };
		AC44AC684E1D6DB6F7BF21E7660666AD /* DesignSystem.swift */ = {isa = PBXFileReference; lastKnownFileType = sourcecode.swift; path = DesignSystem.swift; sourceTree = "<group>"; };
		7D8E6D9764598D210D58B32B2AEB0FE9 /* DesignSystemFatalError.swift */ = {isa = PBXFileReference; lastKnownFileType = sourcecode.swift; path = DesignSystemFatalError.swift; sourceTree = "<group>"; };
<<<<<<< HEAD
=======
		FAA6A76D78E24283BBD1757F4711F355 /* DialogStandardStyle+BodyView+Spec.swift */ = {isa = PBXFileReference; lastKnownFileType = sourcecode.swift; path = "DialogStandardStyle+BodyView+Spec.swift"; sourceTree = "<group>"; };
		8C6706D2EE7248D87A19B20E3E5AD7EA /* DialogStandardStyle+BodyView.swift */ = {isa = PBXFileReference; lastKnownFileType = sourcecode.swift; path = "DialogStandardStyle+BodyView.swift"; sourceTree = "<group>"; };
		940338CAE35D56709A33F31C9B586BC5 /* DialogStandardStyle+FooterView+Spec.swift */ = {isa = PBXFileReference; lastKnownFileType = sourcecode.swift; path = "DialogStandardStyle+FooterView+Spec.swift"; sourceTree = "<group>"; };
		883D72C9DF9D73A80A9A5BA65DDAAE48 /* DialogStandardStyle+FooterView.swift */ = {isa = PBXFileReference; lastKnownFileType = sourcecode.swift; path = "DialogStandardStyle+FooterView.swift"; sourceTree = "<group>"; };
		4F018B7D9DA5D681BC668160C8318BF7 /* DialogStandardStyle+TitleView+Spec.swift */ = {isa = PBXFileReference; lastKnownFileType = sourcecode.swift; path = "DialogStandardStyle+TitleView+Spec.swift"; sourceTree = "<group>"; };
		C062E67E1CD27AE39C78FFC3AA9F2BF1 /* DialogStandardStyle+TitleView.swift */ = {isa = PBXFileReference; lastKnownFileType = sourcecode.swift; path = "DialogStandardStyle+TitleView.swift"; sourceTree = "<group>"; };
		F5888DB6A685860B444DF8BA391E3625 /* DialogStandardStyle.swift */ = {isa = PBXFileReference; lastKnownFileType = sourcecode.swift; path = DialogStandardStyle.swift; sourceTree = "<group>"; };
>>>>>>> 52d6beb4
		50D996E4B957C51847075E986215675B /* Divider.swift */ = {isa = PBXFileReference; lastKnownFileType = sourcecode.swift; path = Divider.swift; sourceTree = "<group>"; };
		FD3CA47F5B151245708F86A82388401D /* DividerTests.swift */ = {isa = PBXFileReference; lastKnownFileType = sourcecode.swift; path = DividerTests.swift; sourceTree = "<group>"; };
		C3DA7591C8DDE4FB051FEBE8004CFF92 /* DynamicColorFactory+Spec.swift */ = {isa = PBXFileReference; lastKnownFileType = sourcecode.swift; path = "DynamicColorFactory+Spec.swift"; sourceTree = "<group>"; };
		4F55DA20C78EC30101A75371CAD5225C /* DynamicColorFactory.swift */ = {isa = PBXFileReference; lastKnownFileType = sourcecode.swift; path = DynamicColorFactory.swift; sourceTree = "<group>"; };
		33B948F0346A1813FB982C1DB5F0DC89 /* DynamicColors+Spec.swift */ = {isa = PBXFileReference; lastKnownFileType = sourcecode.swift; path = "DynamicColors+Spec.swift"; sourceTree = "<group>"; };
		D188AF406F8BA21532CDD7169A474560 /* DynamicColors.swift */ = {isa = PBXFileReference; lastKnownFileType = sourcecode.swift; path = DynamicColors.swift; sourceTree = "<group>"; };
		58907D6C652303C4D5FC5FFE6E8F721A /* ElevationAttributes+Equitable.swift */ = {isa = PBXFileReference; lastKnownFileType = sourcecode.swift; path = "ElevationAttributes+Equitable.swift"; sourceTree = "<group>"; };
		D7C267848A6D4A2289C862E53EA54F84 /* ElevationAttributes.swift */ = {isa = PBXFileReference; lastKnownFileType = sourcecode.swift; path = ElevationAttributes.swift; sourceTree = "<group>"; };
		0D49BA63C5E5BFEED327C214620A7657 /* Elevations.swift */ = {isa = PBXFileReference; lastKnownFileType = sourcecode.swift; path = Elevations.swift; sourceTree = "<group>"; };
<<<<<<< HEAD
		C58B1BFBC101D26CBEC7E3448F9B33D2 /* ExpansionPanel.swift */ = {isa = PBXFileReference; lastKnownFileType = sourcecode.swift; path = ExpansionPanel.swift; sourceTree = "<group>"; };
		0FF507003D3035F2C312F8C225D481FC /* ExpansionPanelTests.swift */ = {isa = PBXFileReference; lastKnownFileType = sourcecode.swift; path = ExpansionPanelTests.swift; sourceTree = "<group>"; };
=======
>>>>>>> 52d6beb4
		8BEE0086E453EC48CFDC60DBA3C5C989 /* Field.swift */ = {isa = PBXFileReference; lastKnownFileType = sourcecode.swift; path = Field.swift; sourceTree = "<group>"; };
		2D9C7ED46E33571D0B2A1E60936B8ACD /* FieldTests.swift */ = {isa = PBXFileReference; lastKnownFileType = sourcecode.swift; path = FieldTests.swift; sourceTree = "<group>"; };
		FF5220FFBF3EE662D05373D401183E54 /* FlatButton.swift */ = {isa = PBXFileReference; lastKnownFileType = sourcecode.swift; path = FlatButton.swift; sourceTree = "<group>"; };
		22C390A2FC2AAA69757BADEB95808375 /* FlatButtonTests.swift */ = {isa = PBXFileReference; lastKnownFileType = sourcecode.swift; path = FlatButtonTests.swift; sourceTree = "<group>"; };
		2FDEE58147C2E1605E69E24EE6CE7409 /* Font.swift */ = {isa = PBXFileReference; lastKnownFileType = sourcecode.swift; path = Font.swift; sourceTree = "<group>"; };
		2D221DC99290B86F7B59C72F4FA77BE4 /* FontIconStyle.swift */ = {isa = PBXFileReference; lastKnownFileType = sourcecode.swift; path = FontIconStyle.swift; sourceTree = "<group>"; };
		62CDD513F5E78AFAC3E17DD22AB3C6E1 /* FontIconStyleTests.swift */ = {isa = PBXFileReference; lastKnownFileType = sourcecode.swift; path = FontIconStyleTests.swift; sourceTree = "<group>"; };
		1DC324E6DC6A248EA7BE6BCC2B03D91C /* FontLetterSpacings.swift */ = {isa = PBXFileReference; lastKnownFileType = sourcecode.swift; path = FontLetterSpacings.swift; sourceTree = "<group>"; };
		BCAAD7AE3D905B5B7DD0A1BFD9689AD5 /* FontSizes.swift */ = {isa = PBXFileReference; lastKnownFileType = sourcecode.swift; path = FontSizes.swift; sourceTree = "<group>"; };
		93C1C3FD73F0E5F31735966CB48D7B16 /* FontStyle.swift */ = {isa = PBXFileReference; lastKnownFileType = sourcecode.swift; path = FontStyle.swift; sourceTree = "<group>"; };
		0F3972A77C0F33A56F5725680D5D3835 /* FontWeights.swift */ = {isa = PBXFileReference; lastKnownFileType = sourcecode.swift; path = FontWeights.swift; sourceTree = "<group>"; };
		E541D4660533BA7440D7EAFA3C55D613 /* Fonts.swift */ = {isa = PBXFileReference; fileEncoding = 4; lastKnownFileType = sourcecode.swift; path = Fonts.swift; sourceTree = "<group>"; };
		07ECC6D1ED0B557A34AB311B053D6EEF /* FontsNatura.swift */ = {isa = PBXFileReference; fileEncoding = 4; lastKnownFileType = sourcecode.swift; path = FontsNatura.swift; sourceTree = "<group>"; };
		F4824B493F5AE9EE1620BE09538088F3 /* FontsNaturaTests.swift */ = {isa = PBXFileReference; fileEncoding = 4; lastKnownFileType = sourcecode.swift; path = FontsNaturaTests.swift; sourceTree = "<group>"; };
		86372A8479510FC7E2A2105B903F04FA /* FontsTests.swift */ = {isa = PBXFileReference; fileEncoding = 4; lastKnownFileType = sourcecode.swift; path = FontsTests.swift; sourceTree = "<group>"; };
		D239FA6939F046FDE679FEE4162DB483 /* GetTheme+Spec.swift */ = {isa = PBXFileReference; lastKnownFileType = sourcecode.swift; path = "GetTheme+Spec.swift"; sourceTree = "<group>"; };
		E856487186C50FE1A88712C7CDC29E57 /* GetTheme.swift */ = {isa = PBXFileReference; lastKnownFileType = sourcecode.swift; path = GetTheme.swift; sourceTree = "<group>"; };
		DA0E2F68D8995E164CB35303ADB9507C /* Icon.swift */ = {isa = PBXFileReference; lastKnownFileType = sourcecode.swift; path = Icon.swift; sourceTree = "<group>"; };
		AE41CCB3978D56C1CB091FFBF9B03AF7 /* IconTests.swift */ = {isa = PBXFileReference; lastKnownFileType = sourcecode.swift; path = IconTests.swift; sourceTree = "<group>"; };
		D1A1DDA4A78343DB58AF747FF9DC2B66 /* IconView.swift */ = {isa = PBXFileReference; lastKnownFileType = sourcecode.swift; path = IconView.swift; sourceTree = "<group>"; };
		0B29FF4C598F8297E81A6B6A82ACA4F9 /* IconViewTests.swift */ = {isa = PBXFileReference; lastKnownFileType = sourcecode.swift; path = IconViewTests.swift; sourceTree = "<group>"; };
		D4969844F4A007C92B7C67A4FA020C85 /* IllustrationIcons.swift */ = {isa = PBXFileReference; lastKnownFileType = sourcecode.swift; path = IllustrationIcons.swift; sourceTree = "<group>"; };
		5D67F65D9E72160E498FBA256C62159F /* IllustrationIconsTests.swift */ = {isa = PBXFileReference; lastKnownFileType = sourcecode.swift; path = IllustrationIconsTests.swift; sourceTree = "<group>"; };
		438A5C92460A2D83E14DF108D8CD8988 /* Images.xcassets */ = {isa = PBXFileReference; lastKnownFileType = folder.assetcatalog; path = Images.xcassets; sourceTree = "<group>"; };
<<<<<<< HEAD
		3E2AB0EB7EAC8FA0FF3710EF5585E38E /* Info.plist */ = {isa = PBXFileReference; lastKnownFileType = text.plist.xml; path = Info.plist; sourceTree = "<group>"; };
		96344B6190992C63D2FA4A82A57D520E /* Info.plist */ = {isa = PBXFileReference; lastKnownFileType = text.plist.xml; path = Info.plist; sourceTree = "<group>"; };
=======
		96344B6190992C63D2FA4A82A57D520E /* Info.plist */ = {isa = PBXFileReference; lastKnownFileType = text.plist.xml; path = Info.plist; sourceTree = "<group>"; };
		3E2AB0EB7EAC8FA0FF3710EF5585E38E /* Info.plist */ = {isa = PBXFileReference; lastKnownFileType = text.plist.xml; path = Info.plist; sourceTree = "<group>"; };
>>>>>>> 52d6beb4
		DE0ECAE7CBDEFA14BEB1C2BDCC3384DF /* MockStorage.swift */ = {isa = PBXFileReference; lastKnownFileType = sourcecode.swift; path = MockStorage.swift; sourceTree = "<group>"; };
		AC4E75499E95EC13EB47F2CD9CB26622 /* NSMutableAttributedString+Builder.swift */ = {isa = PBXFileReference; lastKnownFileType = sourcecode.swift; path = "NSMutableAttributedString+Builder.swift"; sourceTree = "<group>"; };
		78CCB4D4D576DACD400A9C98B01483C6 /* NSMutableAttributedString+BuilderTests.swift */ = {isa = PBXFileReference; lastKnownFileType = sourcecode.swift; path = "NSMutableAttributedString+BuilderTests.swift"; sourceTree = "<group>"; };
		A6E3877B37EA290C13920BA9754C76C1 /* NatBorderRadius+Spec.swift */ = {isa = PBXFileReference; lastKnownFileType = sourcecode.swift; path = "NatBorderRadius+Spec.swift"; sourceTree = "<group>"; };
		A59A74845475F2B53E1C0242E26F6DD1 /* NatBorderRadius.swift */ = {isa = PBXFileReference; lastKnownFileType = sourcecode.swift; path = NatBorderRadius.swift; sourceTree = "<group>"; };
		BF8DC06D81E2DEFAF54C74410DAD95D8 /* NatButton+Height+Spec.swift */ = {isa = PBXFileReference; lastKnownFileType = sourcecode.swift; path = "NatButton+Height+Spec.swift"; sourceTree = "<group>"; };
		10C54C550ED4D44A309C43261BF40F55 /* NatButton+Height.swift */ = {isa = PBXFileReference; lastKnownFileType = sourcecode.swift; path = "NatButton+Height.swift"; sourceTree = "<group>"; };
		5F485CDE6E86A020B1549C882DC64B38 /* NatButton+Specs.swift */ = {isa = PBXFileReference; lastKnownFileType = sourcecode.swift; path = "NatButton+Specs.swift"; sourceTree = "<group>"; };
		D331FCE6B4B326453609B50D92482230 /* NatButton+Style.swift */ = {isa = PBXFileReference; lastKnownFileType = sourcecode.swift; path = "NatButton+Style.swift"; sourceTree = "<group>"; };
		7CCF632B4501044E5062C574CCBBF74E /* NatButton.swift */ = {isa = PBXFileReference; lastKnownFileType = sourcecode.swift; path = NatButton.swift; sourceTree = "<group>"; };
		EC0F5D32B4B46B6C50413BEC01AF4215 /* NatColors+Avon+Spec.swift */ = {isa = PBXFileReference; lastKnownFileType = sourcecode.swift; path = "NatColors+Avon+Spec.swift"; sourceTree = "<group>"; };
		8C0F064ED1F549C748D8B3889F572C36 /* NatColors+Natura+Spec.swift */ = {isa = PBXFileReference; lastKnownFileType = sourcecode.swift; path = "NatColors+Natura+Spec.swift"; sourceTree = "<group>"; };
		9F3B9936E46C7C4571BB36673012AFCE /* NatColors+TBS+Spec.swift */ = {isa = PBXFileReference; lastKnownFileType = sourcecode.swift; path = "NatColors+TBS+Spec.swift"; sourceTree = "<group>"; };
		546EF920207BAF8470E811B146A05C0F /* NatColors.swift */ = {isa = PBXFileReference; lastKnownFileType = sourcecode.swift; path = NatColors.swift; sourceTree = "<group>"; };
		17433A27D62633345ECA245C99114C15 /* NatDS.framework */ = {isa = PBXFileReference; explicitFileType = wrapper.framework; includeInIndex = 0; path = NatDS.framework; sourceTree = BUILT_PRODUCTS_DIR; };
		EFD589860DA945AE5563620B305091ED /* NatDS.h */ = {isa = PBXFileReference; lastKnownFileType = sourcecode.c.h; path = NatDS.h; sourceTree = "<group>"; };
		33688D8CB5F9DEC8813BA9C3F4425D76 /* NatDSTests.xctest */ = {isa = PBXFileReference; explicitFileType = wrapper.cfbundle; includeInIndex = 0; path = NatDSTests.xctest; sourceTree = BUILT_PRODUCTS_DIR; };
<<<<<<< HEAD
=======
		283A89D6C30CFCC23E5F1461096A9622 /* NatDialogController+ButtonConfiguration.swift */ = {isa = PBXFileReference; lastKnownFileType = sourcecode.swift; path = "NatDialogController+ButtonConfiguration.swift"; sourceTree = "<group>"; };
		D557EC044D85EC418D42A00C93EEC23D /* NatDialogController+Snapshot+Tests.swift */ = {isa = PBXFileReference; lastKnownFileType = sourcecode.swift; path = "NatDialogController+Snapshot+Tests.swift"; sourceTree = "<group>"; };
		9C01EDAF32106E3A72F0D0694D1A156C /* NatDialogController+Spec.swift */ = {isa = PBXFileReference; lastKnownFileType = sourcecode.swift; path = "NatDialogController+Spec.swift"; sourceTree = "<group>"; };
		8D7EAA7BDB4A7A15736AF73EF6EBCD74 /* NatDialogController+StandardStyleBuilder+Spec.swift */ = {isa = PBXFileReference; lastKnownFileType = sourcecode.swift; path = "NatDialogController+StandardStyleBuilder+Spec.swift"; sourceTree = "<group>"; };
		52F4D9E1F67A97596AD6E676E979CEC0 /* NatDialogController+StandardStyleBuilder.swift */ = {isa = PBXFileReference; lastKnownFileType = sourcecode.swift; path = "NatDialogController+StandardStyleBuilder.swift"; sourceTree = "<group>"; };
		8F52062B7DB3FCB23FA74EEE5EA52FDF /* NatDialogController.swift */ = {isa = PBXFileReference; lastKnownFileType = sourcecode.swift; path = NatDialogController.swift; sourceTree = "<group>"; };
>>>>>>> 52d6beb4
		2775F568C47ADB6D5DA7B7AFA4A41B4E /* NatElevation.swift */ = {isa = PBXFileReference; lastKnownFileType = sourcecode.swift; path = NatElevation.swift; sourceTree = "<group>"; };
		45A9D6B3184A3081BD0CDE0B1A351C8F /* NatElevations+Spec.swift */ = {isa = PBXFileReference; lastKnownFileType = sourcecode.swift; path = "NatElevations+Spec.swift"; sourceTree = "<group>"; };
		0D8BC0D102CE4444401C0469C861358A /* NatFonts+Avon+Spec.swift */ = {isa = PBXFileReference; lastKnownFileType = sourcecode.swift; path = "NatFonts+Avon+Spec.swift"; sourceTree = "<group>"; };
		4C36A7D37B7A89976DC5D42F6EC8FABF /* NatFonts+Natura+Spec.swift */ = {isa = PBXFileReference; lastKnownFileType = sourcecode.swift; path = "NatFonts+Natura+Spec.swift"; sourceTree = "<group>"; };
		BA54A54D526EF416E3689FD0D07E7886 /* NatFonts+TheBodyShop+Spec.swift */ = {isa = PBXFileReference; lastKnownFileType = sourcecode.swift; path = "NatFonts+TheBodyShop+Spec.swift"; sourceTree = "<group>"; };
		E7C1EA361FCA3C4EFEC4858AA4E04143 /* NatFonts.swift */ = {isa = PBXFileReference; lastKnownFileType = sourcecode.swift; path = NatFonts.swift; sourceTree = "<group>"; };
		E46448E79883A4EB8A9416823A01531F /* NatOpacities+Spec.swift */ = {isa = PBXFileReference; lastKnownFileType = sourcecode.swift; path = "NatOpacities+Spec.swift"; sourceTree = "<group>"; };
		A54E76AA6120032EE8B86EB90B51BFD8 /* NatOpacities.swift */ = {isa = PBXFileReference; lastKnownFileType = sourcecode.swift; path = NatOpacities.swift; sourceTree = "<group>"; };
		37416A32D8AD942A180B5FDF1A82192B /* NatSizes+Spec.swift */ = {isa = PBXFileReference; lastKnownFileType = sourcecode.swift; path = "NatSizes+Spec.swift"; sourceTree = "<group>"; };
		FB7FB96016F7D02CB5976F54C383CCD6 /* NatSizes.swift */ = {isa = PBXFileReference; lastKnownFileType = sourcecode.swift; path = NatSizes.swift; sourceTree = "<group>"; };
		1E59C232A91FF981110D0EB2DE8CBB80 /* NatSpacing+Spec.swift */ = {isa = PBXFileReference; lastKnownFileType = sourcecode.swift; path = "NatSpacing+Spec.swift"; sourceTree = "<group>"; };
		0268F8E94DAA2428259644D88E375D32 /* NatSpacing.swift */ = {isa = PBXFileReference; lastKnownFileType = sourcecode.swift; path = NatSpacing.swift; sourceTree = "<group>"; };
		87CFD30D7FD696D72A3C8366BFF3FACE /* NaturaBorderRadius+Spec.swift */ = {isa = PBXFileReference; lastKnownFileType = sourcecode.swift; path = "NaturaBorderRadius+Spec.swift"; sourceTree = "<group>"; };
		7D8E5C4D45F95AE876BC28776D9822E4 /* NaturaBorderRadius.swift */ = {isa = PBXFileReference; lastKnownFileType = sourcecode.swift; path = NaturaBorderRadius.swift; sourceTree = "<group>"; };
		52F6EAD3698A963C25994CE309B0DB9E /* NaturaColorPaletteDark+Spec.swift */ = {isa = PBXFileReference; lastKnownFileType = sourcecode.swift; path = "NaturaColorPaletteDark+Spec.swift"; sourceTree = "<group>"; };
		FB170792B9F11FE626EDB17C9AA646DE /* NaturaColorPaletteDark.swift */ = {isa = PBXFileReference; lastKnownFileType = sourcecode.swift; path = NaturaColorPaletteDark.swift; sourceTree = "<group>"; };
		15A4F347B360D8AB2AAC25D4CEA0169A /* NaturaColorPaletteLight+Spec.swift */ = {isa = PBXFileReference; lastKnownFileType = sourcecode.swift; path = "NaturaColorPaletteLight+Spec.swift"; sourceTree = "<group>"; };
		098681BF3DEC692BCF4F95F962461C51 /* NaturaColorPaletteLight.swift */ = {isa = PBXFileReference; lastKnownFileType = sourcecode.swift; path = NaturaColorPaletteLight.swift; sourceTree = "<group>"; };
		BB1B6705F4D1647BB7E1B56E47E1092D /* NaturaElevations+Spec.swift */ = {isa = PBXFileReference; lastKnownFileType = sourcecode.swift; path = "NaturaElevations+Spec.swift"; sourceTree = "<group>"; };
		79EAF4EE243017499F4D4FB924B336C2 /* NaturaElevations.swift */ = {isa = PBXFileReference; lastKnownFileType = sourcecode.swift; path = NaturaElevations.swift; sourceTree = "<group>"; };
		3CE5FE60614956D5009698923D6F8C56 /* NaturaFont+Spec.swift */ = {isa = PBXFileReference; lastKnownFileType = sourcecode.swift; path = "NaturaFont+Spec.swift"; sourceTree = "<group>"; };
		85AC3BBD38115B8137B4E1CF7BFB87CE /* NaturaFont.swift */ = {isa = PBXFileReference; lastKnownFileType = sourcecode.swift; path = NaturaFont.swift; sourceTree = "<group>"; };
		DAA3731D183F680F4C79ACD366C2136C /* NaturaFontLetterSpacings+Spec.swift */ = {isa = PBXFileReference; lastKnownFileType = sourcecode.swift; path = "NaturaFontLetterSpacings+Spec.swift"; sourceTree = "<group>"; };
		51306DA6015CBDFD44DECF0E4C7F16E2 /* NaturaFontLetterSpacings.swift */ = {isa = PBXFileReference; lastKnownFileType = sourcecode.swift; path = NaturaFontLetterSpacings.swift; sourceTree = "<group>"; };
		CB0EF1762D36118FC2DA65E91663F90D /* NaturaFontSizes+Spec.swift */ = {isa = PBXFileReference; lastKnownFileType = sourcecode.swift; path = "NaturaFontSizes+Spec.swift"; sourceTree = "<group>"; };
		BF66554567231DDA12DB1B127D311C60 /* NaturaFontSizes.swift */ = {isa = PBXFileReference; lastKnownFileType = sourcecode.swift; path = NaturaFontSizes.swift; sourceTree = "<group>"; };
		616CB273AECD9D63A01E3B3FA6BE6C9A /* NaturaFontWeights+Spec.swift */ = {isa = PBXFileReference; lastKnownFileType = sourcecode.swift; path = "NaturaFontWeights+Spec.swift"; sourceTree = "<group>"; };
		56943F2DD4CD2F8A5100625E77500E66 /* NaturaFontWeights.swift */ = {isa = PBXFileReference; lastKnownFileType = sourcecode.swift; path = NaturaFontWeights.swift; sourceTree = "<group>"; };
		22F7508455AB7040D802941984E62D9D /* NaturaOpacities+Spec.swift */ = {isa = PBXFileReference; lastKnownFileType = sourcecode.swift; path = "NaturaOpacities+Spec.swift"; sourceTree = "<group>"; };
		66D8E653272562ABCC278D3D5A982192 /* NaturaOpacities.swift */ = {isa = PBXFileReference; lastKnownFileType = sourcecode.swift; path = NaturaOpacities.swift; sourceTree = "<group>"; };
		B6EEB6484B7B97EB6D1DB63D6F8C30C9 /* NaturaSizes+Spec.swift */ = {isa = PBXFileReference; lastKnownFileType = sourcecode.swift; path = "NaturaSizes+Spec.swift"; sourceTree = "<group>"; };
		B8B7FE92EEABF635DF8CED7640974FBC /* NaturaSizes.swift */ = {isa = PBXFileReference; lastKnownFileType = sourcecode.swift; path = NaturaSizes.swift; sourceTree = "<group>"; };
		B49958F3A78F9D737DF55E3CB400B0B4 /* NaturaSpacing+Spec.swift */ = {isa = PBXFileReference; lastKnownFileType = sourcecode.swift; path = "NaturaSpacing+Spec.swift"; sourceTree = "<group>"; };
		7E36F59CB9704420750D7F661F7AD993 /* NaturaSpacing.swift */ = {isa = PBXFileReference; lastKnownFileType = sourcecode.swift; path = NaturaSpacing.swift; sourceTree = "<group>"; };
		330801219DAEACF172CA41236390A4D0 /* NaturaTheme.swift */ = {isa = PBXFileReference; lastKnownFileType = sourcecode.swift; path = NaturaTheme.swift; sourceTree = "<group>"; };
		28081788999B58F24CF92BB33E68BD87 /* NaturaThemeSpec.swift */ = {isa = PBXFileReference; lastKnownFileType = sourcecode.swift; path = NaturaThemeSpec.swift; sourceTree = "<group>"; };
		75DBB32E272580681677AA85CA5A2649 /* NavigationDrawer+IndexMenu.swift */ = {isa = PBXFileReference; lastKnownFileType = sourcecode.swift; path = "NavigationDrawer+IndexMenu.swift"; sourceTree = "<group>"; };
		90FE1ED739157F95D9EBBE9BD71B94E0 /* NavigationDrawer+IndexMenuTests.swift */ = {isa = PBXFileReference; lastKnownFileType = sourcecode.swift; path = "NavigationDrawer+IndexMenuTests.swift"; sourceTree = "<group>"; };
		31247B21FE6C5054DC6E3BD9BE4A5E35 /* NavigationDrawer.swift */ = {isa = PBXFileReference; lastKnownFileType = sourcecode.swift; path = NavigationDrawer.swift; sourceTree = "<group>"; };
		B92BFB29E97D8520D6B67E8883AB9A08 /* NavigationDrawerDelegateMock.swift */ = {isa = PBXFileReference; lastKnownFileType = sourcecode.swift; path = NavigationDrawerDelegateMock.swift; sourceTree = "<group>"; };
		6C886FFFE18844DCBC5A1F73FD2720FE /* NavigationDrawerItemCell.swift */ = {isa = PBXFileReference; lastKnownFileType = sourcecode.swift; path = NavigationDrawerItemCell.swift; sourceTree = "<group>"; };
		AB85B5288F76E27BCDF2A11BC05D3238 /* NavigationDrawerItemCellTests.swift */ = {isa = PBXFileReference; lastKnownFileType = sourcecode.swift; path = NavigationDrawerItemCellTests.swift; sourceTree = "<group>"; };
		E863AFC8E9DA103F33E2D48577058242 /* NavigationDrawerSubitemCell.swift */ = {isa = PBXFileReference; lastKnownFileType = sourcecode.swift; path = NavigationDrawerSubitemCell.swift; sourceTree = "<group>"; };
		7F9C4251076A01537D0A8CB995DF81EC /* NavigationDrawerSubitemCellTests.swift */ = {isa = PBXFileReference; lastKnownFileType = sourcecode.swift; path = NavigationDrawerSubitemCellTests.swift; sourceTree = "<group>"; };
		E816229C707C64C390D3320DFA6B5D99 /* NavigationDrawerTests.swift */ = {isa = PBXFileReference; lastKnownFileType = sourcecode.swift; path = NavigationDrawerTests.swift; sourceTree = "<group>"; };
		6F111B90C6990191CCEE34F707A05A9D /* Opacities.swift */ = {isa = PBXFileReference; lastKnownFileType = sourcecode.swift; path = Opacities.swift; sourceTree = "<group>"; };
		951DBA41C4F1A24B4EB8567B5CD0878C /* Pods-NatDSTests.debug.xcconfig */ = {isa = PBXFileReference; includeInIndex = 1; lastKnownFileType = text.xcconfig; name = "Pods-NatDSTests.debug.xcconfig"; path = "Target Support Files/Pods-NatDSTests/Pods-NatDSTests.debug.xcconfig"; sourceTree = "<group>"; };
		EC5970C426475EACCF56EF2C12EB450D /* Pods-NatDSTests.release.xcconfig */ = {isa = PBXFileReference; includeInIndex = 1; lastKnownFileType = text.xcconfig; name = "Pods-NatDSTests.release.xcconfig"; path = "Target Support Files/Pods-NatDSTests/Pods-NatDSTests.release.xcconfig"; sourceTree = "<group>"; };
		EA6C2225E568F933653803F970EF3103 /* Pods_NatDSTests.framework */ = {isa = PBXFileReference; explicitFileType = wrapper.framework; includeInIndex = 0; path = Pods_NatDSTests.framework; sourceTree = BUILT_PRODUCTS_DIR; };
		BC00F737F0234FCBD14533100E96A39E /* Pulsable+Spec.swift */ = {isa = PBXFileReference; lastKnownFileType = sourcecode.swift; path = "Pulsable+Spec.swift"; sourceTree = "<group>"; };
		42FC9280C40680336260347DADB5C0F3 /* Pulsable.swift */ = {isa = PBXFileReference; lastKnownFileType = sourcecode.swift; path = Pulsable.swift; sourceTree = "<group>"; };
		478FD68B021B6AA3538B93888BD14648 /* PulseContainerLayer+Spec.swift */ = {isa = PBXFileReference; lastKnownFileType = sourcecode.swift; path = "PulseContainerLayer+Spec.swift"; sourceTree = "<group>"; };
		EF0F2CA30F4AA6E3F9B482693C997D55 /* PulseContainerLayer.swift */ = {isa = PBXFileReference; lastKnownFileType = sourcecode.swift; path = PulseContainerLayer.swift; sourceTree = "<group>"; };
		5AF8919785F0CA6D3AB0AD57F759ED73 /* PulseLayer.swift */ = {isa = PBXFileReference; lastKnownFileType = sourcecode.swift; path = PulseLayer.swift; sourceTree = "<group>"; };
		2381FCF8210ECD9A4895ECA9ED41B0FB /* PulseLayerTests.swift */ = {isa = PBXFileReference; lastKnownFileType = sourcecode.swift; path = PulseLayerTests.swift; sourceTree = "<group>"; };
		68038F1CA64FC2164BFB108D7666D0E0 /* Radius.swift */ = {isa = PBXFileReference; lastKnownFileType = sourcecode.swift; path = Radius.swift; sourceTree = "<group>"; };
		6DA6561EEF13B1CE57B6CE00222286CB /* ReusableView.swift */ = {isa = PBXFileReference; lastKnownFileType = sourcecode.swift; path = ReusableView.swift; sourceTree = "<group>"; };
		A8840C572761772CBDD3A270B8FE2203 /* ReusableViewTests.swift */ = {isa = PBXFileReference; lastKnownFileType = sourcecode.swift; path = ReusableViewTests.swift; sourceTree = "<group>"; };
		3D17E5874C6FD18F726E3F2F41FA5A91 /* SearchBar.swift */ = {isa = PBXFileReference; lastKnownFileType = sourcecode.swift; path = SearchBar.swift; sourceTree = "<group>"; };
		F988EE601584B907D997288958055215 /* SearchBar.swift */ = {isa = PBXFileReference; lastKnownFileType = sourcecode.swift; path = SearchBar.swift; sourceTree = "<group>"; };
		7A274991E53CAB8F385D592B0B8FB730 /* Sizes.swift */ = {isa = PBXFileReference; lastKnownFileType = sourcecode.swift; path = Sizes.swift; sourceTree = "<group>"; };
		953F47E1E1364EDDBF4ABD6273378254 /* Space.swift */ = {isa = PBXFileReference; lastKnownFileType = sourcecode.swift; path = Space.swift; sourceTree = "<group>"; };
		DD7122400C6AAB36772A6E365FBD263D /* String+Icon.swift */ = {isa = PBXFileReference; lastKnownFileType = sourcecode.swift; path = "String+Icon.swift"; sourceTree = "<group>"; };
		B547AD7359FD2F4105A9382B6826885A /* String+IconTests.swift */ = {isa = PBXFileReference; lastKnownFileType = sourcecode.swift; path = "String+IconTests.swift"; sourceTree = "<group>"; };
		D5626E07B4AD646AE4A39AAC72159BAE /* StubDarkColorPalette.swift */ = {isa = PBXFileReference; lastKnownFileType = sourcecode.swift; path = StubDarkColorPalette.swift; sourceTree = "<group>"; };
		022E7CE82BB807D156D9AE482A117976 /* StubLightColorPalette.swift */ = {isa = PBXFileReference; lastKnownFileType = sourcecode.swift; path = StubLightColorPalette.swift; sourceTree = "<group>"; };
		CB6FF51FEADFA402D3EDC3FE828081CC /* Tab.swift */ = {isa = PBXFileReference; lastKnownFileType = sourcecode.swift; path = Tab.swift; sourceTree = "<group>"; };
		CCA17128B21436681D0D607C145E56E2 /* TabDelegateMock.swift */ = {isa = PBXFileReference; lastKnownFileType = sourcecode.swift; path = TabDelegateMock.swift; sourceTree = "<group>"; };
		759689DD6C3696C4726646B8356D3B4D /* TabItemView.swift */ = {isa = PBXFileReference; lastKnownFileType = sourcecode.swift; path = TabItemView.swift; sourceTree = "<group>"; };
		A2216A9839DE07735A376736AB143A7F /* TabItemViewDelegateMock.swift */ = {isa = PBXFileReference; lastKnownFileType = sourcecode.swift; path = TabItemViewDelegateMock.swift; sourceTree = "<group>"; };
		75AA33B684C0A723F3E2F341D0A10EEC /* TabItemViewTests.swift */ = {isa = PBXFileReference; lastKnownFileType = sourcecode.swift; path = TabItemViewTests.swift; sourceTree = "<group>"; };
		E99F543F7F6AC44B9A4E1341942EE0E0 /* TabTests.swift */ = {isa = PBXFileReference; lastKnownFileType = sourcecode.swift; path = TabTests.swift; sourceTree = "<group>"; };
		674EEA4A2112FC3EF3AE40AA3776A35A /* TextField.swift */ = {isa = PBXFileReference; lastKnownFileType = sourcecode.swift; path = TextField.swift; sourceTree = "<group>"; };
		EB6A44B9A9D7999BD68C1D60499CEF88 /* TextFieldDelegate.swift */ = {isa = PBXFileReference; lastKnownFileType = sourcecode.swift; path = TextFieldDelegate.swift; sourceTree = "<group>"; };
		D521C44E858B4345479E0B193CE2BB9C /* TextFieldDelegateMock.swift */ = {isa = PBXFileReference; lastKnownFileType = sourcecode.swift; path = TextFieldDelegateMock.swift; sourceTree = "<group>"; };
		A99D4E498664E80E25C8F8C061407424 /* TextFieldTests.swift */ = {isa = PBXFileReference; lastKnownFileType = sourcecode.swift; path = TextFieldTests.swift; sourceTree = "<group>"; };
		437B78D88ACFB47EEADED96CDC94C7C5 /* TextFieldType.swift */ = {isa = PBXFileReference; lastKnownFileType = sourcecode.swift; path = TextFieldType.swift; sourceTree = "<group>"; };
		9FBF1F1170177B1B22FABD607AA283EB /* TextFieldTypeTests.swift */ = {isa = PBXFileReference; lastKnownFileType = sourcecode.swift; path = TextFieldTypeTests.swift; sourceTree = "<group>"; };
		A7311F723913FEB49C6F083BB885C288 /* TheBodyShopBorderRadius+Spec.swift */ = {isa = PBXFileReference; lastKnownFileType = sourcecode.swift; path = "TheBodyShopBorderRadius+Spec.swift"; sourceTree = "<group>"; };
		6C64A1314BBD5AFECEC306854A4255CA /* TheBodyShopColorPaletteDark+Spec.swift */ = {isa = PBXFileReference; lastKnownFileType = sourcecode.swift; path = "TheBodyShopColorPaletteDark+Spec.swift"; sourceTree = "<group>"; };
		6033E75331A557B208E47815CDB14B86 /* TheBodyShopColorPaletteDark.swift */ = {isa = PBXFileReference; lastKnownFileType = sourcecode.swift; path = TheBodyShopColorPaletteDark.swift; sourceTree = "<group>"; };
		FEFC5ABDDB7E6AA9C6199C7EC96F634D /* TheBodyShopColorPaletteLight+Spec.swift */ = {isa = PBXFileReference; lastKnownFileType = sourcecode.swift; path = "TheBodyShopColorPaletteLight+Spec.swift"; sourceTree = "<group>"; };
		199B82A9A8599DC1776E139E9E55319B /* TheBodyShopColorPaletteLight.swift */ = {isa = PBXFileReference; lastKnownFileType = sourcecode.swift; path = TheBodyShopColorPaletteLight.swift; sourceTree = "<group>"; };
		F69244CCD6E445DE577F87FFDA9FAE82 /* TheBodyShopElevations+Spec.swift */ = {isa = PBXFileReference; lastKnownFileType = sourcecode.swift; path = "TheBodyShopElevations+Spec.swift"; sourceTree = "<group>"; };
		86856217718A39F3D99C9B1784214747 /* TheBodyShopElevations.swift */ = {isa = PBXFileReference; lastKnownFileType = sourcecode.swift; path = TheBodyShopElevations.swift; sourceTree = "<group>"; };
		2BCA01BC8343C22F5908AC65F37C5FB6 /* TheBodyShopFont+Spec.swift */ = {isa = PBXFileReference; lastKnownFileType = sourcecode.swift; path = "TheBodyShopFont+Spec.swift"; sourceTree = "<group>"; };
		D9EE549807B60EB3A58FBD764CF4A85E /* TheBodyShopFont.swift */ = {isa = PBXFileReference; lastKnownFileType = sourcecode.swift; path = TheBodyShopFont.swift; sourceTree = "<group>"; };
		F883FDBE8A405C0A87D003DD585D8FE0 /* TheBodyShopFontLetterSpacings+Spec.swift */ = {isa = PBXFileReference; lastKnownFileType = sourcecode.swift; path = "TheBodyShopFontLetterSpacings+Spec.swift"; sourceTree = "<group>"; };
		F8BA669F1AAFFCA1DE8B8C6CBAFF61DA /* TheBodyShopFontLetterSpacings.swift */ = {isa = PBXFileReference; lastKnownFileType = sourcecode.swift; path = TheBodyShopFontLetterSpacings.swift; sourceTree = "<group>"; };
		773A20BC4747B6884F87025C49FD335F /* TheBodyShopFontSizes+Spec.swift */ = {isa = PBXFileReference; lastKnownFileType = sourcecode.swift; path = "TheBodyShopFontSizes+Spec.swift"; sourceTree = "<group>"; };
		1AE7278B4CA19335782AFE391E811604 /* TheBodyShopFontSizes.swift */ = {isa = PBXFileReference; lastKnownFileType = sourcecode.swift; path = TheBodyShopFontSizes.swift; sourceTree = "<group>"; };
		68C5BFF0EEC5CF26F7D88796B6E5F767 /* TheBodyShopFontWeights+Spec.swift */ = {isa = PBXFileReference; lastKnownFileType = sourcecode.swift; path = "TheBodyShopFontWeights+Spec.swift"; sourceTree = "<group>"; };
		5F36582C40F1A58052F011027DBD753B /* TheBodyShopFontWeights.swift */ = {isa = PBXFileReference; lastKnownFileType = sourcecode.swift; path = TheBodyShopFontWeights.swift; sourceTree = "<group>"; };
		ABFA2E6A460B1BF84F90C6512885B96B /* TheBodyShopOpacities+Spec.swift */ = {isa = PBXFileReference; lastKnownFileType = sourcecode.swift; path = "TheBodyShopOpacities+Spec.swift"; sourceTree = "<group>"; };
		D55B5042824197A28F138846312F7803 /* TheBodyShopOpacities.swift */ = {isa = PBXFileReference; lastKnownFileType = sourcecode.swift; path = TheBodyShopOpacities.swift; sourceTree = "<group>"; };
		E83901D2BC5B127D901A096A4C77F932 /* TheBodyShopRadius.swift */ = {isa = PBXFileReference; lastKnownFileType = sourcecode.swift; path = TheBodyShopRadius.swift; sourceTree = "<group>"; };
		38E656D2BCCE722680895932C2AC9D91 /* TheBodyShopSizes+Spec.swift */ = {isa = PBXFileReference; lastKnownFileType = sourcecode.swift; path = "TheBodyShopSizes+Spec.swift"; sourceTree = "<group>"; };
		118CB6043C0920D56389F452736F6796 /* TheBodyShopSpacing+Spec.swift */ = {isa = PBXFileReference; lastKnownFileType = sourcecode.swift; path = "TheBodyShopSpacing+Spec.swift"; sourceTree = "<group>"; };
		BA227F975F1E132CFD22232C4DFE99F0 /* TheBodyShopSpacing.swift */ = {isa = PBXFileReference; lastKnownFileType = sourcecode.swift; path = TheBodyShopSpacing.swift; sourceTree = "<group>"; };
		47CD483CE0D2C7F436C71ED1EA6A5DD6 /* TheBodyShopTheme+Spec.swift */ = {isa = PBXFileReference; lastKnownFileType = sourcecode.swift; path = "TheBodyShopTheme+Spec.swift"; sourceTree = "<group>"; };
		050ABE35D75A976F479CD4725D5DEFE5 /* TheBodyShopTheme.swift */ = {isa = PBXFileReference; lastKnownFileType = sourcecode.swift; path = TheBodyShopTheme.swift; sourceTree = "<group>"; };
		BACE3E5C8D6529B48A07E792048EFC0F /* TheBodySystemSize.swift */ = {isa = PBXFileReference; lastKnownFileType = sourcecode.swift; path = TheBodySystemSize.swift; sourceTree = "<group>"; };
		3A3908FDCA5275E08B82B6304999B809 /* Theme.swift */ = {isa = PBXFileReference; lastKnownFileType = sourcecode.swift; path = Theme.swift; sourceTree = "<group>"; };
		2C157151985B2586A5377C35B4FC1F27 /* UICollectionView+Reusable.swift */ = {isa = PBXFileReference; lastKnownFileType = sourcecode.swift; path = "UICollectionView+Reusable.swift"; sourceTree = "<group>"; };
		22A647031D224C850A813E80E5E8C6EE /* UICollectionView+ReusableTests.swift */ = {isa = PBXFileReference; lastKnownFileType = sourcecode.swift; path = "UICollectionView+ReusableTests.swift"; sourceTree = "<group>"; };
		255B7772A418A4544E0B8F793BEB519D /* UIColor+AsHexString.swift */ = {isa = PBXFileReference; lastKnownFileType = sourcecode.swift; path = "UIColor+AsHexString.swift"; sourceTree = "<group>"; };
		3E6444578A8B4B35C37D0B5FA4D8E0F6 /* UIColor+Hex.swift */ = {isa = PBXFileReference; lastKnownFileType = sourcecode.swift; path = "UIColor+Hex.swift"; sourceTree = "<group>"; };
		AA64D48F4B0C632F225F91280A2CAF33 /* UIColor+HexTests.swift */ = {isa = PBXFileReference; lastKnownFileType = sourcecode.swift; path = "UIColor+HexTests.swift"; sourceTree = "<group>"; };
		56F3D70C29CCB183081E1863D791C9D4 /* UIFont+GetWeight.swift */ = {isa = PBXFileReference; lastKnownFileType = sourcecode.swift; path = "UIFont+GetWeight.swift"; sourceTree = "<group>"; };
		8BA9C4721134BD5277D76AEDED7A01DB /* UIFont+Icon.swift */ = {isa = PBXFileReference; lastKnownFileType = sourcecode.swift; path = "UIFont+Icon.swift"; sourceTree = "<group>"; };
		E82F6111C8C0FF75580DB35ACB25181E /* UIFont+IconTests.swift */ = {isa = PBXFileReference; lastKnownFileType = sourcecode.swift; path = "UIFont+IconTests.swift"; sourceTree = "<group>"; };
		6C71F734657E837707189B1D151A9751 /* UITableView+Reusable.swift */ = {isa = PBXFileReference; lastKnownFileType = sourcecode.swift; path = "UITableView+Reusable.swift"; sourceTree = "<group>"; };
		8E81CAD3243D19AE13BCCC614BA1499B /* UITableView+ReusableTests.swift */ = {isa = PBXFileReference; lastKnownFileType = sourcecode.swift; path = "UITableView+ReusableTests.swift"; sourceTree = "<group>"; };
		44B6B74E7B045A3A52E5AC33B857EC8E /* ValidateTheme+Spec.swift */ = {isa = PBXFileReference; lastKnownFileType = sourcecode.swift; path = "ValidateTheme+Spec.swift"; sourceTree = "<group>"; };
		B5ACED8A5F3AEC978D459E930E842494 /* ValidateTheme.swift */ = {isa = PBXFileReference; lastKnownFileType = sourcecode.swift; path = ValidateTheme.swift; sourceTree = "<group>"; };
		CDFBFE7E7E98BBE7DA3F6565371E522D /* ValueTextHighlight.swift */ = {isa = PBXFileReference; lastKnownFileType = sourcecode.swift; path = ValueTextHighlight.swift; sourceTree = "<group>"; };
		526CD2A36CE33EBE0E9EFD858C9074DE /* ValueTextHighlightTests.swift */ = {isa = PBXFileReference; lastKnownFileType = sourcecode.swift; path = ValueTextHighlightTests.swift; sourceTree = "<group>"; };
<<<<<<< HEAD
		FADDEC4E472D2A193BED0EBF058A67E8 /* ViewAnimatingMock.swift */ = {isa = PBXFileReference; lastKnownFileType = sourcecode.swift; path = ViewAnimatingMock.swift; sourceTree = "<group>"; };
		D7316FE65E814E2D5CA475475CD8D4EA /* ViewAnimatingWrapper.swift */ = {isa = PBXFileReference; lastKnownFileType = sourcecode.swift; path = ViewAnimatingWrapper.swift; sourceTree = "<group>"; };
=======
>>>>>>> 52d6beb4
		9EAE325876E14C91105C5CF9D2E7F1EF /* ViewStyle+Spec.swift */ = {isa = PBXFileReference; lastKnownFileType = sourcecode.swift; path = "ViewStyle+Spec.swift"; sourceTree = "<group>"; };
		307E705878C6A3A88E39CDC82B799361 /* ViewStyle.swift */ = {isa = PBXFileReference; lastKnownFileType = sourcecode.swift; path = ViewStyle.swift; sourceTree = "<group>"; };
		BC6A871B0A080C7AB0127CF2EA0D9153 /* natds-icons.ttf */ = {isa = PBXFileReference; lastKnownFileType = file; path = "natds-icons.ttf"; sourceTree = "<group>"; };
/* End PBXFileReference section */

/* Begin PBXFrameworksBuildPhase section */
<<<<<<< HEAD
		34B79511194DBF1BD7C0C5B3CAAF7863 /* Frameworks */ = {
=======
		A1E6263877667722CE60CD8332C1829A /* Frameworks */ = {
>>>>>>> 52d6beb4
			isa = PBXFrameworksBuildPhase;
			buildActionMask = 2147483647;
			files = (
				47A806814516D6365DE9967251BA94E8 /* NatDS.framework in Frameworks */,
				4A59C326E069798EF1B4E61751F3F73D /* Pods_NatDSTests.framework in Frameworks */,
			);
			runOnlyForDeploymentPostprocessing = 0;
		};
<<<<<<< HEAD
		A1E6263877667722CE60CD8332C1829A /* Frameworks */ = {
			isa = PBXFrameworksBuildPhase;
			buildActionMask = 2147483647;
			files = (
=======
		34B79511194DBF1BD7C0C5B3CAAF7863 /* Frameworks */ = {
			isa = PBXFrameworksBuildPhase;
			buildActionMask = 2147483647;
			files = (
				47A806814516D6365DE9967251BA94E8 /* NatDS.framework in Frameworks */,
				4A59C326E069798EF1B4E61751F3F73D /* Pods_NatDSTests.framework in Frameworks */,
>>>>>>> 52d6beb4
			);
			runOnlyForDeploymentPostprocessing = 0;
		};
/* End PBXFrameworksBuildPhase section */

/* Begin PBXGroup section */
<<<<<<< HEAD
		00B52FC06F103FA5697F6E2B5CC0A920 /* Button */ = {
			isa = PBXGroup;
			children = (
				0D6236D4B7FFC5CF049C20642874B068 /* ButtonContainedStyle+Spec.swift */,
				8951046F74282531403D6D25AE4E299E /* ButtonOutlinedStyle+Spec.swift */,
				573BBF1E50E0B49397C339D19D5E0D0B /* ButtonStyle+Spec.swift */,
				A0A53F6A9596591A029749DD3C8BF47B /* ButtonTextStyle+Spec.swift */,
=======
		F39AE9E5CB68E8C7A269525355E8E4D3 /* Button */ = {
			isa = PBXGroup;
			children = (
				55C56C56418DE50EB64ADD8E2B4B70F4 /* NatButton */,
				3C58A7E1BE25BB61275135C97BD4C757 /* ContainedButton.swift */,
				FF5220FFBF3EE662D05373D401183E54 /* FlatButton.swift */,
				42FC9280C40680336260347DADB5C0F3 /* Pulsable.swift */,
				EF0F2CA30F4AA6E3F9B482693C997D55 /* PulseContainerLayer.swift */,
				5AF8919785F0CA6D3AB0AD57F759ED73 /* PulseLayer.swift */,
>>>>>>> 52d6beb4
			);
			path = Button;
			sourceTree = "<group>";
		};
<<<<<<< HEAD
		012C47A3F04D83B715DD934E2E86BD5C /* Button */ = {
			isa = PBXGroup;
			children = (
				6921E739399DFDC850A3FD044E812EEE /* ButtonContainedStyle.swift */,
				30E333A0723F6532721CE638F6819154 /* ButtonOutlineStyle.swift */,
				B949EB43F40A2086C7BA7CFE2358A9DA /* ButtonStyle.swift */,
				113F306054D9B7B4EDC1D13B97C6481F /* ButtonTextStyle.swift */,
=======
		37C041B132E91C20059E887D83DD7E4E /* Button */ = {
			isa = PBXGroup;
			children = (
				9C16A106EDB094AEBB02B7EDBAF61E15 /* Pusable */,
				A95440A28904714D5452372B860A3541 /* ContainedButtonTests.swift */,
				22C390A2FC2AAA69757BADEB95808375 /* FlatButtonTests.swift */,
				BF8DC06D81E2DEFAF54C74410DAD95D8 /* NatButton+Height+Spec.swift */,
				5F485CDE6E86A020B1549C882DC64B38 /* NatButton+Specs.swift */,
				2381FCF8210ECD9A4895ECA9ED41B0FB /* PulseLayerTests.swift */,
>>>>>>> 52d6beb4
			);
			path = Button;
			sourceTree = "<group>";
		};
<<<<<<< HEAD
		0D4085DA7FCF745EBD2978C872626280 /* Branding */ = {
			isa = PBXGroup;
			children = (
				A147DE3520129A5E7B447BAB75AC8F03 /* ColorsNatura.swift */,
=======
		DD20EF61A300C3292AE0EBCF255B5BD6 /* Resources */ = {
			isa = PBXGroup;
			children = (
				438A5C92460A2D83E14DF108D8CD8988 /* Images.xcassets */,
				BC6A871B0A080C7AB0127CF2EA0D9153 /* natds-icons.ttf */,
>>>>>>> 52d6beb4
			);
			path = Branding;
			sourceTree = "<group>";
		};
<<<<<<< HEAD
		1D45CCA3C5409387E4DBC5C70415468A /* Wrappers */ = {
			isa = PBXGroup;
			children = (
				D7316FE65E814E2D5CA475475CD8D4EA /* ViewAnimatingWrapper.swift */,
=======
		BEE13D19F1A22BF171DC1BAC64B38FA7 /* Icons */ = {
			isa = PBXGroup;
			children = (
				AE41CCB3978D56C1CB091FFBF9B03AF7 /* IconTests.swift */,
				0B29FF4C598F8297E81A6B6A82ACA4F9 /* IconViewTests.swift */,
				5D67F65D9E72160E498FBA256C62159F /* IllustrationIconsTests.swift */,
>>>>>>> 52d6beb4
			);
			path = Wrappers;
			sourceTree = "<group>";
		};
<<<<<<< HEAD
		761C0FC62FB7A8515154824913F55F69 /* Wrappers */ = {
			isa = PBXGroup;
			children = (
				C5587FAB4E0C1AEF7FA7D89207954014 /* Mocks */,
=======
		FBCFD36466E6B86E32075C92503882F7 /* Icons */ = {
			isa = PBXGroup;
			children = (
				DA0E2F68D8995E164CB35303ADB9507C /* Icon.swift */,
				D1A1DDA4A78343DB58AF747FF9DC2B66 /* IconView.swift */,
				D4969844F4A007C92B7C67A4FA020C85 /* IllustrationIcons.swift */,
>>>>>>> 52d6beb4
			);
			path = Wrappers;
			sourceTree = "<group>";
		};
<<<<<<< HEAD
		C5587FAB4E0C1AEF7FA7D89207954014 /* Mocks */ = {
			isa = PBXGroup;
			children = (
				FADDEC4E472D2A193BED0EBF058A67E8 /* ViewAnimatingMock.swift */,
=======
		B054E7B09C6DBF531CFF71F300EEB33C /* Helpers */ = {
			isa = PBXGroup;
			children = (
				02B41F99CB8ACD14C09E1AA323E38C2D /* AssetsHelper.swift */,
				6DA6561EEF13B1CE57B6CE00222286CB /* ReusableView.swift */,
>>>>>>> 52d6beb4
			);
			path = Mocks;
			sourceTree = "<group>";
		};
<<<<<<< HEAD
		12097409E99458B51C9B5F2FEF8C5BE8 /* Branding */ = {
			isa = PBXGroup;
			children = (
				60AC8BC2D164D73C71DF5B19BDC28AE1 /* ColorsNaturaTests.swift */,
=======
		13723E12A4FFE65E5FE37372D7AD1955 /* Helpers */ = {
			isa = PBXGroup;
			children = (
				38DAA7E13F0D9435753C08228E164289 /* AssetsHelperTests.swift */,
				A8840C572761772CBDD3A270B8FE2203 /* ReusableViewTests.swift */,
>>>>>>> 52d6beb4
			);
			path = Branding;
			sourceTree = "<group>";
		};
<<<<<<< HEAD
		120E744C293B89D044FF042E87692C6C /* Public */ = {
			isa = PBXGroup;
			children = (
				8F17D4DBF2804B57A4C0A71661E479AF /* Components */,
				D0A81AF824CDF9690E19EF12D5D38297 /* DesignTokens */,
				AB858EEAF58ED77E8AD12908C12E22EA /* Extensions */,
				AC44AC684E1D6DB6F7BF21E7660666AD /* DesignSystem.swift */,
=======
		7C4807A858EAC069D38D22195EC3B0B9 /* DesignTokens */ = {
			isa = PBXGroup;
			children = (
				4E592AD7D888FCA266D09FD363FF41E1 /* Colors */,
				74585C795FEFCA51C4DF66B639F8CFC8 /* Fonts */,
				9A39D6F3DC20F5E6041B1A1A86858A3A /* NatFonts */,
				A6E3877B37EA290C13920BA9754C76C1 /* NatBorderRadius+Spec.swift */,
				45A9D6B3184A3081BD0CDE0B1A351C8F /* NatElevations+Spec.swift */,
				E46448E79883A4EB8A9416823A01531F /* NatOpacities+Spec.swift */,
				37416A32D8AD942A180B5FDF1A82192B /* NatSizes+Spec.swift */,
				1E59C232A91FF981110D0EB2DE8CBB80 /* NatSpacing+Spec.swift */,
>>>>>>> 52d6beb4
			);
			path = Public;
			sourceTree = "<group>";
		};
<<<<<<< HEAD
		13723E12A4FFE65E5FE37372D7AD1955 /* Helpers */ = {
			isa = PBXGroup;
			children = (
				38DAA7E13F0D9435753C08228E164289 /* AssetsHelperTests.swift */,
				A8840C572761772CBDD3A270B8FE2203 /* ReusableViewTests.swift */,
=======
		4E592AD7D888FCA266D09FD363FF41E1 /* Colors */ = {
			isa = PBXGroup;
			children = (
				12097409E99458B51C9B5F2FEF8C5BE8 /* Branding */,
				144F2AC4381EFDA362F5A39709BEC12E /* NatColorsSpec */,
				15CB7087AA6D24EDDC31C9DD6682C6DD /* ColorsTests.swift */,
				C3DA7591C8DDE4FB051FEBE8004CFF92 /* DynamicColorFactory+Spec.swift */,
				33B948F0346A1813FB982C1DB5F0DC89 /* DynamicColors+Spec.swift */,
>>>>>>> 52d6beb4
			);
			path = Helpers;
			sourceTree = "<group>";
		};
<<<<<<< HEAD
		144F2AC4381EFDA362F5A39709BEC12E /* NatColorsSpec */ = {
			isa = PBXGroup;
			children = (
				EC0F5D32B4B46B6C50413BEC01AF4215 /* NatColors+Avon+Spec.swift */,
				8C0F064ED1F549C748D8B3889F572C36 /* NatColors+Natura+Spec.swift */,
				9F3B9936E46C7C4571BB36673012AFCE /* NatColors+TBS+Spec.swift */,
=======
		12097409E99458B51C9B5F2FEF8C5BE8 /* Branding */ = {
			isa = PBXGroup;
			children = (
				60AC8BC2D164D73C71DF5B19BDC28AE1 /* ColorsNaturaTests.swift */,
>>>>>>> 52d6beb4
			);
			path = NatColorsSpec;
			sourceTree = "<group>";
		};
<<<<<<< HEAD
		17BA76EC2E7F6B094484E38876FAF252 /* DeprecatedWillBeRemoved */ = {
			isa = PBXGroup;
			children = (
				9800D4524E4F3985BC8E39D50E30475A /* Branding */,
=======
		74585C795FEFCA51C4DF66B639F8CFC8 /* Fonts */ = {
			isa = PBXGroup;
			children = (
				763D65E6291DD5F6F7F2E49BCE8649AA /* Branding */,
				DD40F8AA9AC979A1CF2968D4263A8928 /* Style */,
				86372A8479510FC7E2A2105B903F04FA /* FontsTests.swift */,
>>>>>>> 52d6beb4
			);
			path = DeprecatedWillBeRemoved;
			sourceTree = "<group>";
		};
<<<<<<< HEAD
		1C64E7FC7AE243CD11623B12CB2E59B4 /* Tab */ = {
			isa = PBXGroup;
			children = (
				CB6FF51FEADFA402D3EDC3FE828081CC /* Tab.swift */,
				759689DD6C3696C4726646B8356D3B4D /* TabItemView.swift */,
=======
		763D65E6291DD5F6F7F2E49BCE8649AA /* Branding */ = {
			isa = PBXGroup;
			children = (
				F4824B493F5AE9EE1620BE09538088F3 /* FontsNaturaTests.swift */,
>>>>>>> 52d6beb4
			);
			path = Tab;
			sourceTree = "<group>";
		};
<<<<<<< HEAD
		1E6230BCD6F799CA50D0ECBFDF1DFDD2 /* Font */ = {
			isa = PBXGroup;
			children = (
				D9EE549807B60EB3A58FBD764CF4A85E /* TheBodyShopFont.swift */,
				F8BA669F1AAFFCA1DE8B8C6CBAFF61DA /* TheBodyShopFontLetterSpacings.swift */,
				1AE7278B4CA19335782AFE391E811604 /* TheBodyShopFontSizes.swift */,
				5F36582C40F1A58052F011027DBD753B /* TheBodyShopFontWeights.swift */,
=======
		8D17D3D40C2AE04D8D49BFB4530D5BC9 /* DesignTokens */ = {
			isa = PBXGroup;
			children = (
				6798CC587164639F37DAC471EE3A2841 /* Colors */,
				8A1F86B04869A5468469B88843CC0E39 /* Elevation */,
				64B35360D246BD94D64943CAB0591D20 /* Fonts */,
				C94988526BDF92E8494DD3869128E497 /* Spacing */,
				6F111B90C6990191CCEE34F707A05A9D /* Opacities.swift */,
				68038F1CA64FC2164BFB108D7666D0E0 /* Radius.swift */,
				7A274991E53CAB8F385D592B0B8FB730 /* Sizes.swift */,
>>>>>>> 52d6beb4
			);
			path = Font;
			sourceTree = "<group>";
		};
<<<<<<< HEAD
		215336A1A94CD82887726AF1581EC21D /* ViewStyling */ = {
			isa = PBXGroup;
			children = (
				012C47A3F04D83B715DD934E2E86BD5C /* Button */,
				307E705878C6A3A88E39CDC82B799361 /* ViewStyle.swift */,
=======
		6798CC587164639F37DAC471EE3A2841 /* Colors */ = {
			isa = PBXGroup;
			children = (
				C54276EF4D77F82F4E0A1EED29D872A1 /* ColorPalettes */,
				4B9866A3E5EF00723E7A0B8040C4C3FE /* DeprecatedWillBeRemoved */,
>>>>>>> 52d6beb4
			);
			path = ViewStyling;
			sourceTree = "<group>";
		};
<<<<<<< HEAD
		26ABA00AE2743DB7BD15DE7348A3768D /* Avon */ = {
			isa = PBXGroup;
			children = (
				709D0C4BC96FBCA49114949809A678FE /* ColorPalette */,
				939A784C7EBF35B2C0953263C7DEB684 /* Font */,
				477731475C7DAE3B26819E04906BD721 /* AvonBorderRadius+Spec.swift */,
				BAEF2702D8D005A1EA66C6D8447176D3 /* AvonElevations+Spec.swift */,
				03374D1962F22E77097BC080D718F12F /* AvonOpacities+Spec.swift */,
				8C04D198B2E271ABB5F68222DC1D6B96 /* AvonSizes+Spec.swift */,
				92B7E71471A8365DB2D8FE53C22B3AAD /* AvonSpacing+Spec.swift */,
				66D81AFC13659B24C0C08DCFCA630E1D /* AvonThemeSpec.swift */,
=======
		0D4085DA7FCF745EBD2978C872626280 /* Branding */ = {
			isa = PBXGroup;
			children = (
				A147DE3520129A5E7B447BAB75AC8F03 /* ColorsNatura.swift */,
>>>>>>> 52d6beb4
			);
			path = Avon;
			sourceTree = "<group>";
		};
<<<<<<< HEAD
		28B8CBEE15559C8DBD459A3FC53141DB /* Tab */ = {
			isa = PBXGroup;
			children = (
				41643C1EBBBE270376A2D401F0393730 /* Mock */,
				75AA33B684C0A723F3E2F341D0A10EEC /* TabItemViewTests.swift */,
				E99F543F7F6AC44B9A4E1341942EE0E0 /* TabTests.swift */,
=======
		64B35360D246BD94D64943CAB0591D20 /* Fonts */ = {
			isa = PBXGroup;
			children = (
				17BA76EC2E7F6B094484E38876FAF252 /* DeprecatedWillBeRemoved */,
				BFB6071E86F7F179141AA1490D7EE633 /* Style */,
				2FDEE58147C2E1605E69E24EE6CE7409 /* Font.swift */,
				1DC324E6DC6A248EA7BE6BCC2B03D91C /* FontLetterSpacings.swift */,
				BCAAD7AE3D905B5B7DD0A1BFD9689AD5 /* FontSizes.swift */,
				0F3972A77C0F33A56F5725680D5D3835 /* FontWeights.swift */,
>>>>>>> 52d6beb4
			);
			path = Tab;
			sourceTree = "<group>";
		};
<<<<<<< HEAD
		2A013B73B77FB9B791A5038B2A1998D6 /* Tests */ = {
			isa = PBXGroup;
			children = (
				A49A262765C555E6BDBC06EDF2F28E79 /* Core */,
				56DDA61E0AE11922BCE3B4F143F1A88D /* Extensions */,
				13723E12A4FFE65E5FE37372D7AD1955 /* Helpers */,
				865CF1D076AFEB3A75B360B1D2027787 /* Public */,
				751790E290AAA967A1C69CB025CE6830 /* Supporting Files */,
=======
		9800D4524E4F3985BC8E39D50E30475A /* Branding */ = {
			isa = PBXGroup;
			children = (
				07ECC6D1ED0B557A34AB311B053D6EEF /* FontsNatura.swift */,
>>>>>>> 52d6beb4
			);
			path = Tests;
			sourceTree = "<group>";
		};
<<<<<<< HEAD
		2C9CB41733156539178160E94182B31E /* Frameworks */ = {
			isa = PBXGroup;
			children = (
				EA6C2225E568F933653803F970EF3103 /* Pods_NatDSTests.framework */,
=======
		8959EC82EF195A60EF12AFDC0F9CFE75 /* Components */ = {
			isa = PBXGroup;
			children = (
				9A5EB6FB21BA40B6C21C650900AF7CA2 /* Bar */,
				37C041B132E91C20059E887D83DD7E4E /* Button */,
				67643298FB5CC3CCB193DC69AF79EC67 /* Dialog */,
				59FEB5F81D357B0250D929D9D895E20C /* Divider */,
				3FCB7713DAAB2F827B224E06280AF674 /* Field */,
				BEE13D19F1A22BF171DC1BAC64B38FA7 /* Icons */,
				7BEFD3D9F02DCD62D7A24864218DC0D8 /* NavigationDrawer */,
				28B8CBEE15559C8DBD459A3FC53141DB /* Tab */,
				42322F15110B108E59C217709124F184 /* ValueText */,
>>>>>>> 52d6beb4
			);
			name = Frameworks;
			sourceTree = "<group>";
		};
<<<<<<< HEAD
		36F09CCDCF54198AE6993DB322056B4E /* DeprecatedWillBeRemoved */ = {
			isa = PBXGroup;
			children = (
				8A0F915C266CD0901846F201CD150DB9 /* Colors.swift */,
				E541D4660533BA7440D7EAFA3C55D613 /* Fonts.swift */,
=======
		8F17D4DBF2804B57A4C0A71661E479AF /* Components */ = {
			isa = PBXGroup;
			children = (
				AAA7C27FE8E04EF2103505C58C128D34 /* Bar */,
				F39AE9E5CB68E8C7A269525355E8E4D3 /* Button */,
				78FE21C8815B7AED38811BF6BEB37BF0 /* Dialog */,
				B765E7CB5E163C38B6106556601A6CCA /* Divider */,
				EA99DA7A49950566847F2CD983BBD1EA /* Field */,
				FBCFD36466E6B86E32075C92503882F7 /* Icons */,
				719A57636DBDBD5D6854EFEC0F362C4C /* NavigationDrawer */,
				1C64E7FC7AE243CD11623B12CB2E59B4 /* Tab */,
				857FA81A9331D03B846B818F61F9D19A /* ValueText */,
>>>>>>> 52d6beb4
			);
			path = DeprecatedWillBeRemoved;
			sourceTree = "<group>";
		};
<<<<<<< HEAD
		37C041B132E91C20059E887D83DD7E4E /* Button */ = {
			isa = PBXGroup;
			children = (
				9C16A106EDB094AEBB02B7EDBAF61E15 /* Pusable */,
				A95440A28904714D5452372B860A3541 /* ContainedButtonTests.swift */,
				22C390A2FC2AAA69757BADEB95808375 /* FlatButtonTests.swift */,
				BF8DC06D81E2DEFAF54C74410DAD95D8 /* NatButton+Height+Spec.swift */,
				5F485CDE6E86A020B1549C882DC64B38 /* NatButton+Specs.swift */,
				2381FCF8210ECD9A4895ECA9ED41B0FB /* PulseLayerTests.swift */,
=======
		719A57636DBDBD5D6854EFEC0F362C4C /* NavigationDrawer */ = {
			isa = PBXGroup;
			children = (
				75DBB32E272580681677AA85CA5A2649 /* NavigationDrawer+IndexMenu.swift */,
				31247B21FE6C5054DC6E3BD9BE4A5E35 /* NavigationDrawer.swift */,
				6C886FFFE18844DCBC5A1F73FD2720FE /* NavigationDrawerItemCell.swift */,
				E863AFC8E9DA103F33E2D48577058242 /* NavigationDrawerSubitemCell.swift */,
>>>>>>> 52d6beb4
			);
			path = Button;
			sourceTree = "<group>";
		};
<<<<<<< HEAD
		3B5AE9E1EA89E0E0944F8781F4164B1F /* TheBodyShop */ = {
			isa = PBXGroup;
			children = (
				537008F0FDEDBCE526AE919C78FF66F6 /* ColorPalette */,
				5711C7C177B3A652CFE2D2EE77837359 /* Font */,
				A7311F723913FEB49C6F083BB885C288 /* TheBodyShopBorderRadius+Spec.swift */,
				F69244CCD6E445DE577F87FFDA9FAE82 /* TheBodyShopElevations+Spec.swift */,
				ABFA2E6A460B1BF84F90C6512885B96B /* TheBodyShopOpacities+Spec.swift */,
				38E656D2BCCE722680895932C2AC9D91 /* TheBodyShopSizes+Spec.swift */,
				118CB6043C0920D56389F452736F6796 /* TheBodyShopSpacing+Spec.swift */,
				47CD483CE0D2C7F436C71ED1EA6A5DD6 /* TheBodyShopTheme+Spec.swift */,
=======
		7BEFD3D9F02DCD62D7A24864218DC0D8 /* NavigationDrawer */ = {
			isa = PBXGroup;
			children = (
				446B0AA49F1273D509BFE8550F82D413 /* Mock */,
				90FE1ED739157F95D9EBBE9BD71B94E0 /* NavigationDrawer+IndexMenuTests.swift */,
				AB85B5288F76E27BCDF2A11BC05D3238 /* NavigationDrawerItemCellTests.swift */,
				7F9C4251076A01537D0A8CB995DF81EC /* NavigationDrawerSubitemCellTests.swift */,
				E816229C707C64C390D3320DFA6B5D99 /* NavigationDrawerTests.swift */,
>>>>>>> 52d6beb4
			);
			path = TheBodyShop;
			sourceTree = "<group>";
		};
<<<<<<< HEAD
		3F21990B524A8E12755106BE4A73AB22 /* Products */ = {
			isa = PBXGroup;
			children = (
				17433A27D62633345ECA245C99114C15 /* NatDS.framework */,
				33688D8CB5F9DEC8813BA9C3F4425D76 /* NatDSTests.xctest */,
=======
		AAA7C27FE8E04EF2103505C58C128D34 /* Bar */ = {
			isa = PBXGroup;
			children = (
				3D17E5874C6FD18F726E3F2F41FA5A91 /* SearchBar.swift */,
>>>>>>> 52d6beb4
			);
			name = Products;
			sourceTree = "<group>";
		};
<<<<<<< HEAD
		3FCB7713DAAB2F827B224E06280AF674 /* Field */ = {
			isa = PBXGroup;
			children = (
				52A204267543FEBA5DA00BDF5CA63C5C /* Mock */,
				2D9C7ED46E33571D0B2A1E60936B8ACD /* FieldTests.swift */,
				A99D4E498664E80E25C8F8C061407424 /* TextFieldTests.swift */,
				9FBF1F1170177B1B22FABD607AA283EB /* TextFieldTypeTests.swift */,
=======
		9A5EB6FB21BA40B6C21C650900AF7CA2 /* Bar */ = {
			isa = PBXGroup;
			children = (
				F988EE601584B907D997288958055215 /* SearchBar.swift */,
>>>>>>> 52d6beb4
			);
			path = Field;
			sourceTree = "<group>";
		};
<<<<<<< HEAD
		41643C1EBBBE270376A2D401F0393730 /* Mock */ = {
			isa = PBXGroup;
			children = (
				CCA17128B21436681D0D607C145E56E2 /* TabDelegateMock.swift */,
				A2216A9839DE07735A376736AB143A7F /* TabItemViewDelegateMock.swift */,
=======
		857FA81A9331D03B846B818F61F9D19A /* ValueText */ = {
			isa = PBXGroup;
			children = (
				CDFBFE7E7E98BBE7DA3F6565371E522D /* ValueTextHighlight.swift */,
>>>>>>> 52d6beb4
			);
			path = Mock;
			sourceTree = "<group>";
		};
		42322F15110B108E59C217709124F184 /* ValueText */ = {
			isa = PBXGroup;
			children = (
				526CD2A36CE33EBE0E9EFD858C9074DE /* ValueTextHighlightTests.swift */,
			);
			path = ValueText;
			sourceTree = "<group>";
		};
<<<<<<< HEAD
		446B0AA49F1273D509BFE8550F82D413 /* Mock */ = {
			isa = PBXGroup;
			children = (
				B92BFB29E97D8520D6B67E8883AB9A08 /* NavigationDrawerDelegateMock.swift */,
=======
		1C64E7FC7AE243CD11623B12CB2E59B4 /* Tab */ = {
			isa = PBXGroup;
			children = (
				CB6FF51FEADFA402D3EDC3FE828081CC /* Tab.swift */,
				759689DD6C3696C4726646B8356D3B4D /* TabItemView.swift */,
>>>>>>> 52d6beb4
			);
			path = Mock;
			sourceTree = "<group>";
		};
<<<<<<< HEAD
		4B9866A3E5EF00723E7A0B8040C4C3FE /* DeprecatedWillBeRemoved */ = {
			isa = PBXGroup;
			children = (
				0D4085DA7FCF745EBD2978C872626280 /* Branding */,
=======
		28B8CBEE15559C8DBD459A3FC53141DB /* Tab */ = {
			isa = PBXGroup;
			children = (
				41643C1EBBBE270376A2D401F0393730 /* Mock */,
				75AA33B684C0A723F3E2F341D0A10EEC /* TabItemViewTests.swift */,
				E99F543F7F6AC44B9A4E1341942EE0E0 /* TabTests.swift */,
>>>>>>> 52d6beb4
			);
			path = DeprecatedWillBeRemoved;
			sourceTree = "<group>";
		};
<<<<<<< HEAD
		4E592AD7D888FCA266D09FD363FF41E1 /* Colors */ = {
			isa = PBXGroup;
			children = (
				12097409E99458B51C9B5F2FEF8C5BE8 /* Branding */,
				144F2AC4381EFDA362F5A39709BEC12E /* NatColorsSpec */,
				15CB7087AA6D24EDDC31C9DD6682C6DD /* ColorsTests.swift */,
				C3DA7591C8DDE4FB051FEBE8004CFF92 /* DynamicColorFactory+Spec.swift */,
				33B948F0346A1813FB982C1DB5F0DC89 /* DynamicColors+Spec.swift */,
=======
		EA99DA7A49950566847F2CD983BBD1EA /* Field */ = {
			isa = PBXGroup;
			children = (
				8BEE0086E453EC48CFDC60DBA3C5C989 /* Field.swift */,
				674EEA4A2112FC3EF3AE40AA3776A35A /* TextField.swift */,
				EB6A44B9A9D7999BD68C1D60499CEF88 /* TextFieldDelegate.swift */,
				437B78D88ACFB47EEADED96CDC94C7C5 /* TextFieldType.swift */,
>>>>>>> 52d6beb4
			);
			path = Colors;
			sourceTree = "<group>";
		};
<<<<<<< HEAD
		52A204267543FEBA5DA00BDF5CA63C5C /* Mock */ = {
			isa = PBXGroup;
			children = (
				D521C44E858B4345479E0B193CE2BB9C /* TextFieldDelegateMock.swift */,
=======
		3FCB7713DAAB2F827B224E06280AF674 /* Field */ = {
			isa = PBXGroup;
			children = (
				52A204267543FEBA5DA00BDF5CA63C5C /* Mock */,
				2D9C7ED46E33571D0B2A1E60936B8ACD /* FieldTests.swift */,
				A99D4E498664E80E25C8F8C061407424 /* TextFieldTests.swift */,
				9FBF1F1170177B1B22FABD607AA283EB /* TextFieldTypeTests.swift */,
>>>>>>> 52d6beb4
			);
			path = Mock;
			sourceTree = "<group>";
		};
<<<<<<< HEAD
		537008F0FDEDBCE526AE919C78FF66F6 /* ColorPalette */ = {
			isa = PBXGroup;
			children = (
				6C64A1314BBD5AFECEC306854A4255CA /* TheBodyShopColorPaletteDark+Spec.swift */,
				FEFC5ABDDB7E6AA9C6199C7EC96F634D /* TheBodyShopColorPaletteLight+Spec.swift */,
=======
		41643C1EBBBE270376A2D401F0393730 /* Mock */ = {
			isa = PBXGroup;
			children = (
				CCA17128B21436681D0D607C145E56E2 /* TabDelegateMock.swift */,
				A2216A9839DE07735A376736AB143A7F /* TabItemViewDelegateMock.swift */,
>>>>>>> 52d6beb4
			);
			path = ColorPalette;
			sourceTree = "<group>";
		};
<<<<<<< HEAD
		55C56C56418DE50EB64ADD8E2B4B70F4 /* NatButton */ = {
			isa = PBXGroup;
			children = (
				10C54C550ED4D44A309C43261BF40F55 /* NatButton+Height.swift */,
				D331FCE6B4B326453609B50D92482230 /* NatButton+Style.swift */,
				7CCF632B4501044E5062C574CCBBF74E /* NatButton.swift */,
=======
		52A204267543FEBA5DA00BDF5CA63C5C /* Mock */ = {
			isa = PBXGroup;
			children = (
				D521C44E858B4345479E0B193CE2BB9C /* TextFieldDelegateMock.swift */,
>>>>>>> 52d6beb4
			);
			path = NatButton;
			sourceTree = "<group>";
		};
<<<<<<< HEAD
		56DDA61E0AE11922BCE3B4F143F1A88D /* Extensions */ = {
			isa = PBXGroup;
			children = (
				78CCB4D4D576DACD400A9C98B01483C6 /* NSMutableAttributedString+BuilderTests.swift */,
				B547AD7359FD2F4105A9382B6826885A /* String+IconTests.swift */,
				22A647031D224C850A813E80E5E8C6EE /* UICollectionView+ReusableTests.swift */,
				AA64D48F4B0C632F225F91280A2CAF33 /* UIColor+HexTests.swift */,
				E82F6111C8C0FF75580DB35ACB25181E /* UIFont+IconTests.swift */,
				8E81CAD3243D19AE13BCCC614BA1499B /* UITableView+ReusableTests.swift */,
=======
		B765E7CB5E163C38B6106556601A6CCA /* Divider */ = {
			isa = PBXGroup;
			children = (
				50D996E4B957C51847075E986215675B /* Divider.swift */,
>>>>>>> 52d6beb4
			);
			path = Extensions;
			sourceTree = "<group>";
		};
<<<<<<< HEAD
		5711C7C177B3A652CFE2D2EE77837359 /* Font */ = {
			isa = PBXGroup;
			children = (
				2BCA01BC8343C22F5908AC65F37C5FB6 /* TheBodyShopFont+Spec.swift */,
				F883FDBE8A405C0A87D003DD585D8FE0 /* TheBodyShopFontLetterSpacings+Spec.swift */,
				773A20BC4747B6884F87025C49FD335F /* TheBodyShopFontSizes+Spec.swift */,
				68C5BFF0EEC5CF26F7D88796B6E5F767 /* TheBodyShopFontWeights+Spec.swift */,
=======
		59FEB5F81D357B0250D929D9D895E20C /* Divider */ = {
			isa = PBXGroup;
			children = (
				FD3CA47F5B151245708F86A82388401D /* DividerTests.swift */,
>>>>>>> 52d6beb4
			);
			path = Font;
			sourceTree = "<group>";
		};
<<<<<<< HEAD
		59FEB5F81D357B0250D929D9D895E20C /* Divider */ = {
			isa = PBXGroup;
			children = (
				FD3CA47F5B151245708F86A82388401D /* DividerTests.swift */,
=======
		2C9CB41733156539178160E94182B31E /* Frameworks */ = {
			isa = PBXGroup;
			children = (
				EA6C2225E568F933653803F970EF3103 /* Pods_NatDSTests.framework */,
>>>>>>> 52d6beb4
			);
			path = Divider;
			sourceTree = "<group>";
		};
<<<<<<< HEAD
		603A2F49CA3712BCACA1947C6DF47B0B = {
			isa = PBXGroup;
			children = (
				2C9CB41733156539178160E94182B31E /* Frameworks */,
				B193B1BE5AA5EB10B51FF8ADA51A7F66 /* Pods */,
				3F21990B524A8E12755106BE4A73AB22 /* Products */,
				A25310B672B899E9AD3D68186E4A1AFA /* Sources */,
				2A013B73B77FB9B791A5038B2A1998D6 /* Tests */,
=======
		78FE21C8815B7AED38811BF6BEB37BF0 /* Dialog */ = {
			isa = PBXGroup;
			children = (
				0037EABBD513F6645A0B0922FA4FF539 /* Builders */,
				8F52062B7DB3FCB23FA74EEE5EA52FDF /* NatDialogController.swift */,
			);
			path = Dialog;
			sourceTree = "<group>";
		};
		B795439BE58573E0D11DFD761D11CB3F /* Theme */ = {
			isa = PBXGroup;
			children = (
				A89D339237DC18378A291F3C9211F41D /* SupportedBrands */,
				3A3908FDCA5275E08B82B6304999B809 /* Theme.swift */,
>>>>>>> 52d6beb4
			);
			sourceTree = "<group>";
		};
<<<<<<< HEAD
		64B35360D246BD94D64943CAB0591D20 /* Fonts */ = {
			isa = PBXGroup;
			children = (
				17BA76EC2E7F6B094484E38876FAF252 /* DeprecatedWillBeRemoved */,
				BFB6071E86F7F179141AA1490D7EE633 /* Style */,
				2FDEE58147C2E1605E69E24EE6CE7409 /* Font.swift */,
				1DC324E6DC6A248EA7BE6BCC2B03D91C /* FontLetterSpacings.swift */,
				BCAAD7AE3D905B5B7DD0A1BFD9689AD5 /* FontSizes.swift */,
				0F3972A77C0F33A56F5725680D5D3835 /* FontWeights.swift */,
=======
		A23C712FE1A019108DEE78350030439E /* Avon */ = {
			isa = PBXGroup;
			children = (
				D8D82184D80E322DAD51695F737F81F3 /* Font */,
				B753A7FCD64198384CC745E9DBF172E6 /* AvonBorderRadius.swift */,
				8602357A60C6B3C2C20CC759E847FE9A /* AvonColorPaletteDark.swift */,
				02183C9B0E29B427B04D54135FE32184 /* AvonColorPaletteLight.swift */,
				0A051382812558571E778F51A332B9FE /* AvonElevations.swift */,
				D9CAB12E754E4CBA9E744F8261748D5C /* AvonOpacities.swift */,
				9CF26E92BD0C8D7F15F6EF0B43391245 /* AvonSizes.swift */,
				E466D95B01186AA3E08CC793E6014EDF /* AvonSpacing.swift */,
				7E37D0B1B9BAD8ACC82F2DDAEB6FF77E /* AvonTheme.swift */,
>>>>>>> 52d6beb4
			);
			path = Fonts;
			sourceTree = "<group>";
		};
<<<<<<< HEAD
		6759B588024397D1AC93C8D123122D59 /* ExpansionPanel */ = {
			isa = PBXGroup;
			children = (
				0FF507003D3035F2C312F8C225D481FC /* ExpansionPanelTests.swift */,
=======
		A89D339237DC18378A291F3C9211F41D /* SupportedBrands */ = {
			isa = PBXGroup;
			children = (
				A23C712FE1A019108DEE78350030439E /* Avon */,
				DE7F10956E7901CE355A29868CAA5A0B /* Natura */,
				D5125A8B705B73BCA641C59695219E55 /* TheBodyShop */,
>>>>>>> 52d6beb4
			);
			path = ExpansionPanel;
			sourceTree = "<group>";
		};
<<<<<<< HEAD
		6798CC587164639F37DAC471EE3A2841 /* Colors */ = {
			isa = PBXGroup;
			children = (
				C54276EF4D77F82F4E0A1EED29D872A1 /* ColorPalettes */,
				4B9866A3E5EF00723E7A0B8040C4C3FE /* DeprecatedWillBeRemoved */,
=======
		D5125A8B705B73BCA641C59695219E55 /* TheBodyShop */ = {
			isa = PBXGroup;
			children = (
				1E6230BCD6F799CA50D0ECBFDF1DFDD2 /* Font */,
				6033E75331A557B208E47815CDB14B86 /* TheBodyShopColorPaletteDark.swift */,
				199B82A9A8599DC1776E139E9E55319B /* TheBodyShopColorPaletteLight.swift */,
				86856217718A39F3D99C9B1784214747 /* TheBodyShopElevations.swift */,
				D55B5042824197A28F138846312F7803 /* TheBodyShopOpacities.swift */,
				E83901D2BC5B127D901A096A4C77F932 /* TheBodyShopRadius.swift */,
				BA227F975F1E132CFD22232C4DFE99F0 /* TheBodyShopSpacing.swift */,
				050ABE35D75A976F479CD4725D5DEFE5 /* TheBodyShopTheme.swift */,
				BACE3E5C8D6529B48A07E792048EFC0F /* TheBodySystemSize.swift */,
>>>>>>> 52d6beb4
			);
			path = Colors;
			sourceTree = "<group>";
		};
<<<<<<< HEAD
		709D0C4BC96FBCA49114949809A678FE /* ColorPalette */ = {
			isa = PBXGroup;
			children = (
				184F473D68F70CFCDA0C09BAE2B17A4B /* AvonColorPaletteDark+Spec.swift */,
				7961DE3EA518D4BEB826759A1ADC7182 /* AvonColorPaletteLight+Spec.swift */,
=======
		C54276EF4D77F82F4E0A1EED29D872A1 /* ColorPalettes */ = {
			isa = PBXGroup;
			children = (
				87295AE740A4B2AA824DFA0EB0C73C36 /* ColorPalette.swift */,
				9A8A65CCEDF235DB096B3D42C0C7268E /* ColorProvider.swift */,
				4F55DA20C78EC30101A75371CAD5225C /* DynamicColorFactory.swift */,
				D188AF406F8BA21532CDD7169A474560 /* DynamicColors.swift */,
>>>>>>> 52d6beb4
			);
			path = ColorPalette;
			sourceTree = "<group>";
		};
<<<<<<< HEAD
		719A57636DBDBD5D6854EFEC0F362C4C /* NavigationDrawer */ = {
			isa = PBXGroup;
			children = (
				75DBB32E272580681677AA85CA5A2649 /* NavigationDrawer+IndexMenu.swift */,
				31247B21FE6C5054DC6E3BD9BE4A5E35 /* NavigationDrawer.swift */,
				6C886FFFE18844DCBC5A1F73FD2720FE /* NavigationDrawerItemCell.swift */,
				E863AFC8E9DA103F33E2D48577058242 /* NavigationDrawerSubitemCell.swift */,
=======
		DE7F10956E7901CE355A29868CAA5A0B /* Natura */ = {
			isa = PBXGroup;
			children = (
				E69353726F01C76405770FFD9B3A7D74 /* Font */,
				7D8E5C4D45F95AE876BC28776D9822E4 /* NaturaBorderRadius.swift */,
				FB170792B9F11FE626EDB17C9AA646DE /* NaturaColorPaletteDark.swift */,
				098681BF3DEC692BCF4F95F962461C51 /* NaturaColorPaletteLight.swift */,
				79EAF4EE243017499F4D4FB924B336C2 /* NaturaElevations.swift */,
				66D8E653272562ABCC278D3D5A982192 /* NaturaOpacities.swift */,
				B8B7FE92EEABF635DF8CED7640974FBC /* NaturaSizes.swift */,
				7E36F59CB9704420750D7F661F7AD993 /* NaturaSpacing.swift */,
				330801219DAEACF172CA41236390A4D0 /* NaturaTheme.swift */,
>>>>>>> 52d6beb4
			);
			path = NavigationDrawer;
			sourceTree = "<group>";
		};
<<<<<<< HEAD
		74585C795FEFCA51C4DF66B639F8CFC8 /* Fonts */ = {
			isa = PBXGroup;
			children = (
				763D65E6291DD5F6F7F2E49BCE8649AA /* Branding */,
				DD40F8AA9AC979A1CF2968D4263A8928 /* Style */,
				86372A8479510FC7E2A2105B903F04FA /* FontsTests.swift */,
=======
		A49A262765C555E6BDBC06EDF2F28E79 /* Core */ = {
			isa = PBXGroup;
			children = (
				7AB7FF70C9AEA25A8E77912E1563B1EE /* Configuration */,
				DBF274BBC18977A0881FCCC6174DF985 /* SupportedBrands */,
				DCA8206FBF7A0CC92AB1B5DA7728EFB0 /* ViewStyle */,
>>>>>>> 52d6beb4
			);
			path = Fonts;
			sourceTree = "<group>";
		};
<<<<<<< HEAD
		751790E290AAA967A1C69CB025CE6830 /* Supporting Files */ = {
			isa = PBXGroup;
			children = (
				B74C0772E6C10FAF9E1EBEDD82A7F0B1 /* TestingHelpers */,
				3E2AB0EB7EAC8FA0FF3710EF5585E38E /* Info.plist */,
=======
		DBF274BBC18977A0881FCCC6174DF985 /* SupportedBrands */ = {
			isa = PBXGroup;
			children = (
				26ABA00AE2743DB7BD15DE7348A3768D /* Avon */,
				9704414D4F33944FCFA6651ABBA09332 /* Natura */,
				3B5AE9E1EA89E0E0944F8781F4164B1F /* TheBodyShop */,
>>>>>>> 52d6beb4
			);
			path = "Supporting Files";
			sourceTree = "<group>";
		};
<<<<<<< HEAD
		763D65E6291DD5F6F7F2E49BCE8649AA /* Branding */ = {
			isa = PBXGroup;
			children = (
				F4824B493F5AE9EE1620BE09538088F3 /* FontsNaturaTests.swift */,
=======
		9704414D4F33944FCFA6651ABBA09332 /* Natura */ = {
			isa = PBXGroup;
			children = (
				B47844106118320B0B3F2AAB401F5680 /* ColorPalette */,
				AA8358BB72E8D8497A5292BF8800DF6D /* Font */,
				87CFD30D7FD696D72A3C8366BFF3FACE /* NaturaBorderRadius+Spec.swift */,
				BB1B6705F4D1647BB7E1B56E47E1092D /* NaturaElevations+Spec.swift */,
				22F7508455AB7040D802941984E62D9D /* NaturaOpacities+Spec.swift */,
				B6EEB6484B7B97EB6D1DB63D6F8C30C9 /* NaturaSizes+Spec.swift */,
				B49958F3A78F9D737DF55E3CB400B0B4 /* NaturaSpacing+Spec.swift */,
				28081788999B58F24CF92BB33E68BD87 /* NaturaThemeSpec.swift */,
>>>>>>> 52d6beb4
			);
			path = Branding;
			sourceTree = "<group>";
		};
<<<<<<< HEAD
		7AB7FF70C9AEA25A8E77912E1563B1EE /* Configuration */ = {
			isa = PBXGroup;
			children = (
				D239FA6939F046FDE679FEE4162DB483 /* GetTheme+Spec.swift */,
				44B6B74E7B045A3A52E5AC33B857EC8E /* ValidateTheme+Spec.swift */,
=======
		26ABA00AE2743DB7BD15DE7348A3768D /* Avon */ = {
			isa = PBXGroup;
			children = (
				709D0C4BC96FBCA49114949809A678FE /* ColorPalette */,
				939A784C7EBF35B2C0953263C7DEB684 /* Font */,
				477731475C7DAE3B26819E04906BD721 /* AvonBorderRadius+Spec.swift */,
				BAEF2702D8D005A1EA66C6D8447176D3 /* AvonElevations+Spec.swift */,
				03374D1962F22E77097BC080D718F12F /* AvonOpacities+Spec.swift */,
				8C04D198B2E271ABB5F68222DC1D6B96 /* AvonSizes+Spec.swift */,
				92B7E71471A8365DB2D8FE53C22B3AAD /* AvonSpacing+Spec.swift */,
				66D81AFC13659B24C0C08DCFCA630E1D /* AvonThemeSpec.swift */,
>>>>>>> 52d6beb4
			);
			path = Configuration;
			sourceTree = "<group>";
		};
<<<<<<< HEAD
		7BEFD3D9F02DCD62D7A24864218DC0D8 /* NavigationDrawer */ = {
			isa = PBXGroup;
			children = (
				446B0AA49F1273D509BFE8550F82D413 /* Mock */,
				90FE1ED739157F95D9EBBE9BD71B94E0 /* NavigationDrawer+IndexMenuTests.swift */,
				AB85B5288F76E27BCDF2A11BC05D3238 /* NavigationDrawerItemCellTests.swift */,
				7F9C4251076A01537D0A8CB995DF81EC /* NavigationDrawerSubitemCellTests.swift */,
				E816229C707C64C390D3320DFA6B5D99 /* NavigationDrawerTests.swift */,
=======
		3B5AE9E1EA89E0E0944F8781F4164B1F /* TheBodyShop */ = {
			isa = PBXGroup;
			children = (
				537008F0FDEDBCE526AE919C78FF66F6 /* ColorPalette */,
				5711C7C177B3A652CFE2D2EE77837359 /* Font */,
				A7311F723913FEB49C6F083BB885C288 /* TheBodyShopBorderRadius+Spec.swift */,
				F69244CCD6E445DE577F87FFDA9FAE82 /* TheBodyShopElevations+Spec.swift */,
				ABFA2E6A460B1BF84F90C6512885B96B /* TheBodyShopOpacities+Spec.swift */,
				38E656D2BCCE722680895932C2AC9D91 /* TheBodyShopSizes+Spec.swift */,
				118CB6043C0920D56389F452736F6796 /* TheBodyShopSpacing+Spec.swift */,
				47CD483CE0D2C7F436C71ED1EA6A5DD6 /* TheBodyShopTheme+Spec.swift */,
>>>>>>> 52d6beb4
			);
			path = NavigationDrawer;
			sourceTree = "<group>";
		};
<<<<<<< HEAD
		7C4807A858EAC069D38D22195EC3B0B9 /* DesignTokens */ = {
			isa = PBXGroup;
			children = (
				4E592AD7D888FCA266D09FD363FF41E1 /* Colors */,
				74585C795FEFCA51C4DF66B639F8CFC8 /* Fonts */,
				9A39D6F3DC20F5E6041B1A1A86858A3A /* NatFonts */,
				A6E3877B37EA290C13920BA9754C76C1 /* NatBorderRadius+Spec.swift */,
				45A9D6B3184A3081BD0CDE0B1A351C8F /* NatElevations+Spec.swift */,
				E46448E79883A4EB8A9416823A01531F /* NatOpacities+Spec.swift */,
				37416A32D8AD942A180B5FDF1A82192B /* NatSizes+Spec.swift */,
				1E59C232A91FF981110D0EB2DE8CBB80 /* NatSpacing+Spec.swift */,
=======
		709D0C4BC96FBCA49114949809A678FE /* ColorPalette */ = {
			isa = PBXGroup;
			children = (
				184F473D68F70CFCDA0C09BAE2B17A4B /* AvonColorPaletteDark+Spec.swift */,
				7961DE3EA518D4BEB826759A1ADC7182 /* AvonColorPaletteLight+Spec.swift */,
>>>>>>> 52d6beb4
			);
			path = DesignTokens;
			sourceTree = "<group>";
		};
<<<<<<< HEAD
		857FA81A9331D03B846B818F61F9D19A /* ValueText */ = {
			isa = PBXGroup;
			children = (
				CDFBFE7E7E98BBE7DA3F6565371E522D /* ValueTextHighlight.swift */,
=======
		B47844106118320B0B3F2AAB401F5680 /* ColorPalette */ = {
			isa = PBXGroup;
			children = (
				52F6EAD3698A963C25994CE309B0DB9E /* NaturaColorPaletteDark+Spec.swift */,
				15A4F347B360D8AB2AAC25D4CEA0169A /* NaturaColorPaletteLight+Spec.swift */,
>>>>>>> 52d6beb4
			);
			path = ValueText;
			sourceTree = "<group>";
		};
<<<<<<< HEAD
		865CF1D076AFEB3A75B360B1D2027787 /* Public */ = {
			isa = PBXGroup;
			children = (
				8959EC82EF195A60EF12AFDC0F9CFE75 /* Components */,
				7C4807A858EAC069D38D22195EC3B0B9 /* DesignTokens */,
				83C59F929E88764313134A046BA5C30F /* DesignSystem+Spec.swift */,
=======
		537008F0FDEDBCE526AE919C78FF66F6 /* ColorPalette */ = {
			isa = PBXGroup;
			children = (
				6C64A1314BBD5AFECEC306854A4255CA /* TheBodyShopColorPaletteDark+Spec.swift */,
				FEFC5ABDDB7E6AA9C6199C7EC96F634D /* TheBodyShopColorPaletteLight+Spec.swift */,
>>>>>>> 52d6beb4
			);
			path = Public;
			sourceTree = "<group>";
		};
<<<<<<< HEAD
		8959EC82EF195A60EF12AFDC0F9CFE75 /* Components */ = {
			isa = PBXGroup;
			children = (
				9A5EB6FB21BA40B6C21C650900AF7CA2 /* Bar */,
				37C041B132E91C20059E887D83DD7E4E /* Button */,
				59FEB5F81D357B0250D929D9D895E20C /* Divider */,
				6759B588024397D1AC93C8D123122D59 /* ExpansionPanel */,
				3FCB7713DAAB2F827B224E06280AF674 /* Field */,
				BEE13D19F1A22BF171DC1BAC64B38FA7 /* Icons */,
				7BEFD3D9F02DCD62D7A24864218DC0D8 /* NavigationDrawer */,
				28B8CBEE15559C8DBD459A3FC53141DB /* Tab */,
				42322F15110B108E59C217709124F184 /* ValueText */,
=======
		F3EC3BC6E2F92083C73630D6DD4C73A7 /* Configuration */ = {
			isa = PBXGroup;
			children = (
				ACEAED9AAEBEF6D3B4D6135CD1FC28C8 /* Helpers */,
				331DF6EE1E7134B054C23EC492276E71 /* ConfigurationStorable.swift */,
				04723CCAA125D20DF5FFBB3D77A939D4 /* ConfigurationStorage.swift */,
>>>>>>> 52d6beb4
			);
			path = Components;
			sourceTree = "<group>";
		};
<<<<<<< HEAD
		8A1F86B04869A5468469B88843CC0E39 /* Elevation */ = {
			isa = PBXGroup;
			children = (
				D7C267848A6D4A2289C862E53EA54F84 /* ElevationAttributes.swift */,
				0D49BA63C5E5BFEED327C214620A7657 /* Elevations.swift */,
=======
		B74C0772E6C10FAF9E1EBEDD82A7F0B1 /* TestingHelpers */ = {
			isa = PBXGroup;
			children = (
				58907D6C652303C4D5FC5FFE6E8F721A /* ElevationAttributes+Equitable.swift */,
				DE0ECAE7CBDEFA14BEB1C2BDCC3384DF /* MockStorage.swift */,
				D5626E07B4AD646AE4A39AAC72159BAE /* StubDarkColorPalette.swift */,
				022E7CE82BB807D156D9AE482A117976 /* StubLightColorPalette.swift */,
				255B7772A418A4544E0B8F793BEB519D /* UIColor+AsHexString.swift */,
				56F3D70C29CCB183081E1863D791C9D4 /* UIFont+GetWeight.swift */,
>>>>>>> 52d6beb4
			);
			path = Elevation;
			sourceTree = "<group>";
		};
<<<<<<< HEAD
		8D17D3D40C2AE04D8D49BFB4530D5BC9 /* DesignTokens */ = {
			isa = PBXGroup;
			children = (
				6798CC587164639F37DAC471EE3A2841 /* Colors */,
				8A1F86B04869A5468469B88843CC0E39 /* Elevation */,
				64B35360D246BD94D64943CAB0591D20 /* Fonts */,
				C94988526BDF92E8494DD3869128E497 /* Spacing */,
				6F111B90C6990191CCEE34F707A05A9D /* Opacities.swift */,
				68038F1CA64FC2164BFB108D7666D0E0 /* Radius.swift */,
				7A274991E53CAB8F385D592B0B8FB730 /* Sizes.swift */,
=======
		ACEAED9AAEBEF6D3B4D6135CD1FC28C8 /* Helpers */ = {
			isa = PBXGroup;
			children = (
				7D8E6D9764598D210D58B32B2AEB0FE9 /* DesignSystemFatalError.swift */,
				E856487186C50FE1A88712C7CDC29E57 /* GetTheme.swift */,
				B5ACED8A5F3AEC978D459E930E842494 /* ValidateTheme.swift */,
>>>>>>> 52d6beb4
			);
			path = DesignTokens;
			sourceTree = "<group>";
		};
<<<<<<< HEAD
		8F17D4DBF2804B57A4C0A71661E479AF /* Components */ = {
			isa = PBXGroup;
			children = (
				AAA7C27FE8E04EF2103505C58C128D34 /* Bar */,
				F39AE9E5CB68E8C7A269525355E8E4D3 /* Button */,
				B765E7CB5E163C38B6106556601A6CCA /* Divider */,
				9A95973E20D8800C2A72454FF93AEC3F /* ExpansionPanel */,
				EA99DA7A49950566847F2CD983BBD1EA /* Field */,
				FBCFD36466E6B86E32075C92503882F7 /* Icons */,
				719A57636DBDBD5D6854EFEC0F362C4C /* NavigationDrawer */,
				1C64E7FC7AE243CD11623B12CB2E59B4 /* Tab */,
				857FA81A9331D03B846B818F61F9D19A /* ValueText */,
=======
		00B52FC06F103FA5697F6E2B5CC0A920 /* Button */ = {
			isa = PBXGroup;
			children = (
				0D6236D4B7FFC5CF049C20642874B068 /* ButtonContainedStyle+Spec.swift */,
				8951046F74282531403D6D25AE4E299E /* ButtonOutlinedStyle+Spec.swift */,
				573BBF1E50E0B49397C339D19D5E0D0B /* ButtonStyle+Spec.swift */,
				A0A53F6A9596591A029749DD3C8BF47B /* ButtonTextStyle+Spec.swift */,
>>>>>>> 52d6beb4
			);
			path = Components;
			sourceTree = "<group>";
		};
<<<<<<< HEAD
		939A784C7EBF35B2C0953263C7DEB684 /* Font */ = {
			isa = PBXGroup;
			children = (
				2E0E59F57D0AD2166D6216527E95A6CD /* AvonFont+Spec.swift */,
				94F4528A8F039CB3F5D9781C690AE37E /* AvonFontLetterSpacings+Spec.swift */,
				847C94FCAA23AB699A4926C6B8E598C6 /* AvonFontSizes+Spec.swift */,
				9B282C073683EC548D946188FC1A72A6 /* AvonFontWeights+Spec.swift */,
=======
		120E744C293B89D044FF042E87692C6C /* Public */ = {
			isa = PBXGroup;
			children = (
				8F17D4DBF2804B57A4C0A71661E479AF /* Components */,
				D0A81AF824CDF9690E19EF12D5D38297 /* DesignTokens */,
				AB858EEAF58ED77E8AD12908C12E22EA /* Extensions */,
				AC44AC684E1D6DB6F7BF21E7660666AD /* DesignSystem.swift */,
>>>>>>> 52d6beb4
			);
			path = Font;
			sourceTree = "<group>";
		};
<<<<<<< HEAD
		9704414D4F33944FCFA6651ABBA09332 /* Natura */ = {
			isa = PBXGroup;
			children = (
				B47844106118320B0B3F2AAB401F5680 /* ColorPalette */,
				AA8358BB72E8D8497A5292BF8800DF6D /* Font */,
				87CFD30D7FD696D72A3C8366BFF3FACE /* NaturaBorderRadius+Spec.swift */,
				BB1B6705F4D1647BB7E1B56E47E1092D /* NaturaElevations+Spec.swift */,
				22F7508455AB7040D802941984E62D9D /* NaturaOpacities+Spec.swift */,
				B6EEB6484B7B97EB6D1DB63D6F8C30C9 /* NaturaSizes+Spec.swift */,
				B49958F3A78F9D737DF55E3CB400B0B4 /* NaturaSpacing+Spec.swift */,
				28081788999B58F24CF92BB33E68BD87 /* NaturaThemeSpec.swift */,
=======
		D0A81AF824CDF9690E19EF12D5D38297 /* DesignTokens */ = {
			isa = PBXGroup;
			children = (
				36F09CCDCF54198AE6993DB322056B4E /* DeprecatedWillBeRemoved */,
				A59A74845475F2B53E1C0242E26F6DD1 /* NatBorderRadius.swift */,
				546EF920207BAF8470E811B146A05C0F /* NatColors.swift */,
				2775F568C47ADB6D5DA7B7AFA4A41B4E /* NatElevation.swift */,
				E7C1EA361FCA3C4EFEC4858AA4E04143 /* NatFonts.swift */,
				A54E76AA6120032EE8B86EB90B51BFD8 /* NatOpacities.swift */,
				FB7FB96016F7D02CB5976F54C383CCD6 /* NatSizes.swift */,
				0268F8E94DAA2428259644D88E375D32 /* NatSpacing.swift */,
>>>>>>> 52d6beb4
			);
			path = Natura;
			sourceTree = "<group>";
		};
<<<<<<< HEAD
		9800D4524E4F3985BC8E39D50E30475A /* Branding */ = {
			isa = PBXGroup;
			children = (
				07ECC6D1ED0B557A34AB311B053D6EEF /* FontsNatura.swift */,
=======
		865CF1D076AFEB3A75B360B1D2027787 /* Public */ = {
			isa = PBXGroup;
			children = (
				8959EC82EF195A60EF12AFDC0F9CFE75 /* Components */,
				7C4807A858EAC069D38D22195EC3B0B9 /* DesignTokens */,
				13976EA337BD073D09936248522E409C /* SnapShot */,
				83C59F929E88764313134A046BA5C30F /* DesignSystem+Spec.swift */,
>>>>>>> 52d6beb4
			);
			path = Branding;
			sourceTree = "<group>";
		};
<<<<<<< HEAD
		9A39D6F3DC20F5E6041B1A1A86858A3A /* NatFonts */ = {
			isa = PBXGroup;
			children = (
				0D8BC0D102CE4444401C0469C861358A /* NatFonts+Avon+Spec.swift */,
				4C36A7D37B7A89976DC5D42F6EC8FABF /* NatFonts+Natura+Spec.swift */,
				BA54A54D526EF416E3689FD0D07E7886 /* NatFonts+TheBodyShop+Spec.swift */,
=======
		E74646D307AC8F3E9AEF5359DB2AC89F /* Core */ = {
			isa = PBXGroup;
			children = (
				F3EC3BC6E2F92083C73630D6DD4C73A7 /* Configuration */,
				8D17D3D40C2AE04D8D49BFB4530D5BC9 /* DesignTokens */,
				C407DD19CA7F7CC3BCE18D5E350B251B /* Extensions */,
				B054E7B09C6DBF531CFF71F300EEB33C /* Helpers */,
				B795439BE58573E0D11DFD761D11CB3F /* Theme */,
				215336A1A94CD82887726AF1581EC21D /* ViewStyling */,
>>>>>>> 52d6beb4
			);
			path = NatFonts;
			sourceTree = "<group>";
		};
<<<<<<< HEAD
		9A5EB6FB21BA40B6C21C650900AF7CA2 /* Bar */ = {
			isa = PBXGroup;
			children = (
				F988EE601584B907D997288958055215 /* SearchBar.swift */,
=======
		AB858EEAF58ED77E8AD12908C12E22EA /* Extensions */ = {
			isa = PBXGroup;
			children = (
				2C157151985B2586A5377C35B4FC1F27 /* UICollectionView+Reusable.swift */,
				6C71F734657E837707189B1D151A9751 /* UITableView+Reusable.swift */,
>>>>>>> 52d6beb4
			);
			path = Bar;
			sourceTree = "<group>";
		};
<<<<<<< HEAD
		9A95973E20D8800C2A72454FF93AEC3F /* ExpansionPanel */ = {
			isa = PBXGroup;
			children = (
				C58B1BFBC101D26CBEC7E3448F9B33D2 /* ExpansionPanel.swift */,
=======
		144F2AC4381EFDA362F5A39709BEC12E /* NatColorsSpec */ = {
			isa = PBXGroup;
			children = (
				EC0F5D32B4B46B6C50413BEC01AF4215 /* NatColors+Avon+Spec.swift */,
				8C0F064ED1F549C748D8B3889F572C36 /* NatColors+Natura+Spec.swift */,
				9F3B9936E46C7C4571BB36673012AFCE /* NatColors+TBS+Spec.swift */,
>>>>>>> 52d6beb4
			);
			path = ExpansionPanel;
			sourceTree = "<group>";
		};
<<<<<<< HEAD
		9C16A106EDB094AEBB02B7EDBAF61E15 /* Pusable */ = {
			isa = PBXGroup;
			children = (
				BC00F737F0234FCBD14533100E96A39E /* Pulsable+Spec.swift */,
				478FD68B021B6AA3538B93888BD14648 /* PulseContainerLayer+Spec.swift */,
=======
		7AB7FF70C9AEA25A8E77912E1563B1EE /* Configuration */ = {
			isa = PBXGroup;
			children = (
				D239FA6939F046FDE679FEE4162DB483 /* GetTheme+Spec.swift */,
				44B6B74E7B045A3A52E5AC33B857EC8E /* ValidateTheme+Spec.swift */,
>>>>>>> 52d6beb4
			);
			path = Pusable;
			sourceTree = "<group>";
		};
<<<<<<< HEAD
		A23C712FE1A019108DEE78350030439E /* Avon */ = {
			isa = PBXGroup;
			children = (
				D8D82184D80E322DAD51695F737F81F3 /* Font */,
				B753A7FCD64198384CC745E9DBF172E6 /* AvonBorderRadius.swift */,
				8602357A60C6B3C2C20CC759E847FE9A /* AvonColorPaletteDark.swift */,
				02183C9B0E29B427B04D54135FE32184 /* AvonColorPaletteLight.swift */,
				0A051382812558571E778F51A332B9FE /* AvonElevations.swift */,
				D9CAB12E754E4CBA9E744F8261748D5C /* AvonOpacities.swift */,
				9CF26E92BD0C8D7F15F6EF0B43391245 /* AvonSizes.swift */,
				E466D95B01186AA3E08CC793E6014EDF /* AvonSpacing.swift */,
				7E37D0B1B9BAD8ACC82F2DDAEB6FF77E /* AvonTheme.swift */,
=======
		9C16A106EDB094AEBB02B7EDBAF61E15 /* Pusable */ = {
			isa = PBXGroup;
			children = (
				BC00F737F0234FCBD14533100E96A39E /* Pulsable+Spec.swift */,
				478FD68B021B6AA3538B93888BD14648 /* PulseContainerLayer+Spec.swift */,
>>>>>>> 52d6beb4
			);
			path = Avon;
			sourceTree = "<group>";
		};
<<<<<<< HEAD
		A25310B672B899E9AD3D68186E4A1AFA /* Sources */ = {
			isa = PBXGroup;
			children = (
				E74646D307AC8F3E9AEF5359DB2AC89F /* Core */,
				120E744C293B89D044FF042E87692C6C /* Public */,
				DD20EF61A300C3292AE0EBCF255B5BD6 /* Resources */,
				D3E8F1BA23D456169591330D33273A7C /* Supporting Files */,
=======
		012C47A3F04D83B715DD934E2E86BD5C /* Button */ = {
			isa = PBXGroup;
			children = (
				6921E739399DFDC850A3FD044E812EEE /* ButtonContainedStyle.swift */,
				30E333A0723F6532721CE638F6819154 /* ButtonOutlineStyle.swift */,
				B949EB43F40A2086C7BA7CFE2358A9DA /* ButtonStyle.swift */,
				113F306054D9B7B4EDC1D13B97C6481F /* ButtonTextStyle.swift */,
>>>>>>> 52d6beb4
			);
			path = Sources;
			sourceTree = "<group>";
		};
<<<<<<< HEAD
		A49A262765C555E6BDBC06EDF2F28E79 /* Core */ = {
			isa = PBXGroup;
			children = (
				7AB7FF70C9AEA25A8E77912E1563B1EE /* Configuration */,
				DBF274BBC18977A0881FCCC6174DF985 /* SupportedBrands */,
				DCA8206FBF7A0CC92AB1B5DA7728EFB0 /* ViewStyle */,
				761C0FC62FB7A8515154824913F55F69 /* Wrappers */,
=======
		55C56C56418DE50EB64ADD8E2B4B70F4 /* NatButton */ = {
			isa = PBXGroup;
			children = (
				10C54C550ED4D44A309C43261BF40F55 /* NatButton+Height.swift */,
				D331FCE6B4B326453609B50D92482230 /* NatButton+Style.swift */,
				7CCF632B4501044E5062C574CCBBF74E /* NatButton.swift */,
>>>>>>> 52d6beb4
			);
			path = Core;
			sourceTree = "<group>";
		};
<<<<<<< HEAD
		A89D339237DC18378A291F3C9211F41D /* SupportedBrands */ = {
			isa = PBXGroup;
			children = (
				A23C712FE1A019108DEE78350030439E /* Avon */,
				DE7F10956E7901CE355A29868CAA5A0B /* Natura */,
				D5125A8B705B73BCA641C59695219E55 /* TheBodyShop */,
=======
		9A39D6F3DC20F5E6041B1A1A86858A3A /* NatFonts */ = {
			isa = PBXGroup;
			children = (
				0D8BC0D102CE4444401C0469C861358A /* NatFonts+Avon+Spec.swift */,
				4C36A7D37B7A89976DC5D42F6EC8FABF /* NatFonts+Natura+Spec.swift */,
				BA54A54D526EF416E3689FD0D07E7886 /* NatFonts+TheBodyShop+Spec.swift */,
>>>>>>> 52d6beb4
			);
			path = SupportedBrands;
			sourceTree = "<group>";
		};
<<<<<<< HEAD
		AA8358BB72E8D8497A5292BF8800DF6D /* Font */ = {
			isa = PBXGroup;
			children = (
				3CE5FE60614956D5009698923D6F8C56 /* NaturaFont+Spec.swift */,
				DAA3731D183F680F4C79ACD366C2136C /* NaturaFontLetterSpacings+Spec.swift */,
				CB0EF1762D36118FC2DA65E91663F90D /* NaturaFontSizes+Spec.swift */,
				616CB273AECD9D63A01E3B3FA6BE6C9A /* NaturaFontWeights+Spec.swift */,
=======
		1E6230BCD6F799CA50D0ECBFDF1DFDD2 /* Font */ = {
			isa = PBXGroup;
			children = (
				D9EE549807B60EB3A58FBD764CF4A85E /* TheBodyShopFont.swift */,
				F8BA669F1AAFFCA1DE8B8C6CBAFF61DA /* TheBodyShopFontLetterSpacings.swift */,
				1AE7278B4CA19335782AFE391E811604 /* TheBodyShopFontSizes.swift */,
				5F36582C40F1A58052F011027DBD753B /* TheBodyShopFontWeights.swift */,
>>>>>>> 52d6beb4
			);
			path = Font;
			sourceTree = "<group>";
		};
<<<<<<< HEAD
		AAA7C27FE8E04EF2103505C58C128D34 /* Bar */ = {
			isa = PBXGroup;
			children = (
				3D17E5874C6FD18F726E3F2F41FA5A91 /* SearchBar.swift */,
=======
		E69353726F01C76405770FFD9B3A7D74 /* Font */ = {
			isa = PBXGroup;
			children = (
				85AC3BBD38115B8137B4E1CF7BFB87CE /* NaturaFont.swift */,
				51306DA6015CBDFD44DECF0E4C7F16E2 /* NaturaFontLetterSpacings.swift */,
				BF66554567231DDA12DB1B127D311C60 /* NaturaFontSizes.swift */,
				56943F2DD4CD2F8A5100625E77500E66 /* NaturaFontWeights.swift */,
>>>>>>> 52d6beb4
			);
			path = Bar;
			sourceTree = "<group>";
		};
<<<<<<< HEAD
		AB858EEAF58ED77E8AD12908C12E22EA /* Extensions */ = {
			isa = PBXGroup;
			children = (
				2C157151985B2586A5377C35B4FC1F27 /* UICollectionView+Reusable.swift */,
				6C71F734657E837707189B1D151A9751 /* UITableView+Reusable.swift */,
=======
		D8D82184D80E322DAD51695F737F81F3 /* Font */ = {
			isa = PBXGroup;
			children = (
				F72809614C87697C6EAF138E246F4C55 /* AvonFont.swift */,
				79F0FED09E44BABDCC90B51BEA23A2B3 /* AvonFontLetterSpacings.swift */,
				3F7D792BB1ABA865B43C4E9AFD578235 /* AvonFontSizes.swift */,
				319B7E141A7D61DA8B6977F081BD5E5A /* AvonFontWeights.swift */,
>>>>>>> 52d6beb4
			);
			path = Extensions;
			sourceTree = "<group>";
		};
<<<<<<< HEAD
		ACEAED9AAEBEF6D3B4D6135CD1FC28C8 /* Helpers */ = {
			isa = PBXGroup;
			children = (
				7D8E6D9764598D210D58B32B2AEB0FE9 /* DesignSystemFatalError.swift */,
				E856487186C50FE1A88712C7CDC29E57 /* GetTheme.swift */,
				B5ACED8A5F3AEC978D459E930E842494 /* ValidateTheme.swift */,
=======
		939A784C7EBF35B2C0953263C7DEB684 /* Font */ = {
			isa = PBXGroup;
			children = (
				2E0E59F57D0AD2166D6216527E95A6CD /* AvonFont+Spec.swift */,
				94F4528A8F039CB3F5D9781C690AE37E /* AvonFontLetterSpacings+Spec.swift */,
				847C94FCAA23AB699A4926C6B8E598C6 /* AvonFontSizes+Spec.swift */,
				9B282C073683EC548D946188FC1A72A6 /* AvonFontWeights+Spec.swift */,
>>>>>>> 52d6beb4
			);
			path = Helpers;
			sourceTree = "<group>";
		};
<<<<<<< HEAD
		B054E7B09C6DBF531CFF71F300EEB33C /* Helpers */ = {
			isa = PBXGroup;
			children = (
				02B41F99CB8ACD14C09E1AA323E38C2D /* AssetsHelper.swift */,
				6DA6561EEF13B1CE57B6CE00222286CB /* ReusableView.swift */,
=======
		AA8358BB72E8D8497A5292BF8800DF6D /* Font */ = {
			isa = PBXGroup;
			children = (
				3CE5FE60614956D5009698923D6F8C56 /* NaturaFont+Spec.swift */,
				DAA3731D183F680F4C79ACD366C2136C /* NaturaFontLetterSpacings+Spec.swift */,
				CB0EF1762D36118FC2DA65E91663F90D /* NaturaFontSizes+Spec.swift */,
				616CB273AECD9D63A01E3B3FA6BE6C9A /* NaturaFontWeights+Spec.swift */,
>>>>>>> 52d6beb4
			);
			path = Helpers;
			sourceTree = "<group>";
		};
<<<<<<< HEAD
		B193B1BE5AA5EB10B51FF8ADA51A7F66 /* Pods */ = {
			isa = PBXGroup;
			children = (
				951DBA41C4F1A24B4EB8567B5CD0878C /* Pods-NatDSTests.debug.xcconfig */,
				EC5970C426475EACCF56EF2C12EB450D /* Pods-NatDSTests.release.xcconfig */,
=======
		5711C7C177B3A652CFE2D2EE77837359 /* Font */ = {
			isa = PBXGroup;
			children = (
				2BCA01BC8343C22F5908AC65F37C5FB6 /* TheBodyShopFont+Spec.swift */,
				F883FDBE8A405C0A87D003DD585D8FE0 /* TheBodyShopFontLetterSpacings+Spec.swift */,
				773A20BC4747B6884F87025C49FD335F /* TheBodyShopFontSizes+Spec.swift */,
				68C5BFF0EEC5CF26F7D88796B6E5F767 /* TheBodyShopFontWeights+Spec.swift */,
>>>>>>> 52d6beb4
			);
			path = Pods;
			sourceTree = "<group>";
		};
<<<<<<< HEAD
		B47844106118320B0B3F2AAB401F5680 /* ColorPalette */ = {
			isa = PBXGroup;
			children = (
				52F6EAD3698A963C25994CE309B0DB9E /* NaturaColorPaletteDark+Spec.swift */,
				15A4F347B360D8AB2AAC25D4CEA0169A /* NaturaColorPaletteLight+Spec.swift */,
=======
		17BA76EC2E7F6B094484E38876FAF252 /* DeprecatedWillBeRemoved */ = {
			isa = PBXGroup;
			children = (
				9800D4524E4F3985BC8E39D50E30475A /* Branding */,
>>>>>>> 52d6beb4
			);
			path = ColorPalette;
			sourceTree = "<group>";
		};
<<<<<<< HEAD
		B74C0772E6C10FAF9E1EBEDD82A7F0B1 /* TestingHelpers */ = {
			isa = PBXGroup;
			children = (
				58907D6C652303C4D5FC5FFE6E8F721A /* ElevationAttributes+Equitable.swift */,
				DE0ECAE7CBDEFA14BEB1C2BDCC3384DF /* MockStorage.swift */,
				D5626E07B4AD646AE4A39AAC72159BAE /* StubDarkColorPalette.swift */,
				022E7CE82BB807D156D9AE482A117976 /* StubLightColorPalette.swift */,
				255B7772A418A4544E0B8F793BEB519D /* UIColor+AsHexString.swift */,
				56F3D70C29CCB183081E1863D791C9D4 /* UIFont+GetWeight.swift */,
=======
		8A1F86B04869A5468469B88843CC0E39 /* Elevation */ = {
			isa = PBXGroup;
			children = (
				D7C267848A6D4A2289C862E53EA54F84 /* ElevationAttributes.swift */,
				0D49BA63C5E5BFEED327C214620A7657 /* Elevations.swift */,
>>>>>>> 52d6beb4
			);
			path = TestingHelpers;
			sourceTree = "<group>";
		};
<<<<<<< HEAD
		B765E7CB5E163C38B6106556601A6CCA /* Divider */ = {
			isa = PBXGroup;
			children = (
				50D996E4B957C51847075E986215675B /* Divider.swift */,
=======
		215336A1A94CD82887726AF1581EC21D /* ViewStyling */ = {
			isa = PBXGroup;
			children = (
				012C47A3F04D83B715DD934E2E86BD5C /* Button */,
				263F97EA92FA5FCB098A752856788881 /* Dialog */,
				307E705878C6A3A88E39CDC82B799361 /* ViewStyle.swift */,
>>>>>>> 52d6beb4
			);
			path = Divider;
			sourceTree = "<group>";
		};
<<<<<<< HEAD
		B795439BE58573E0D11DFD761D11CB3F /* Theme */ = {
			isa = PBXGroup;
			children = (
				A89D339237DC18378A291F3C9211F41D /* SupportedBrands */,
				3A3908FDCA5275E08B82B6304999B809 /* Theme.swift */,
=======
		DCA8206FBF7A0CC92AB1B5DA7728EFB0 /* ViewStyle */ = {
			isa = PBXGroup;
			children = (
				00B52FC06F103FA5697F6E2B5CC0A920 /* Button */,
				DBACC3116710A6183CD3BC637E92D0D7 /* Dialog */,
				9EAE325876E14C91105C5CF9D2E7F1EF /* ViewStyle+Spec.swift */,
>>>>>>> 52d6beb4
			);
			path = Theme;
			sourceTree = "<group>";
		};
<<<<<<< HEAD
		BEE13D19F1A22BF171DC1BAC64B38FA7 /* Icons */ = {
			isa = PBXGroup;
			children = (
				AE41CCB3978D56C1CB091FFBF9B03AF7 /* IconTests.swift */,
				0B29FF4C598F8297E81A6B6A82ACA4F9 /* IconViewTests.swift */,
				5D67F65D9E72160E498FBA256C62159F /* IllustrationIconsTests.swift */,
=======
		67643298FB5CC3CCB193DC69AF79EC67 /* Dialog */ = {
			isa = PBXGroup;
			children = (
				E035F8401CE3E98D4ED1ED7A870740C9 /* Builders */,
				9C01EDAF32106E3A72F0D0694D1A156C /* NatDialogController+Spec.swift */,
			);
			path = Dialog;
			sourceTree = "<group>";
		};
		0037EABBD513F6645A0B0922FA4FF539 /* Builders */ = {
			isa = PBXGroup;
			children = (
				283A89D6C30CFCC23E5F1461096A9622 /* NatDialogController+ButtonConfiguration.swift */,
				52F4D9E1F67A97596AD6E676E979CEC0 /* NatDialogController+StandardStyleBuilder.swift */,
			);
			path = Builders;
			sourceTree = "<group>";
		};
		E035F8401CE3E98D4ED1ED7A870740C9 /* Builders */ = {
			isa = PBXGroup;
			children = (
				8D7EAA7BDB4A7A15736AF73EF6EBCD74 /* NatDialogController+StandardStyleBuilder+Spec.swift */,
			);
			path = Builders;
			sourceTree = "<group>";
		};
		263F97EA92FA5FCB098A752856788881 /* Dialog */ = {
			isa = PBXGroup;
			children = (
				8C6706D2EE7248D87A19B20E3E5AD7EA /* DialogStandardStyle+BodyView.swift */,
				883D72C9DF9D73A80A9A5BA65DDAAE48 /* DialogStandardStyle+FooterView.swift */,
				C062E67E1CD27AE39C78FFC3AA9F2BF1 /* DialogStandardStyle+TitleView.swift */,
				F5888DB6A685860B444DF8BA391E3625 /* DialogStandardStyle.swift */,
			);
			path = Dialog;
			sourceTree = "<group>";
		};
		DBACC3116710A6183CD3BC637E92D0D7 /* Dialog */ = {
			isa = PBXGroup;
			children = (
				FAA6A76D78E24283BBD1757F4711F355 /* DialogStandardStyle+BodyView+Spec.swift */,
				940338CAE35D56709A33F31C9B586BC5 /* DialogStandardStyle+FooterView+Spec.swift */,
				4F018B7D9DA5D681BC668160C8318BF7 /* DialogStandardStyle+TitleView+Spec.swift */,
			);
			path = Dialog;
			sourceTree = "<group>";
		};
		13976EA337BD073D09936248522E409C /* SnapShot */ = {
			isa = PBXGroup;
			children = (
				D557EC044D85EC418D42A00C93EEC23D /* NatDialogController+Snapshot+Tests.swift */,
			);
			path = SnapShot;
			sourceTree = "<group>";
		};
		4B9866A3E5EF00723E7A0B8040C4C3FE /* DeprecatedWillBeRemoved */ = {
			isa = PBXGroup;
			children = (
				0D4085DA7FCF745EBD2978C872626280 /* Branding */,
>>>>>>> 52d6beb4
			);
			path = Icons;
			sourceTree = "<group>";
		};
<<<<<<< HEAD
		BFB6071E86F7F179141AA1490D7EE633 /* Style */ = {
			isa = PBXGroup;
			children = (
				2D221DC99290B86F7B59C72F4FA77BE4 /* FontIconStyle.swift */,
				93C1C3FD73F0E5F31735966CB48D7B16 /* FontStyle.swift */,
=======
		36F09CCDCF54198AE6993DB322056B4E /* DeprecatedWillBeRemoved */ = {
			isa = PBXGroup;
			children = (
				8A0F915C266CD0901846F201CD150DB9 /* Colors.swift */,
				E541D4660533BA7440D7EAFA3C55D613 /* Fonts.swift */,
>>>>>>> 52d6beb4
			);
			path = Style;
			sourceTree = "<group>";
		};
<<<<<<< HEAD
		C407DD19CA7F7CC3BCE18D5E350B251B /* Extensions */ = {
			isa = PBXGroup;
			children = (
				AC4E75499E95EC13EB47F2CD9CB26622 /* NSMutableAttributedString+Builder.swift */,
				DD7122400C6AAB36772A6E365FBD263D /* String+Icon.swift */,
				3E6444578A8B4B35C37D0B5FA4D8E0F6 /* UIColor+Hex.swift */,
				8BA9C4721134BD5277D76AEDED7A01DB /* UIFont+Icon.swift */,
=======
		C94988526BDF92E8494DD3869128E497 /* Spacing */ = {
			isa = PBXGroup;
			children = (
				953F47E1E1364EDDBF4ABD6273378254 /* Space.swift */,
>>>>>>> 52d6beb4
			);
			path = Extensions;
			sourceTree = "<group>";
		};
<<<<<<< HEAD
		C54276EF4D77F82F4E0A1EED29D872A1 /* ColorPalettes */ = {
			isa = PBXGroup;
			children = (
				87295AE740A4B2AA824DFA0EB0C73C36 /* ColorPalette.swift */,
				9A8A65CCEDF235DB096B3D42C0C7268E /* ColorProvider.swift */,
				4F55DA20C78EC30101A75371CAD5225C /* DynamicColorFactory.swift */,
				D188AF406F8BA21532CDD7169A474560 /* DynamicColors.swift */,
=======
		446B0AA49F1273D509BFE8550F82D413 /* Mock */ = {
			isa = PBXGroup;
			children = (
				B92BFB29E97D8520D6B67E8883AB9A08 /* NavigationDrawerDelegateMock.swift */,
>>>>>>> 52d6beb4
			);
			path = ColorPalettes;
			sourceTree = "<group>";
		};
<<<<<<< HEAD
		C94988526BDF92E8494DD3869128E497 /* Spacing */ = {
			isa = PBXGroup;
			children = (
				953F47E1E1364EDDBF4ABD6273378254 /* Space.swift */,
=======
		C407DD19CA7F7CC3BCE18D5E350B251B /* Extensions */ = {
			isa = PBXGroup;
			children = (
				AC4E75499E95EC13EB47F2CD9CB26622 /* NSMutableAttributedString+Builder.swift */,
				DD7122400C6AAB36772A6E365FBD263D /* String+Icon.swift */,
				3E6444578A8B4B35C37D0B5FA4D8E0F6 /* UIColor+Hex.swift */,
				8BA9C4721134BD5277D76AEDED7A01DB /* UIFont+Icon.swift */,
>>>>>>> 52d6beb4
			);
			path = Spacing;
			sourceTree = "<group>";
		};
<<<<<<< HEAD
		D0A81AF824CDF9690E19EF12D5D38297 /* DesignTokens */ = {
			isa = PBXGroup;
			children = (
				36F09CCDCF54198AE6993DB322056B4E /* DeprecatedWillBeRemoved */,
				A59A74845475F2B53E1C0242E26F6DD1 /* NatBorderRadius.swift */,
				546EF920207BAF8470E811B146A05C0F /* NatColors.swift */,
				2775F568C47ADB6D5DA7B7AFA4A41B4E /* NatElevation.swift */,
				E7C1EA361FCA3C4EFEC4858AA4E04143 /* NatFonts.swift */,
				A54E76AA6120032EE8B86EB90B51BFD8 /* NatOpacities.swift */,
				FB7FB96016F7D02CB5976F54C383CCD6 /* NatSizes.swift */,
				0268F8E94DAA2428259644D88E375D32 /* NatSpacing.swift */,
=======
		56DDA61E0AE11922BCE3B4F143F1A88D /* Extensions */ = {
			isa = PBXGroup;
			children = (
				78CCB4D4D576DACD400A9C98B01483C6 /* NSMutableAttributedString+BuilderTests.swift */,
				B547AD7359FD2F4105A9382B6826885A /* String+IconTests.swift */,
				22A647031D224C850A813E80E5E8C6EE /* UICollectionView+ReusableTests.swift */,
				AA64D48F4B0C632F225F91280A2CAF33 /* UIColor+HexTests.swift */,
				E82F6111C8C0FF75580DB35ACB25181E /* UIFont+IconTests.swift */,
				8E81CAD3243D19AE13BCCC614BA1499B /* UITableView+ReusableTests.swift */,
>>>>>>> 52d6beb4
			);
			path = DesignTokens;
			sourceTree = "<group>";
		};
<<<<<<< HEAD
		D3E8F1BA23D456169591330D33273A7C /* Supporting Files */ = {
			isa = PBXGroup;
			children = (
				96344B6190992C63D2FA4A82A57D520E /* Info.plist */,
				EFD589860DA945AE5563620B305091ED /* NatDS.h */,
=======
		603A2F49CA3712BCACA1947C6DF47B0B = {
			isa = PBXGroup;
			children = (
				2C9CB41733156539178160E94182B31E /* Frameworks */,
				B193B1BE5AA5EB10B51FF8ADA51A7F66 /* Pods */,
				3F21990B524A8E12755106BE4A73AB22 /* Products */,
				A25310B672B899E9AD3D68186E4A1AFA /* Sources */,
				2A013B73B77FB9B791A5038B2A1998D6 /* Tests */,
>>>>>>> 52d6beb4
			);
			name = "Supporting Files";
			path = "../Supporting Files";
			sourceTree = "<group>";
		};
<<<<<<< HEAD
		D5125A8B705B73BCA641C59695219E55 /* TheBodyShop */ = {
			isa = PBXGroup;
			children = (
				1E6230BCD6F799CA50D0ECBFDF1DFDD2 /* Font */,
				6033E75331A557B208E47815CDB14B86 /* TheBodyShopColorPaletteDark.swift */,
				199B82A9A8599DC1776E139E9E55319B /* TheBodyShopColorPaletteLight.swift */,
				86856217718A39F3D99C9B1784214747 /* TheBodyShopElevations.swift */,
				D55B5042824197A28F138846312F7803 /* TheBodyShopOpacities.swift */,
				E83901D2BC5B127D901A096A4C77F932 /* TheBodyShopRadius.swift */,
				BA227F975F1E132CFD22232C4DFE99F0 /* TheBodyShopSpacing.swift */,
				050ABE35D75A976F479CD4725D5DEFE5 /* TheBodyShopTheme.swift */,
				BACE3E5C8D6529B48A07E792048EFC0F /* TheBodySystemSize.swift */,
=======
		3F21990B524A8E12755106BE4A73AB22 /* Products */ = {
			isa = PBXGroup;
			children = (
				17433A27D62633345ECA245C99114C15 /* NatDS.framework */,
				33688D8CB5F9DEC8813BA9C3F4425D76 /* NatDSTests.xctest */,
>>>>>>> 52d6beb4
			);
			path = TheBodyShop;
			sourceTree = "<group>";
		};
<<<<<<< HEAD
		D8D82184D80E322DAD51695F737F81F3 /* Font */ = {
			isa = PBXGroup;
			children = (
				F72809614C87697C6EAF138E246F4C55 /* AvonFont.swift */,
				79F0FED09E44BABDCC90B51BEA23A2B3 /* AvonFontLetterSpacings.swift */,
				3F7D792BB1ABA865B43C4E9AFD578235 /* AvonFontSizes.swift */,
				319B7E141A7D61DA8B6977F081BD5E5A /* AvonFontWeights.swift */,
=======
		A25310B672B899E9AD3D68186E4A1AFA /* Sources */ = {
			isa = PBXGroup;
			children = (
				E74646D307AC8F3E9AEF5359DB2AC89F /* Core */,
				120E744C293B89D044FF042E87692C6C /* Public */,
				DD20EF61A300C3292AE0EBCF255B5BD6 /* Resources */,
				D3E8F1BA23D456169591330D33273A7C /* Supporting Files */,
>>>>>>> 52d6beb4
			);
			path = Font;
			sourceTree = "<group>";
		};
<<<<<<< HEAD
		DBF274BBC18977A0881FCCC6174DF985 /* SupportedBrands */ = {
			isa = PBXGroup;
			children = (
				26ABA00AE2743DB7BD15DE7348A3768D /* Avon */,
				9704414D4F33944FCFA6651ABBA09332 /* Natura */,
				3B5AE9E1EA89E0E0944F8781F4164B1F /* TheBodyShop */,
=======
		2A013B73B77FB9B791A5038B2A1998D6 /* Tests */ = {
			isa = PBXGroup;
			children = (
				A49A262765C555E6BDBC06EDF2F28E79 /* Core */,
				56DDA61E0AE11922BCE3B4F143F1A88D /* Extensions */,
				13723E12A4FFE65E5FE37372D7AD1955 /* Helpers */,
				865CF1D076AFEB3A75B360B1D2027787 /* Public */,
				751790E290AAA967A1C69CB025CE6830 /* Supporting Files */,
>>>>>>> 52d6beb4
			);
			path = SupportedBrands;
			sourceTree = "<group>";
		};
<<<<<<< HEAD
		DCA8206FBF7A0CC92AB1B5DA7728EFB0 /* ViewStyle */ = {
			isa = PBXGroup;
			children = (
				00B52FC06F103FA5697F6E2B5CC0A920 /* Button */,
				9EAE325876E14C91105C5CF9D2E7F1EF /* ViewStyle+Spec.swift */,
=======
		D3E8F1BA23D456169591330D33273A7C /* Supporting Files */ = {
			isa = PBXGroup;
			children = (
				96344B6190992C63D2FA4A82A57D520E /* Info.plist */,
				EFD589860DA945AE5563620B305091ED /* NatDS.h */,
>>>>>>> 52d6beb4
			);
			path = ViewStyle;
			sourceTree = "<group>";
		};
<<<<<<< HEAD
		DD20EF61A300C3292AE0EBCF255B5BD6 /* Resources */ = {
			isa = PBXGroup;
			children = (
				438A5C92460A2D83E14DF108D8CD8988 /* Images.xcassets */,
				BC6A871B0A080C7AB0127CF2EA0D9153 /* natds-icons.ttf */,
=======
		751790E290AAA967A1C69CB025CE6830 /* Supporting Files */ = {
			isa = PBXGroup;
			children = (
				B74C0772E6C10FAF9E1EBEDD82A7F0B1 /* TestingHelpers */,
				3E2AB0EB7EAC8FA0FF3710EF5585E38E /* Info.plist */,
>>>>>>> 52d6beb4
			);
			path = Resources;
			sourceTree = "<group>";
		};
<<<<<<< HEAD
		DD40F8AA9AC979A1CF2968D4263A8928 /* Style */ = {
			isa = PBXGroup;
			children = (
				62CDD513F5E78AFAC3E17DD22AB3C6E1 /* FontIconStyleTests.swift */,
=======
		BFB6071E86F7F179141AA1490D7EE633 /* Style */ = {
			isa = PBXGroup;
			children = (
				2D221DC99290B86F7B59C72F4FA77BE4 /* FontIconStyle.swift */,
				93C1C3FD73F0E5F31735966CB48D7B16 /* FontStyle.swift */,
>>>>>>> 52d6beb4
			);
			path = Style;
			sourceTree = "<group>";
		};
<<<<<<< HEAD
		DE7F10956E7901CE355A29868CAA5A0B /* Natura */ = {
			isa = PBXGroup;
			children = (
				E69353726F01C76405770FFD9B3A7D74 /* Font */,
				7D8E5C4D45F95AE876BC28776D9822E4 /* NaturaBorderRadius.swift */,
				FB170792B9F11FE626EDB17C9AA646DE /* NaturaColorPaletteDark.swift */,
				098681BF3DEC692BCF4F95F962461C51 /* NaturaColorPaletteLight.swift */,
				79EAF4EE243017499F4D4FB924B336C2 /* NaturaElevations.swift */,
				66D8E653272562ABCC278D3D5A982192 /* NaturaOpacities.swift */,
				B8B7FE92EEABF635DF8CED7640974FBC /* NaturaSizes.swift */,
				7E36F59CB9704420750D7F661F7AD993 /* NaturaSpacing.swift */,
				330801219DAEACF172CA41236390A4D0 /* NaturaTheme.swift */,
=======
		DD40F8AA9AC979A1CF2968D4263A8928 /* Style */ = {
			isa = PBXGroup;
			children = (
				62CDD513F5E78AFAC3E17DD22AB3C6E1 /* FontIconStyleTests.swift */,
>>>>>>> 52d6beb4
			);
			path = Natura;
			sourceTree = "<group>";
		};
<<<<<<< HEAD
		E69353726F01C76405770FFD9B3A7D74 /* Font */ = {
			isa = PBXGroup;
			children = (
				85AC3BBD38115B8137B4E1CF7BFB87CE /* NaturaFont.swift */,
				51306DA6015CBDFD44DECF0E4C7F16E2 /* NaturaFontLetterSpacings.swift */,
				BF66554567231DDA12DB1B127D311C60 /* NaturaFontSizes.swift */,
				56943F2DD4CD2F8A5100625E77500E66 /* NaturaFontWeights.swift */,
=======
		B193B1BE5AA5EB10B51FF8ADA51A7F66 /* Pods */ = {
			isa = PBXGroup;
			children = (
				951DBA41C4F1A24B4EB8567B5CD0878C /* Pods-NatDSTests.debug.xcconfig */,
				EC5970C426475EACCF56EF2C12EB450D /* Pods-NatDSTests.release.xcconfig */,
>>>>>>> 52d6beb4
			);
			path = Font;
			sourceTree = "<group>";
		};
		E74646D307AC8F3E9AEF5359DB2AC89F /* Core */ = {
			isa = PBXGroup;
			children = (
				F3EC3BC6E2F92083C73630D6DD4C73A7 /* Configuration */,
				8D17D3D40C2AE04D8D49BFB4530D5BC9 /* DesignTokens */,
				C407DD19CA7F7CC3BCE18D5E350B251B /* Extensions */,
				B054E7B09C6DBF531CFF71F300EEB33C /* Helpers */,
				B795439BE58573E0D11DFD761D11CB3F /* Theme */,
				215336A1A94CD82887726AF1581EC21D /* ViewStyling */,
				1D45CCA3C5409387E4DBC5C70415468A /* Wrappers */,
			);
			path = Core;
			sourceTree = "<group>";
		};
		EA99DA7A49950566847F2CD983BBD1EA /* Field */ = {
			isa = PBXGroup;
			children = (
				8BEE0086E453EC48CFDC60DBA3C5C989 /* Field.swift */,
				674EEA4A2112FC3EF3AE40AA3776A35A /* TextField.swift */,
				EB6A44B9A9D7999BD68C1D60499CEF88 /* TextFieldDelegate.swift */,
				437B78D88ACFB47EEADED96CDC94C7C5 /* TextFieldType.swift */,
			);
			path = Field;
			sourceTree = "<group>";
		};
		F39AE9E5CB68E8C7A269525355E8E4D3 /* Button */ = {
			isa = PBXGroup;
			children = (
				55C56C56418DE50EB64ADD8E2B4B70F4 /* NatButton */,
				3C58A7E1BE25BB61275135C97BD4C757 /* ContainedButton.swift */,
				FF5220FFBF3EE662D05373D401183E54 /* FlatButton.swift */,
				42FC9280C40680336260347DADB5C0F3 /* Pulsable.swift */,
				EF0F2CA30F4AA6E3F9B482693C997D55 /* PulseContainerLayer.swift */,
				5AF8919785F0CA6D3AB0AD57F759ED73 /* PulseLayer.swift */,
			);
			path = Button;
			sourceTree = "<group>";
		};
		F3EC3BC6E2F92083C73630D6DD4C73A7 /* Configuration */ = {
			isa = PBXGroup;
			children = (
				ACEAED9AAEBEF6D3B4D6135CD1FC28C8 /* Helpers */,
				331DF6EE1E7134B054C23EC492276E71 /* ConfigurationStorable.swift */,
				04723CCAA125D20DF5FFBB3D77A939D4 /* ConfigurationStorage.swift */,
			);
			path = Configuration;
			sourceTree = "<group>";
		};
		FBCFD36466E6B86E32075C92503882F7 /* Icons */ = {
			isa = PBXGroup;
			children = (
				DA0E2F68D8995E164CB35303ADB9507C /* Icon.swift */,
				D1A1DDA4A78343DB58AF747FF9DC2B66 /* IconView.swift */,
				D4969844F4A007C92B7C67A4FA020C85 /* IllustrationIcons.swift */,
			);
			path = Icons;
			sourceTree = "<group>";
		};
/* End PBXGroup section */

/* Begin PBXHeadersBuildPhase section */
		432764809275CBBB01EF431C2FE6AFB3 /* Headers */ = {
			isa = PBXHeadersBuildPhase;
			buildActionMask = 2147483647;
			files = (
				8D1EAB3D076206BCF28328D0054701CA /* NatDS.h in Headers */,
			);
			runOnlyForDeploymentPostprocessing = 0;
		};
/* End PBXHeadersBuildPhase section */

/* Begin PBXNativeTarget section */
<<<<<<< HEAD
		B5A3069809DD9E998F7671EF5F1BAE1C /* NatDSTests */ = {
			isa = PBXNativeTarget;
			buildConfigurationList = 4362247C7D260F44FF1BDDF69AA10A47 /* Build configuration list for PBXNativeTarget "NatDSTests" */;
			buildPhases = (
				C112FA8EC5F1593FD78D2DF25A20E2CC /* [CP] Check Pods Manifest.lock */,
				346E93ED37BDA991757BCF2022BFE271 /* Sources */,
				34B79511194DBF1BD7C0C5B3CAAF7863 /* Frameworks */,
				B6AC8B01FC831A05C0F15067DC5B1D92 /* Resources */,
				3285B218737280E2BDD81115785954AC /* [CP] Embed Pods Frameworks */,
=======
		F49E39B57E86C6597B624106BE14A13E /* NatDS */ = {
			isa = PBXNativeTarget;
			buildConfigurationList = 650E1A9FAEBD0381F7048BAAB943A336 /* Build configuration list for PBXNativeTarget "NatDS" */;
			buildPhases = (
				1D94BA5678C0C99276364A2F6FB630BA /* Run Lint */,
				432764809275CBBB01EF431C2FE6AFB3 /* Headers */,
				70540C3AB68C69E5A197D55C1312C20E /* Sources */,
				A1E6263877667722CE60CD8332C1829A /* Frameworks */,
				0B9E1EE7C81FA88156AD2F41874123F5 /* Resources */,
>>>>>>> 52d6beb4
			);
			buildRules = (
			);
			dependencies = (
				06E2D8DEBF4E34D35E71AD50EEB6BB1A /* PBXTargetDependency */,
			);
<<<<<<< HEAD
			name = NatDSTests;
			productName = NatDSTests;
			productReference = 33688D8CB5F9DEC8813BA9C3F4425D76 /* NatDSTests.xctest */;
			productType = "com.apple.product-type.bundle.unit-test";
		};
		F49E39B57E86C6597B624106BE14A13E /* NatDS */ = {
			isa = PBXNativeTarget;
			buildConfigurationList = 650E1A9FAEBD0381F7048BAAB943A336 /* Build configuration list for PBXNativeTarget "NatDS" */;
			buildPhases = (
				1D94BA5678C0C99276364A2F6FB630BA /* Run Lint */,
				432764809275CBBB01EF431C2FE6AFB3 /* Headers */,
				70540C3AB68C69E5A197D55C1312C20E /* Sources */,
				A1E6263877667722CE60CD8332C1829A /* Frameworks */,
				0B9E1EE7C81FA88156AD2F41874123F5 /* Resources */,
=======
			name = NatDS;
			productName = NatDS;
			productReference = 17433A27D62633345ECA245C99114C15 /* NatDS.framework */;
			productType = "com.apple.product-type.framework";
		};
		B5A3069809DD9E998F7671EF5F1BAE1C /* NatDSTests */ = {
			isa = PBXNativeTarget;
			buildConfigurationList = 4362247C7D260F44FF1BDDF69AA10A47 /* Build configuration list for PBXNativeTarget "NatDSTests" */;
			buildPhases = (
				C112FA8EC5F1593FD78D2DF25A20E2CC /* [CP] Check Pods Manifest.lock */,
				346E93ED37BDA991757BCF2022BFE271 /* Sources */,
				34B79511194DBF1BD7C0C5B3CAAF7863 /* Frameworks */,
				B6AC8B01FC831A05C0F15067DC5B1D92 /* Resources */,
				3285B218737280E2BDD81115785954AC /* [CP] Embed Pods Frameworks */,
>>>>>>> 52d6beb4
			);
			buildRules = (
			);
			dependencies = (
<<<<<<< HEAD
			);
			name = NatDS;
			productName = NatDS;
			productReference = 17433A27D62633345ECA245C99114C15 /* NatDS.framework */;
			productType = "com.apple.product-type.framework";
=======
				06E2D8DEBF4E34D35E71AD50EEB6BB1A /* PBXTargetDependency */,
			);
			name = NatDSTests;
			productName = NatDSTests;
			productReference = 33688D8CB5F9DEC8813BA9C3F4425D76 /* NatDSTests.xctest */;
			productType = "com.apple.product-type.bundle.unit-test";
>>>>>>> 52d6beb4
		};
/* End PBXNativeTarget section */

/* Begin PBXProject section */
		36C3D511769B0C048CF47BC3D975C8A0 /* Project object */ = {
			isa = PBXProject;
			attributes = {
				LastUpgradeCheck = 1140;
				ORGANIZATIONNAME = Natura;
				TargetAttributes = {
<<<<<<< HEAD
					B5A3069809DD9E998F7671EF5F1BAE1C = {
=======
					F49E39B57E86C6597B624106BE14A13E = {
>>>>>>> 52d6beb4
						CreatedOnToolsVersion = 10.1;
						LastSwiftMigration = 1010;
					};
<<<<<<< HEAD
					F49E39B57E86C6597B624106BE14A13E = {
=======
					B5A3069809DD9E998F7671EF5F1BAE1C = {
>>>>>>> 52d6beb4
						CreatedOnToolsVersion = 10.1;
						LastSwiftMigration = 1110;
					};
				};
			};
			buildConfigurationList = BCE3B58D37844576117D65C6BC8A5781 /* Build configuration list for PBXProject "NatDS" */;
			compatibilityVersion = "Xcode 9.3";
			developmentRegion = en;
			hasScannedForEncodings = 0;
			knownRegions = (
				en,
				Base,
			);
			mainGroup = 603A2F49CA3712BCACA1947C6DF47B0B;
			productRefGroup = 3F21990B524A8E12755106BE4A73AB22 /* Products */;
			projectDirPath = "";
			projectRoot = "";
			targets = (
				F49E39B57E86C6597B624106BE14A13E /* NatDS */,
				B5A3069809DD9E998F7671EF5F1BAE1C /* NatDSTests */,
			);
		};
/* End PBXProject section */

/* Begin PBXResourcesBuildPhase section */
		0B9E1EE7C81FA88156AD2F41874123F5 /* Resources */ = {
			isa = PBXResourcesBuildPhase;
			buildActionMask = 2147483647;
			files = (
				67BB06E023B48B85454BD2B38E60B156 /* Images.xcassets in Resources */,
				65E0C105942614AA1438FEA773B255B9 /* natds-icons.ttf in Resources */,
			);
			runOnlyForDeploymentPostprocessing = 0;
		};
		B6AC8B01FC831A05C0F15067DC5B1D92 /* Resources */ = {
			isa = PBXResourcesBuildPhase;
			buildActionMask = 2147483647;
			files = (
			);
			runOnlyForDeploymentPostprocessing = 0;
		};
/* End PBXResourcesBuildPhase section */

/* Begin PBXShellScriptBuildPhase section */
<<<<<<< HEAD
		1D94BA5678C0C99276364A2F6FB630BA /* Run Lint */ = {
=======
		3285B218737280E2BDD81115785954AC /* [CP] Embed Pods Frameworks */ = {
>>>>>>> 52d6beb4
			isa = PBXShellScriptBuildPhase;
			buildActionMask = 2147483647;
			files = (
			);
			inputFileListPaths = (
			);
			inputPaths = (
			);
			name = "Run Lint";
			outputFileListPaths = (
			);
			outputPaths = (
			);
			runOnlyForDeploymentPostprocessing = 0;
			shellPath = /bin/sh;
			shellScript = "if which swiftlint >/dev/null; then\n  swiftlint\nelse\n  echo \"warning: SwiftLint not installed, download from https://github.com/realm/SwiftLint\"\nfi\n";
		};
<<<<<<< HEAD
		3285B218737280E2BDD81115785954AC /* [CP] Embed Pods Frameworks */ = {
=======
		1D94BA5678C0C99276364A2F6FB630BA /* Run Lint */ = {
>>>>>>> 52d6beb4
			isa = PBXShellScriptBuildPhase;
			buildActionMask = 2147483647;
			files = (
			);
			inputFileListPaths = (
				"${PODS_ROOT}/Target Support Files/Pods-NatDSTests/Pods-NatDSTests-frameworks-${CONFIGURATION}-input-files.xcfilelist",
			);
			name = "[CP] Embed Pods Frameworks";
			outputFileListPaths = (
				"${PODS_ROOT}/Target Support Files/Pods-NatDSTests/Pods-NatDSTests-frameworks-${CONFIGURATION}-output-files.xcfilelist",
			);
			runOnlyForDeploymentPostprocessing = 0;
			shellPath = /bin/sh;
			shellScript = "\"${PODS_ROOT}/Target Support Files/Pods-NatDSTests/Pods-NatDSTests-frameworks.sh\"\n";
			showEnvVarsInLog = 0;
		};
		C112FA8EC5F1593FD78D2DF25A20E2CC /* [CP] Check Pods Manifest.lock */ = {
			isa = PBXShellScriptBuildPhase;
			buildActionMask = 2147483647;
			files = (
			);
			inputFileListPaths = (
			);
			inputPaths = (
				"${PODS_PODFILE_DIR_PATH}/Podfile.lock",
				"${PODS_ROOT}/Manifest.lock",
			);
			name = "[CP] Check Pods Manifest.lock";
			outputFileListPaths = (
			);
			outputPaths = (
				"$(DERIVED_FILE_DIR)/Pods-NatDSTests-checkManifestLockResult.txt",
			);
			runOnlyForDeploymentPostprocessing = 0;
			shellPath = /bin/sh;
			shellScript = "diff \"${PODS_PODFILE_DIR_PATH}/Podfile.lock\" \"${PODS_ROOT}/Manifest.lock\" > /dev/null\nif [ $? != 0 ] ; then\n    # print error to STDERR\n    echo \"error: The sandbox is not in sync with the Podfile.lock. Run 'pod install' or update your CocoaPods installation.\" >&2\n    exit 1\nfi\n# This output is used by Xcode 'outputs' to avoid re-running this script phase.\necho \"SUCCESS\" > \"${SCRIPT_OUTPUT_FILE_0}\"\n";
			showEnvVarsInLog = 0;
		};
/* End PBXShellScriptBuildPhase section */

/* Begin PBXSourcesBuildPhase section */
<<<<<<< HEAD
		346E93ED37BDA991757BCF2022BFE271 /* Sources */ = {
			isa = PBXSourcesBuildPhase;
			buildActionMask = 2147483647;
			files = (
				0AF826DF57321D84C4B2EDDFAC49F377 /* AssetsHelperTests.swift in Sources */,
				9BCB31B8D18CF1DE76DBC58ADB6AD6EC /* AvonBorderRadius+Spec.swift in Sources */,
				6EF45532F3AD14C5842159D7761DFD25 /* AvonColorPaletteDark+Spec.swift in Sources */,
				CB0020D4771DEE9CBDEDF4FF0082C8F3 /* AvonColorPaletteLight+Spec.swift in Sources */,
				901205023ECB9595C90F7B3D30C984C6 /* AvonElevations+Spec.swift in Sources */,
				F83210EA80C011A9A3898BB4A856116E /* AvonFont+Spec.swift in Sources */,
				B53CC395837882F1F669DAC9BA9959FA /* AvonFontLetterSpacings+Spec.swift in Sources */,
				841DC30AC5612DDD81C8175BCFF4507E /* AvonFontSizes+Spec.swift in Sources */,
				6B0288613B59DF0F53953D702C17D497 /* AvonFontWeights+Spec.swift in Sources */,
				7A4EA58751A4005CDC8869389680036B /* AvonOpacities+Spec.swift in Sources */,
				557B42D36C536AF16BD53225A006AB29 /* AvonSizes+Spec.swift in Sources */,
				F56784241784E8788555902BAF0623C5 /* AvonSpacing+Spec.swift in Sources */,
				83FB15E1B8B7F6D80B9226B2A75567DC /* AvonThemeSpec.swift in Sources */,
				1A30D78CDFD9F95DDAFF61EDF612261D /* ButtonContainedStyle+Spec.swift in Sources */,
				521AFD7AFA9579A0A57971504ABE7145 /* ButtonOutlinedStyle+Spec.swift in Sources */,
				BB3413734DCB562C834B90742EF06929 /* ButtonStyle+Spec.swift in Sources */,
				92CA17AE519D08B10DAEE8C00A5E3959 /* ButtonTextStyle+Spec.swift in Sources */,
				5549F0F4D09E073E0FAFBCC6F7B6699A /* ColorsNaturaTests.swift in Sources */,
				24A65D792FD25FA06DEACBD91A7E04A3 /* ColorsTests.swift in Sources */,
				9ED0B11B243051C089AA8FDCB7F8CA3B /* ContainedButtonTests.swift in Sources */,
				7392D4960D4A13B6ADF3AB7372B264F5 /* DesignSystem+Spec.swift in Sources */,
				1A59055F415CB4058DA88A823383FBC9 /* DividerTests.swift in Sources */,
				705A576866667D11B1D05EBB709BCC00 /* DynamicColorFactory+Spec.swift in Sources */,
				91A18CB3646844B3C0EF8924AF376ACD /* DynamicColors+Spec.swift in Sources */,
				5C3B779F94FC59E1F2329996E3E55DF5 /* ElevationAttributes+Equitable.swift in Sources */,
				4CEBA5F26393AC6F09BEE6382ABC55E9 /* ExpansionPanelTests.swift in Sources */,
				E6AE8A410953E6B447735D9E565B0264 /* FieldTests.swift in Sources */,
				9710B5B12B03F97C954A8C56CFCB26B3 /* FlatButtonTests.swift in Sources */,
				346443D54361FCD8E0E7BFAF8FE2D299 /* FontIconStyleTests.swift in Sources */,
				FEDB1DDCAB1F042EDCF50A9AEA52E756 /* FontsNaturaTests.swift in Sources */,
				6215281A98CB7E8F35F7A315BFE666A9 /* FontsTests.swift in Sources */,
				60271BCF19E462F42A5941AA4D9E49B8 /* GetTheme+Spec.swift in Sources */,
				A19D6F5A3F2F85158D4D5B1BD0F60417 /* IconTests.swift in Sources */,
				9D7F4DC7B4A874C02230C12A249D9F83 /* IconViewTests.swift in Sources */,
				0C4CBA15016075A8E8A7CA6FC6054383 /* IllustrationIconsTests.swift in Sources */,
				79B1DEDF25B2042A1FD15D6ED9C15722 /* MockStorage.swift in Sources */,
				691B7778F2E674B0828966377F8B71C3 /* NSMutableAttributedString+BuilderTests.swift in Sources */,
				5E34A8BE616690B54E3DCDDF5395963E /* NatBorderRadius+Spec.swift in Sources */,
				AA1F5760B92801C89E927B323F7691B7 /* NatButton+Height+Spec.swift in Sources */,
				19CCAA043E9657B0F68877ABC0F7F90F /* NatButton+Specs.swift in Sources */,
				65D2ED6A736F8BD53729307D3E83A35D /* NatColors+Avon+Spec.swift in Sources */,
				82FFB36F823296E60F0CBCE8D419D689 /* NatColors+Natura+Spec.swift in Sources */,
				D18DCEC54B0D407538EC7F218CDF25E1 /* NatColors+TBS+Spec.swift in Sources */,
				DF58B3DD08824CC1C80C886321CEA0F4 /* NatElevations+Spec.swift in Sources */,
				FF4C87EAD7ADB8D9EF8F897BA229A3A7 /* NatFonts+Avon+Spec.swift in Sources */,
				0C0E58167E0896AEBC4B69F2F846F57F /* NatFonts+Natura+Spec.swift in Sources */,
				C6584A3BCF2E06BCC409A6D586A1503F /* NatFonts+TheBodyShop+Spec.swift in Sources */,
				FAD0A71F10707995BE66A299D98CC33B /* NatOpacities+Spec.swift in Sources */,
				60B6A40046E3479DEC3808473AF0D08B /* NatSizes+Spec.swift in Sources */,
				165E49381ECDC5C699C3496C7C3EA66A /* NatSpacing+Spec.swift in Sources */,
				54EE932D2039B52E94806AF0DAA1991B /* NaturaBorderRadius+Spec.swift in Sources */,
				D56B28908E741BB32C718161EB4F0641 /* NaturaColorPaletteDark+Spec.swift in Sources */,
				A6327B5D03ADF2ACEBF5DB1F62E69C52 /* NaturaColorPaletteLight+Spec.swift in Sources */,
				2E9E3D015F63CD38CD7EE5D6936ED897 /* NaturaElevations+Spec.swift in Sources */,
				D4573CF72BFE36A5621B648267DFE5CA /* NaturaFont+Spec.swift in Sources */,
				4A960CCEE0BE260F4B77B8CD3090AD8A /* NaturaFontLetterSpacings+Spec.swift in Sources */,
				AF143B9322E1DA9A81FD13C1392CBEB5 /* NaturaFontSizes+Spec.swift in Sources */,
				FA5F806923A8A2D45347A9797DB8B001 /* NaturaFontWeights+Spec.swift in Sources */,
				F9EBABAAB5F1921124B621A23F819691 /* NaturaOpacities+Spec.swift in Sources */,
				BE1DA23EAAD3FB82DD151A8B71E6883C /* NaturaSizes+Spec.swift in Sources */,
				2D176E558C3297F7629B7F3D39003DC1 /* NaturaSpacing+Spec.swift in Sources */,
				C9BA9F8B8449E7B2B19C5A0ADAA34C69 /* NaturaThemeSpec.swift in Sources */,
				95BF20E1FC04C44251D7DCAA9C7E7C60 /* NavigationDrawer+IndexMenuTests.swift in Sources */,
				D36E7374F76C10792F8292DCD99800D5 /* NavigationDrawerDelegateMock.swift in Sources */,
				06B6AF457FA3A8ADB837E7A2BBE53D91 /* NavigationDrawerItemCellTests.swift in Sources */,
				ECDFAB69C926EDC613B5464C8EEFF85D /* NavigationDrawerSubitemCellTests.swift in Sources */,
				D2063015F26B7E8B3A27602A3B907BCE /* NavigationDrawerTests.swift in Sources */,
				525A8C62B68D8C9B0AC882318792D04C /* Pulsable+Spec.swift in Sources */,
				C24255D434C838206493D9A89581F7C1 /* PulseContainerLayer+Spec.swift in Sources */,
				3D8762A06C970677D223A561419340A9 /* PulseLayerTests.swift in Sources */,
				A0328AF2000431B6155A5A6CD94B1835 /* ReusableViewTests.swift in Sources */,
				46A73ED2AC6774550A3F2D82CCE8BAF7 /* SearchBar.swift in Sources */,
				D5A29739FE9B25F8B39CAF3647618592 /* String+IconTests.swift in Sources */,
				944056C3F885BC4ACF0B59F08ECCA2F9 /* StubDarkColorPalette.swift in Sources */,
				A3A86E5E58592409B35198B154FA7A49 /* StubLightColorPalette.swift in Sources */,
				ECF18B7FA2F5A22C0F919BBBE58FF611 /* TabDelegateMock.swift in Sources */,
				6231AEE531E549E406745A37170FC719 /* TabItemViewDelegateMock.swift in Sources */,
				D23F82EE5C3333FD06E87016848DCD37 /* TabItemViewTests.swift in Sources */,
				5C5DF89CCAB72EC25E1A1BC43D450CB0 /* TabTests.swift in Sources */,
				CB6F95EF082D5B6EF08A8BC9B7A01427 /* TextFieldDelegateMock.swift in Sources */,
				C3E184D6CD3B52645D0E06A7138CA94E /* TextFieldTests.swift in Sources */,
				2934666EAAD661E372AA6009BB287275 /* TextFieldTypeTests.swift in Sources */,
				D164898BC9757AC94E919F1C29A72D7C /* TheBodyShopBorderRadius+Spec.swift in Sources */,
				75EE471D49FB3FFD3E3296D8AFD4B244 /* TheBodyShopColorPaletteDark+Spec.swift in Sources */,
				634A481FEBE80549DC205C587125503E /* TheBodyShopColorPaletteLight+Spec.swift in Sources */,
				5BF229979E317363CECB5B8BED8D6662 /* TheBodyShopElevations+Spec.swift in Sources */,
				CA236A066D3EBA4E8E13CC4DD6A2A40D /* TheBodyShopFont+Spec.swift in Sources */,
				82883672709B4F62F288ADD68528D460 /* TheBodyShopFontLetterSpacings+Spec.swift in Sources */,
				BF60ADF4759C13689B2FF740FBC0A4AE /* TheBodyShopFontSizes+Spec.swift in Sources */,
				527DF39CAC1D19BFACC191CC02D66346 /* TheBodyShopFontWeights+Spec.swift in Sources */,
				36318880770EBC2F310866F9C5FEC2AE /* TheBodyShopOpacities+Spec.swift in Sources */,
				ACB170DB871E462690DE3F8547F80638 /* TheBodyShopSizes+Spec.swift in Sources */,
				609B09BFF70FF1405824230B477568C0 /* TheBodyShopSpacing+Spec.swift in Sources */,
				7365B982D31713B01F6D3D64FE145DB6 /* TheBodyShopTheme+Spec.swift in Sources */,
				FC5C9D2FB4479946595EF044E2BCF89B /* UICollectionView+ReusableTests.swift in Sources */,
				51308DFBAF8D2A3E20B52E3AC688610A /* UIColor+AsHexString.swift in Sources */,
				E076BB3965B135809C4DDA6A8A498601 /* UIColor+HexTests.swift in Sources */,
				00677CE3627142815E32CE84F60D8910 /* UIFont+GetWeight.swift in Sources */,
				7A5F01DF8D13E6A5D905015AAB841B52 /* UIFont+IconTests.swift in Sources */,
				2BDA355514374303493927D93B1FBE10 /* UITableView+ReusableTests.swift in Sources */,
				D05CEB5C2F5F9D32FA015604F6E719F0 /* ValidateTheme+Spec.swift in Sources */,
				1FBF5A52B03E9E219462A06F9487D3B4 /* ValueTextHighlightTests.swift in Sources */,
				1734E4583B85C0197E0AC6F1CE877ADC /* ViewAnimatingMock.swift in Sources */,
				E4B171E23C40B91B211DB2F64357778D /* ViewStyle+Spec.swift in Sources */,
			);
			runOnlyForDeploymentPostprocessing = 0;
		};
		70540C3AB68C69E5A197D55C1312C20E /* Sources */ = {
			isa = PBXSourcesBuildPhase;
			buildActionMask = 2147483647;
			files = (
				BBCC40A29117B4CB675FE57C3B0130E4 /* AssetsHelper.swift in Sources */,
				75C6E6108454D8D59FCFD7B5C82D9902 /* AvonBorderRadius.swift in Sources */,
				FC5D4E056A537A2355FB279F63D7BBDB /* AvonColorPaletteDark.swift in Sources */,
				3D429A6E88BA742E49ECCA485A26E70F /* AvonColorPaletteLight.swift in Sources */,
				E595C8E0683039156EECADB28A93AC69 /* AvonElevations.swift in Sources */,
				AA2218A08849224F57943C49A7CE3DDA /* AvonFont.swift in Sources */,
				1C33F8923E873C6C60821B00A3AF20C8 /* AvonFontLetterSpacings.swift in Sources */,
				3F12D75506942B4F6ED3212F793C6177 /* AvonFontSizes.swift in Sources */,
				B00E0C6AC86C3AEFF988F529F639B0FB /* AvonFontWeights.swift in Sources */,
				156EE5EBDDF801745FB87B90E7559617 /* AvonOpacities.swift in Sources */,
				71BFF46A2E8EE022B73DF3171D0C08CE /* AvonSizes.swift in Sources */,
				1486785D9C1BC4FCF2308F2B9CC28543 /* AvonSpacing.swift in Sources */,
				38DB283DDC43587A2456F690D45DFE67 /* AvonTheme.swift in Sources */,
				1F40DBA4B8A3C9B0558AD83B5B2884D6 /* ButtonContainedStyle.swift in Sources */,
				98C6EB095DD059D51DD9883B943AF889 /* ButtonOutlineStyle.swift in Sources */,
				14016A20C7BF7046BAFCD2AE53673EB0 /* ButtonStyle.swift in Sources */,
				000598F48ADE170D305737C11E3F2D99 /* ButtonTextStyle.swift in Sources */,
				95DDF51D083DECFEF5B51DEF0BB24E3D /* ColorPalette.swift in Sources */,
				E39867F4E1EED3D8D5DF7E46799F4939 /* ColorProvider.swift in Sources */,
				E6FD461A93420854906BA6F9E90F89CE /* Colors.swift in Sources */,
				7B00B2BBB09B3E7B317323F17DE99832 /* ColorsNatura.swift in Sources */,
				92FF5150726174EFBBFDC8A50657C90E /* ConfigurationStorable.swift in Sources */,
				40B14F67117654B7854317119E5B3509 /* ConfigurationStorage.swift in Sources */,
				7E5A9E64BC68581EC58FCA6EB03DF802 /* ContainedButton.swift in Sources */,
				AB9CCFDF8B930FD49AFAEAE1BB5CA718 /* DesignSystem.swift in Sources */,
				7CA6BAC353B73AF5D31F09CAF0268EE5 /* DesignSystemFatalError.swift in Sources */,
				8F808FFBB4549BC4F3895B8CBB23ADB3 /* Divider.swift in Sources */,
				4BDEB19DC31DEB91FAB5CC161B159FA7 /* DynamicColorFactory.swift in Sources */,
				A0A9D4F59612E12F2A8B878133B8289A /* DynamicColors.swift in Sources */,
				6D4DFEB09D32E1F36B9FA29904AE1ED8 /* ElevationAttributes.swift in Sources */,
				2655155E5437F0880708125E1F9F5BC9 /* Elevations.swift in Sources */,
				3A65DE112EB34ED5B9F3F1DF7B8D3FBD /* ExpansionPanel.swift in Sources */,
				4612CED8B9691035EFA62E01E2B30FD6 /* Field.swift in Sources */,
				2175BE4F7334ED85AECC5C401B400BD8 /* FlatButton.swift in Sources */,
				18B9F28B461F8F6294ABA51229BA2385 /* Font.swift in Sources */,
				758EE01159A6E7AFC7217055678D4ED3 /* FontIconStyle.swift in Sources */,
				ABAA902E9332B77F192D5EF948B5E88E /* FontLetterSpacings.swift in Sources */,
				288891838FD58A93C7A7CC39277932E8 /* FontSizes.swift in Sources */,
				F01F3CA72313B3C97F42498878234A82 /* FontStyle.swift in Sources */,
				494B238CBB871A4FB2092730783EF93C /* FontWeights.swift in Sources */,
				1255F87384A5EC561A10BF1598651BBF /* Fonts.swift in Sources */,
				5B1A38F8E6EC1AA2AA97A02F4F7AE9F7 /* FontsNatura.swift in Sources */,
				E5D0580914B53A966EF6E25F9735D747 /* GetTheme.swift in Sources */,
				7FCD65E56A79CE1AE08A4C86B8DC1303 /* Icon.swift in Sources */,
				F72BEF338B46182BC440C92CCF3D02B0 /* IconView.swift in Sources */,
				5737265E1EA6FD9BF1004F1CC1333F29 /* IllustrationIcons.swift in Sources */,
				1908219397D007DC35BC0F99D5DEDE80 /* NSMutableAttributedString+Builder.swift in Sources */,
				CF14752D6F385AD399A59F275DEB1ED7 /* NatBorderRadius.swift in Sources */,
				C0F15375EEFCBC922341EBD9DED5A29B /* NatButton+Height.swift in Sources */,
				AC66A51CB3C8EE95429250880CADCB07 /* NatButton+Style.swift in Sources */,
				E70EF1AC4BB7A93A80A500786C1A6497 /* NatButton.swift in Sources */,
				4838BBC57B1464D82D59DE861726268A /* NatColors.swift in Sources */,
				7C00D9B09D306A421DBD99953C7BC9E4 /* NatElevation.swift in Sources */,
				F7894B76EE9A0F4726C5DF88653A4816 /* NatFonts.swift in Sources */,
				81AA5DF0A9D5F332072CA1EC9C5CF968 /* NatOpacities.swift in Sources */,
				6F66306180843E285A6B82D8788835D2 /* NatSizes.swift in Sources */,
				1E1CA75D4F2464DBEA0DD722294FFDEB /* NatSpacing.swift in Sources */,
				9FE54A146C1346B993F49E58E27A43D6 /* NaturaBorderRadius.swift in Sources */,
				EC5DC493DBC599A1A5215E49662545D5 /* NaturaColorPaletteDark.swift in Sources */,
				7C70828FE3E0B0D94A3CD29705B2BEDA /* NaturaColorPaletteLight.swift in Sources */,
				852951C972BCD617DDBCE725AE58B8DF /* NaturaElevations.swift in Sources */,
				232DAFD65FD65951D36C6F2618D6B7FC /* NaturaFont.swift in Sources */,
				6BFB32624F50430015503A6734A64C41 /* NaturaFontLetterSpacings.swift in Sources */,
				9D81C94D0FD2ABE3E6F5B350D1DE51B3 /* NaturaFontSizes.swift in Sources */,
				86F8857C7577478735C05E26B01F6E61 /* NaturaFontWeights.swift in Sources */,
				104CDF5166233472D947A0F32FF81911 /* NaturaOpacities.swift in Sources */,
				DEAED175A7E1BF88A6B5827AB9029B2E /* NaturaSizes.swift in Sources */,
				26A3DF759DBD205A03559B561D576D13 /* NaturaSpacing.swift in Sources */,
				0B8E46E0DEAF3F9ACFCD7D8FBCB6B4A6 /* NaturaTheme.swift in Sources */,
				13070104FE3F89CB14F76D621EF9A7F1 /* NavigationDrawer+IndexMenu.swift in Sources */,
				84F709FF1D1DFC32BA4E9CB1803A6E30 /* NavigationDrawer.swift in Sources */,
				B16B10A0AA533EF36343B6B8A4AE4DA0 /* NavigationDrawerItemCell.swift in Sources */,
				A096BCFF55DBEF25B29C30C1537210D5 /* NavigationDrawerSubitemCell.swift in Sources */,
				38ACA8E49786402581AA78B85DAE6CA7 /* Opacities.swift in Sources */,
				9D4FF6FB92A6A5BD0AF263A69FF707E4 /* Pulsable.swift in Sources */,
				E4FCC8108D5F57339F6297CDD676F8DF /* PulseContainerLayer.swift in Sources */,
				80FE219D764217C0520E0C784F9C0C0B /* PulseLayer.swift in Sources */,
				851B94BB8C1F2DE82905BF1FE9495800 /* Radius.swift in Sources */,
				ECA4CB7769FB08CB62C5F8CD79EE6521 /* ReusableView.swift in Sources */,
				509D46F287D25DAEB7A71BF2665EF894 /* SearchBar.swift in Sources */,
				D27BE56EFE3A19A922C3319484C81601 /* Sizes.swift in Sources */,
				CC12FA9DD2B8935D427D78F863301A2E /* Space.swift in Sources */,
				10953079D3A781AA63E2E03A93F222C4 /* String+Icon.swift in Sources */,
				604835F2975D92A9D2EF46132C17C0A5 /* Tab.swift in Sources */,
				AAA3820978AE27C3A6ED940916227C9D /* TabItemView.swift in Sources */,
				5C0716F242EFC1AF6A61CBE257DA7CFE /* TextField.swift in Sources */,
				56E21DDCD3217649B6CC5332DB901648 /* TextFieldDelegate.swift in Sources */,
				E07925C3535D79164EBC061C7D6A6CE4 /* TextFieldType.swift in Sources */,
				339C954298A9F77CB9621B31DC02DC8D /* TheBodyShopColorPaletteDark.swift in Sources */,
				B4BFA93EBA8942D4512C2DD78387EBCE /* TheBodyShopColorPaletteLight.swift in Sources */,
				073F4DA419280EF6C28D50EF95ECC947 /* TheBodyShopElevations.swift in Sources */,
				3C5FAD37FB59E21D268CEC6DF60A61BB /* TheBodyShopFont.swift in Sources */,
				E0F623F11FAFC75EA92353F270449E96 /* TheBodyShopFontLetterSpacings.swift in Sources */,
				590A53D96F90B89C4E352ADB38743179 /* TheBodyShopFontSizes.swift in Sources */,
				F53456A828AC4A581E5F0DD6451BCD0A /* TheBodyShopFontWeights.swift in Sources */,
				65D57A64A56F3130E6444CB713188276 /* TheBodyShopOpacities.swift in Sources */,
				93927EA4437A34A37E0CD79E21377713 /* TheBodyShopRadius.swift in Sources */,
				87A77C8CE141E19AE56906A928D824AB /* TheBodyShopSpacing.swift in Sources */,
				6C8512981F307B7CFC65975B94D811BE /* TheBodyShopTheme.swift in Sources */,
				4C069F66A6CE331187EDEAE788EC0877 /* TheBodySystemSize.swift in Sources */,
				6B5F3A36A4FD345C2559A12A3A61FEAF /* Theme.swift in Sources */,
				518E40E608084AD36390CE8A38A1CB5A /* UICollectionView+Reusable.swift in Sources */,
				37953EE81D12EA2376E8C56E16BC4A29 /* UIColor+Hex.swift in Sources */,
				56B51E3D524A0D2900D7DD3E6CC761E7 /* UIFont+Icon.swift in Sources */,
				6C6CB092994DB60C83AC24F93B0F4E49 /* UITableView+Reusable.swift in Sources */,
				3A50A52D23FB5E21A70E4FBB1063381A /* ValidateTheme.swift in Sources */,
				77C55B339CA403354D76ABF05E283D5A /* ValueTextHighlight.swift in Sources */,
				840B6A754236624B9738CBC3D5CFE895 /* ViewAnimatingWrapper.swift in Sources */,
				EE1E7A9F49A18BCD194E0C03FB2F0074 /* ViewStyle.swift in Sources */,
=======
		70540C3AB68C69E5A197D55C1312C20E /* Sources */ = {
			isa = PBXSourcesBuildPhase;
			buildActionMask = 2147483647;
			files = (
				BBCC40A29117B4CB675FE57C3B0130E4 /* AssetsHelper.swift in Sources */,
				75C6E6108454D8D59FCFD7B5C82D9902 /* AvonBorderRadius.swift in Sources */,
				FC5D4E056A537A2355FB279F63D7BBDB /* AvonColorPaletteDark.swift in Sources */,
				3D429A6E88BA742E49ECCA485A26E70F /* AvonColorPaletteLight.swift in Sources */,
				E595C8E0683039156EECADB28A93AC69 /* AvonElevations.swift in Sources */,
				AA2218A08849224F57943C49A7CE3DDA /* AvonFont.swift in Sources */,
				1C33F8923E873C6C60821B00A3AF20C8 /* AvonFontLetterSpacings.swift in Sources */,
				3F12D75506942B4F6ED3212F793C6177 /* AvonFontSizes.swift in Sources */,
				B00E0C6AC86C3AEFF988F529F639B0FB /* AvonFontWeights.swift in Sources */,
				156EE5EBDDF801745FB87B90E7559617 /* AvonOpacities.swift in Sources */,
				71BFF46A2E8EE022B73DF3171D0C08CE /* AvonSizes.swift in Sources */,
				1486785D9C1BC4FCF2308F2B9CC28543 /* AvonSpacing.swift in Sources */,
				38DB283DDC43587A2456F690D45DFE67 /* AvonTheme.swift in Sources */,
				1F40DBA4B8A3C9B0558AD83B5B2884D6 /* ButtonContainedStyle.swift in Sources */,
				98C6EB095DD059D51DD9883B943AF889 /* ButtonOutlineStyle.swift in Sources */,
				14016A20C7BF7046BAFCD2AE53673EB0 /* ButtonStyle.swift in Sources */,
				000598F48ADE170D305737C11E3F2D99 /* ButtonTextStyle.swift in Sources */,
				95DDF51D083DECFEF5B51DEF0BB24E3D /* ColorPalette.swift in Sources */,
				E39867F4E1EED3D8D5DF7E46799F4939 /* ColorProvider.swift in Sources */,
				E6FD461A93420854906BA6F9E90F89CE /* Colors.swift in Sources */,
				7B00B2BBB09B3E7B317323F17DE99832 /* ColorsNatura.swift in Sources */,
				92FF5150726174EFBBFDC8A50657C90E /* ConfigurationStorable.swift in Sources */,
				40B14F67117654B7854317119E5B3509 /* ConfigurationStorage.swift in Sources */,
				7E5A9E64BC68581EC58FCA6EB03DF802 /* ContainedButton.swift in Sources */,
				AB9CCFDF8B930FD49AFAEAE1BB5CA718 /* DesignSystem.swift in Sources */,
				7CA6BAC353B73AF5D31F09CAF0268EE5 /* DesignSystemFatalError.swift in Sources */,
				65DE37E89F4C8BC79A50DF8B2A6B2CC5 /* DialogStandardStyle+BodyView.swift in Sources */,
				CFC424818CB82EF756A82A7F704B73D9 /* DialogStandardStyle+FooterView.swift in Sources */,
				37A93641BA74BB2B1843E4050E30944A /* DialogStandardStyle+TitleView.swift in Sources */,
				5F820478257AA41E3EA76AADA9612062 /* DialogStandardStyle.swift in Sources */,
				8F808FFBB4549BC4F3895B8CBB23ADB3 /* Divider.swift in Sources */,
				4BDEB19DC31DEB91FAB5CC161B159FA7 /* DynamicColorFactory.swift in Sources */,
				A0A9D4F59612E12F2A8B878133B8289A /* DynamicColors.swift in Sources */,
				6D4DFEB09D32E1F36B9FA29904AE1ED8 /* ElevationAttributes.swift in Sources */,
				2655155E5437F0880708125E1F9F5BC9 /* Elevations.swift in Sources */,
				4612CED8B9691035EFA62E01E2B30FD6 /* Field.swift in Sources */,
				2175BE4F7334ED85AECC5C401B400BD8 /* FlatButton.swift in Sources */,
				18B9F28B461F8F6294ABA51229BA2385 /* Font.swift in Sources */,
				758EE01159A6E7AFC7217055678D4ED3 /* FontIconStyle.swift in Sources */,
				ABAA902E9332B77F192D5EF948B5E88E /* FontLetterSpacings.swift in Sources */,
				288891838FD58A93C7A7CC39277932E8 /* FontSizes.swift in Sources */,
				F01F3CA72313B3C97F42498878234A82 /* FontStyle.swift in Sources */,
				494B238CBB871A4FB2092730783EF93C /* FontWeights.swift in Sources */,
				1255F87384A5EC561A10BF1598651BBF /* Fonts.swift in Sources */,
				5B1A38F8E6EC1AA2AA97A02F4F7AE9F7 /* FontsNatura.swift in Sources */,
				E5D0580914B53A966EF6E25F9735D747 /* GetTheme.swift in Sources */,
				7FCD65E56A79CE1AE08A4C86B8DC1303 /* Icon.swift in Sources */,
				F72BEF338B46182BC440C92CCF3D02B0 /* IconView.swift in Sources */,
				5737265E1EA6FD9BF1004F1CC1333F29 /* IllustrationIcons.swift in Sources */,
				1908219397D007DC35BC0F99D5DEDE80 /* NSMutableAttributedString+Builder.swift in Sources */,
				CF14752D6F385AD399A59F275DEB1ED7 /* NatBorderRadius.swift in Sources */,
				C0F15375EEFCBC922341EBD9DED5A29B /* NatButton+Height.swift in Sources */,
				AC66A51CB3C8EE95429250880CADCB07 /* NatButton+Style.swift in Sources */,
				E70EF1AC4BB7A93A80A500786C1A6497 /* NatButton.swift in Sources */,
				4838BBC57B1464D82D59DE861726268A /* NatColors.swift in Sources */,
				44AE5569BEE1FB22D18213FDA1499502 /* NatDialogController+ButtonConfiguration.swift in Sources */,
				0FB003017C3A179872BC65E6E321FD13 /* NatDialogController+StandardStyleBuilder.swift in Sources */,
				69C11E581C612BD00EC0590B5FE51930 /* NatDialogController.swift in Sources */,
				7C00D9B09D306A421DBD99953C7BC9E4 /* NatElevation.swift in Sources */,
				F7894B76EE9A0F4726C5DF88653A4816 /* NatFonts.swift in Sources */,
				81AA5DF0A9D5F332072CA1EC9C5CF968 /* NatOpacities.swift in Sources */,
				6F66306180843E285A6B82D8788835D2 /* NatSizes.swift in Sources */,
				1E1CA75D4F2464DBEA0DD722294FFDEB /* NatSpacing.swift in Sources */,
				9FE54A146C1346B993F49E58E27A43D6 /* NaturaBorderRadius.swift in Sources */,
				EC5DC493DBC599A1A5215E49662545D5 /* NaturaColorPaletteDark.swift in Sources */,
				7C70828FE3E0B0D94A3CD29705B2BEDA /* NaturaColorPaletteLight.swift in Sources */,
				852951C972BCD617DDBCE725AE58B8DF /* NaturaElevations.swift in Sources */,
				232DAFD65FD65951D36C6F2618D6B7FC /* NaturaFont.swift in Sources */,
				6BFB32624F50430015503A6734A64C41 /* NaturaFontLetterSpacings.swift in Sources */,
				9D81C94D0FD2ABE3E6F5B350D1DE51B3 /* NaturaFontSizes.swift in Sources */,
				86F8857C7577478735C05E26B01F6E61 /* NaturaFontWeights.swift in Sources */,
				104CDF5166233472D947A0F32FF81911 /* NaturaOpacities.swift in Sources */,
				DEAED175A7E1BF88A6B5827AB9029B2E /* NaturaSizes.swift in Sources */,
				26A3DF759DBD205A03559B561D576D13 /* NaturaSpacing.swift in Sources */,
				0B8E46E0DEAF3F9ACFCD7D8FBCB6B4A6 /* NaturaTheme.swift in Sources */,
				13070104FE3F89CB14F76D621EF9A7F1 /* NavigationDrawer+IndexMenu.swift in Sources */,
				84F709FF1D1DFC32BA4E9CB1803A6E30 /* NavigationDrawer.swift in Sources */,
				B16B10A0AA533EF36343B6B8A4AE4DA0 /* NavigationDrawerItemCell.swift in Sources */,
				A096BCFF55DBEF25B29C30C1537210D5 /* NavigationDrawerSubitemCell.swift in Sources */,
				38ACA8E49786402581AA78B85DAE6CA7 /* Opacities.swift in Sources */,
				9D4FF6FB92A6A5BD0AF263A69FF707E4 /* Pulsable.swift in Sources */,
				E4FCC8108D5F57339F6297CDD676F8DF /* PulseContainerLayer.swift in Sources */,
				80FE219D764217C0520E0C784F9C0C0B /* PulseLayer.swift in Sources */,
				851B94BB8C1F2DE82905BF1FE9495800 /* Radius.swift in Sources */,
				ECA4CB7769FB08CB62C5F8CD79EE6521 /* ReusableView.swift in Sources */,
				509D46F287D25DAEB7A71BF2665EF894 /* SearchBar.swift in Sources */,
				D27BE56EFE3A19A922C3319484C81601 /* Sizes.swift in Sources */,
				CC12FA9DD2B8935D427D78F863301A2E /* Space.swift in Sources */,
				10953079D3A781AA63E2E03A93F222C4 /* String+Icon.swift in Sources */,
				604835F2975D92A9D2EF46132C17C0A5 /* Tab.swift in Sources */,
				AAA3820978AE27C3A6ED940916227C9D /* TabItemView.swift in Sources */,
				5C0716F242EFC1AF6A61CBE257DA7CFE /* TextField.swift in Sources */,
				56E21DDCD3217649B6CC5332DB901648 /* TextFieldDelegate.swift in Sources */,
				E07925C3535D79164EBC061C7D6A6CE4 /* TextFieldType.swift in Sources */,
				339C954298A9F77CB9621B31DC02DC8D /* TheBodyShopColorPaletteDark.swift in Sources */,
				B4BFA93EBA8942D4512C2DD78387EBCE /* TheBodyShopColorPaletteLight.swift in Sources */,
				073F4DA419280EF6C28D50EF95ECC947 /* TheBodyShopElevations.swift in Sources */,
				3C5FAD37FB59E21D268CEC6DF60A61BB /* TheBodyShopFont.swift in Sources */,
				E0F623F11FAFC75EA92353F270449E96 /* TheBodyShopFontLetterSpacings.swift in Sources */,
				590A53D96F90B89C4E352ADB38743179 /* TheBodyShopFontSizes.swift in Sources */,
				F53456A828AC4A581E5F0DD6451BCD0A /* TheBodyShopFontWeights.swift in Sources */,
				65D57A64A56F3130E6444CB713188276 /* TheBodyShopOpacities.swift in Sources */,
				93927EA4437A34A37E0CD79E21377713 /* TheBodyShopRadius.swift in Sources */,
				87A77C8CE141E19AE56906A928D824AB /* TheBodyShopSpacing.swift in Sources */,
				6C8512981F307B7CFC65975B94D811BE /* TheBodyShopTheme.swift in Sources */,
				4C069F66A6CE331187EDEAE788EC0877 /* TheBodySystemSize.swift in Sources */,
				6B5F3A36A4FD345C2559A12A3A61FEAF /* Theme.swift in Sources */,
				518E40E608084AD36390CE8A38A1CB5A /* UICollectionView+Reusable.swift in Sources */,
				37953EE81D12EA2376E8C56E16BC4A29 /* UIColor+Hex.swift in Sources */,
				56B51E3D524A0D2900D7DD3E6CC761E7 /* UIFont+Icon.swift in Sources */,
				6C6CB092994DB60C83AC24F93B0F4E49 /* UITableView+Reusable.swift in Sources */,
				3A50A52D23FB5E21A70E4FBB1063381A /* ValidateTheme.swift in Sources */,
				77C55B339CA403354D76ABF05E283D5A /* ValueTextHighlight.swift in Sources */,
				EE1E7A9F49A18BCD194E0C03FB2F0074 /* ViewStyle.swift in Sources */,
			);
			runOnlyForDeploymentPostprocessing = 0;
		};
		346E93ED37BDA991757BCF2022BFE271 /* Sources */ = {
			isa = PBXSourcesBuildPhase;
			buildActionMask = 2147483647;
			files = (
				0AF826DF57321D84C4B2EDDFAC49F377 /* AssetsHelperTests.swift in Sources */,
				9BCB31B8D18CF1DE76DBC58ADB6AD6EC /* AvonBorderRadius+Spec.swift in Sources */,
				6EF45532F3AD14C5842159D7761DFD25 /* AvonColorPaletteDark+Spec.swift in Sources */,
				CB0020D4771DEE9CBDEDF4FF0082C8F3 /* AvonColorPaletteLight+Spec.swift in Sources */,
				901205023ECB9595C90F7B3D30C984C6 /* AvonElevations+Spec.swift in Sources */,
				F83210EA80C011A9A3898BB4A856116E /* AvonFont+Spec.swift in Sources */,
				B53CC395837882F1F669DAC9BA9959FA /* AvonFontLetterSpacings+Spec.swift in Sources */,
				841DC30AC5612DDD81C8175BCFF4507E /* AvonFontSizes+Spec.swift in Sources */,
				6B0288613B59DF0F53953D702C17D497 /* AvonFontWeights+Spec.swift in Sources */,
				7A4EA58751A4005CDC8869389680036B /* AvonOpacities+Spec.swift in Sources */,
				557B42D36C536AF16BD53225A006AB29 /* AvonSizes+Spec.swift in Sources */,
				F56784241784E8788555902BAF0623C5 /* AvonSpacing+Spec.swift in Sources */,
				83FB15E1B8B7F6D80B9226B2A75567DC /* AvonThemeSpec.swift in Sources */,
				1A30D78CDFD9F95DDAFF61EDF612261D /* ButtonContainedStyle+Spec.swift in Sources */,
				521AFD7AFA9579A0A57971504ABE7145 /* ButtonOutlinedStyle+Spec.swift in Sources */,
				BB3413734DCB562C834B90742EF06929 /* ButtonStyle+Spec.swift in Sources */,
				92CA17AE519D08B10DAEE8C00A5E3959 /* ButtonTextStyle+Spec.swift in Sources */,
				5549F0F4D09E073E0FAFBCC6F7B6699A /* ColorsNaturaTests.swift in Sources */,
				24A65D792FD25FA06DEACBD91A7E04A3 /* ColorsTests.swift in Sources */,
				9ED0B11B243051C089AA8FDCB7F8CA3B /* ContainedButtonTests.swift in Sources */,
				7392D4960D4A13B6ADF3AB7372B264F5 /* DesignSystem+Spec.swift in Sources */,
				B973490744E9A0685CEB439287ACDE73 /* DialogStandardStyle+BodyView+Spec.swift in Sources */,
				E6C7C48AE0B352A3CBF8432EF3EB78C3 /* DialogStandardStyle+FooterView+Spec.swift in Sources */,
				AD8BCAF735EE523377D512F28A98643B /* DialogStandardStyle+TitleView+Spec.swift in Sources */,
				1A59055F415CB4058DA88A823383FBC9 /* DividerTests.swift in Sources */,
				705A576866667D11B1D05EBB709BCC00 /* DynamicColorFactory+Spec.swift in Sources */,
				91A18CB3646844B3C0EF8924AF376ACD /* DynamicColors+Spec.swift in Sources */,
				5C3B779F94FC59E1F2329996E3E55DF5 /* ElevationAttributes+Equitable.swift in Sources */,
				E6AE8A410953E6B447735D9E565B0264 /* FieldTests.swift in Sources */,
				9710B5B12B03F97C954A8C56CFCB26B3 /* FlatButtonTests.swift in Sources */,
				346443D54361FCD8E0E7BFAF8FE2D299 /* FontIconStyleTests.swift in Sources */,
				FEDB1DDCAB1F042EDCF50A9AEA52E756 /* FontsNaturaTests.swift in Sources */,
				6215281A98CB7E8F35F7A315BFE666A9 /* FontsTests.swift in Sources */,
				60271BCF19E462F42A5941AA4D9E49B8 /* GetTheme+Spec.swift in Sources */,
				A19D6F5A3F2F85158D4D5B1BD0F60417 /* IconTests.swift in Sources */,
				9D7F4DC7B4A874C02230C12A249D9F83 /* IconViewTests.swift in Sources */,
				0C4CBA15016075A8E8A7CA6FC6054383 /* IllustrationIconsTests.swift in Sources */,
				79B1DEDF25B2042A1FD15D6ED9C15722 /* MockStorage.swift in Sources */,
				691B7778F2E674B0828966377F8B71C3 /* NSMutableAttributedString+BuilderTests.swift in Sources */,
				5E34A8BE616690B54E3DCDDF5395963E /* NatBorderRadius+Spec.swift in Sources */,
				AA1F5760B92801C89E927B323F7691B7 /* NatButton+Height+Spec.swift in Sources */,
				19CCAA043E9657B0F68877ABC0F7F90F /* NatButton+Specs.swift in Sources */,
				65D2ED6A736F8BD53729307D3E83A35D /* NatColors+Avon+Spec.swift in Sources */,
				82FFB36F823296E60F0CBCE8D419D689 /* NatColors+Natura+Spec.swift in Sources */,
				D18DCEC54B0D407538EC7F218CDF25E1 /* NatColors+TBS+Spec.swift in Sources */,
				ED7E10535BEAE482689A78C1B6184C55 /* NatDialogController+Snapshot+Tests.swift in Sources */,
				C4EB3DDBDD3DEFDA5183455CCDB2720F /* NatDialogController+Spec.swift in Sources */,
				E891D4E704EDCC6EA9CD3EE125A5D292 /* NatDialogController+StandardStyleBuilder+Spec.swift in Sources */,
				DF58B3DD08824CC1C80C886321CEA0F4 /* NatElevations+Spec.swift in Sources */,
				FF4C87EAD7ADB8D9EF8F897BA229A3A7 /* NatFonts+Avon+Spec.swift in Sources */,
				0C0E58167E0896AEBC4B69F2F846F57F /* NatFonts+Natura+Spec.swift in Sources */,
				C6584A3BCF2E06BCC409A6D586A1503F /* NatFonts+TheBodyShop+Spec.swift in Sources */,
				FAD0A71F10707995BE66A299D98CC33B /* NatOpacities+Spec.swift in Sources */,
				60B6A40046E3479DEC3808473AF0D08B /* NatSizes+Spec.swift in Sources */,
				165E49381ECDC5C699C3496C7C3EA66A /* NatSpacing+Spec.swift in Sources */,
				54EE932D2039B52E94806AF0DAA1991B /* NaturaBorderRadius+Spec.swift in Sources */,
				D56B28908E741BB32C718161EB4F0641 /* NaturaColorPaletteDark+Spec.swift in Sources */,
				A6327B5D03ADF2ACEBF5DB1F62E69C52 /* NaturaColorPaletteLight+Spec.swift in Sources */,
				2E9E3D015F63CD38CD7EE5D6936ED897 /* NaturaElevations+Spec.swift in Sources */,
				D4573CF72BFE36A5621B648267DFE5CA /* NaturaFont+Spec.swift in Sources */,
				4A960CCEE0BE260F4B77B8CD3090AD8A /* NaturaFontLetterSpacings+Spec.swift in Sources */,
				AF143B9322E1DA9A81FD13C1392CBEB5 /* NaturaFontSizes+Spec.swift in Sources */,
				FA5F806923A8A2D45347A9797DB8B001 /* NaturaFontWeights+Spec.swift in Sources */,
				F9EBABAAB5F1921124B621A23F819691 /* NaturaOpacities+Spec.swift in Sources */,
				BE1DA23EAAD3FB82DD151A8B71E6883C /* NaturaSizes+Spec.swift in Sources */,
				2D176E558C3297F7629B7F3D39003DC1 /* NaturaSpacing+Spec.swift in Sources */,
				C9BA9F8B8449E7B2B19C5A0ADAA34C69 /* NaturaThemeSpec.swift in Sources */,
				95BF20E1FC04C44251D7DCAA9C7E7C60 /* NavigationDrawer+IndexMenuTests.swift in Sources */,
				D36E7374F76C10792F8292DCD99800D5 /* NavigationDrawerDelegateMock.swift in Sources */,
				06B6AF457FA3A8ADB837E7A2BBE53D91 /* NavigationDrawerItemCellTests.swift in Sources */,
				ECDFAB69C926EDC613B5464C8EEFF85D /* NavigationDrawerSubitemCellTests.swift in Sources */,
				D2063015F26B7E8B3A27602A3B907BCE /* NavigationDrawerTests.swift in Sources */,
				525A8C62B68D8C9B0AC882318792D04C /* Pulsable+Spec.swift in Sources */,
				C24255D434C838206493D9A89581F7C1 /* PulseContainerLayer+Spec.swift in Sources */,
				3D8762A06C970677D223A561419340A9 /* PulseLayerTests.swift in Sources */,
				A0328AF2000431B6155A5A6CD94B1835 /* ReusableViewTests.swift in Sources */,
				46A73ED2AC6774550A3F2D82CCE8BAF7 /* SearchBar.swift in Sources */,
				D5A29739FE9B25F8B39CAF3647618592 /* String+IconTests.swift in Sources */,
				944056C3F885BC4ACF0B59F08ECCA2F9 /* StubDarkColorPalette.swift in Sources */,
				A3A86E5E58592409B35198B154FA7A49 /* StubLightColorPalette.swift in Sources */,
				ECF18B7FA2F5A22C0F919BBBE58FF611 /* TabDelegateMock.swift in Sources */,
				6231AEE531E549E406745A37170FC719 /* TabItemViewDelegateMock.swift in Sources */,
				D23F82EE5C3333FD06E87016848DCD37 /* TabItemViewTests.swift in Sources */,
				5C5DF89CCAB72EC25E1A1BC43D450CB0 /* TabTests.swift in Sources */,
				CB6F95EF082D5B6EF08A8BC9B7A01427 /* TextFieldDelegateMock.swift in Sources */,
				C3E184D6CD3B52645D0E06A7138CA94E /* TextFieldTests.swift in Sources */,
				2934666EAAD661E372AA6009BB287275 /* TextFieldTypeTests.swift in Sources */,
				D164898BC9757AC94E919F1C29A72D7C /* TheBodyShopBorderRadius+Spec.swift in Sources */,
				75EE471D49FB3FFD3E3296D8AFD4B244 /* TheBodyShopColorPaletteDark+Spec.swift in Sources */,
				634A481FEBE80549DC205C587125503E /* TheBodyShopColorPaletteLight+Spec.swift in Sources */,
				5BF229979E317363CECB5B8BED8D6662 /* TheBodyShopElevations+Spec.swift in Sources */,
				CA236A066D3EBA4E8E13CC4DD6A2A40D /* TheBodyShopFont+Spec.swift in Sources */,
				82883672709B4F62F288ADD68528D460 /* TheBodyShopFontLetterSpacings+Spec.swift in Sources */,
				BF60ADF4759C13689B2FF740FBC0A4AE /* TheBodyShopFontSizes+Spec.swift in Sources */,
				527DF39CAC1D19BFACC191CC02D66346 /* TheBodyShopFontWeights+Spec.swift in Sources */,
				36318880770EBC2F310866F9C5FEC2AE /* TheBodyShopOpacities+Spec.swift in Sources */,
				ACB170DB871E462690DE3F8547F80638 /* TheBodyShopSizes+Spec.swift in Sources */,
				609B09BFF70FF1405824230B477568C0 /* TheBodyShopSpacing+Spec.swift in Sources */,
				7365B982D31713B01F6D3D64FE145DB6 /* TheBodyShopTheme+Spec.swift in Sources */,
				FC5C9D2FB4479946595EF044E2BCF89B /* UICollectionView+ReusableTests.swift in Sources */,
				51308DFBAF8D2A3E20B52E3AC688610A /* UIColor+AsHexString.swift in Sources */,
				E076BB3965B135809C4DDA6A8A498601 /* UIColor+HexTests.swift in Sources */,
				00677CE3627142815E32CE84F60D8910 /* UIFont+GetWeight.swift in Sources */,
				7A5F01DF8D13E6A5D905015AAB841B52 /* UIFont+IconTests.swift in Sources */,
				2BDA355514374303493927D93B1FBE10 /* UITableView+ReusableTests.swift in Sources */,
				D05CEB5C2F5F9D32FA015604F6E719F0 /* ValidateTheme+Spec.swift in Sources */,
				1FBF5A52B03E9E219462A06F9487D3B4 /* ValueTextHighlightTests.swift in Sources */,
				E4B171E23C40B91B211DB2F64357778D /* ViewStyle+Spec.swift in Sources */,
>>>>>>> 52d6beb4
			);
			runOnlyForDeploymentPostprocessing = 0;
		};
/* End PBXSourcesBuildPhase section */

/* Begin PBXTargetDependency section */
		06E2D8DEBF4E34D35E71AD50EEB6BB1A /* PBXTargetDependency */ = {
			isa = PBXTargetDependency;
			target = F49E39B57E86C6597B624106BE14A13E /* NatDS */;
			targetProxy = E35D44E67B83B19A493C4A863C46BAFA /* PBXContainerItemProxy */;
		};
/* End PBXTargetDependency section */

/* Begin XCBuildConfiguration section */
<<<<<<< HEAD
		3A36E05DD8E57CC423F189F37D2BACB5 /* Debug */ = {
			isa = XCBuildConfiguration;
			buildSettings = {
				CLANG_ENABLE_MODULES = YES;
				CODE_SIGN_IDENTITY = "";
				CODE_SIGN_STYLE = Automatic;
				CURRENT_PROJECT_VERSION = 6;
				DEFINES_MODULE = YES;
				DEVELOPMENT_TEAM = "";
				DYLIB_COMPATIBILITY_VERSION = 1;
				DYLIB_CURRENT_VERSION = 1;
				DYLIB_INSTALL_NAME_BASE = "@rpath";
				INFOPLIST_FILE = "Supporting Files/Info.plist";
				INSTALL_PATH = "$(LOCAL_LIBRARY_DIR)/Frameworks";
				IPHONEOS_DEPLOYMENT_TARGET = 10.0;
				LD_RUNPATH_SEARCH_PATHS = (
					"$(inherited)",
					"@executable_path/Frameworks",
					"@loader_path/Frameworks",
				);
				MARKETING_VERSION = 1.0.0;
				PRODUCT_BUNDLE_IDENTIFIER = net.natura.NatDS;
				PRODUCT_NAME = "$(TARGET_NAME:c99extidentifier)";
				SKIP_INSTALL = YES;
				SWIFT_OPTIMIZATION_LEVEL = "-Onone";
				SWIFT_VERSION = 5.0;
				TARGETED_DEVICE_FAMILY = "1,2";
			};
			name = Debug;
		};
		42FBF6687DB14A58A42268DE340C66D1 /* Release */ = {
=======
		DEC6944B592A7264392F0394953FF616 /* Debug */ = {
>>>>>>> 52d6beb4
			isa = XCBuildConfiguration;
			buildSettings = {
				ALWAYS_SEARCH_USER_PATHS = NO;
				CLANG_ANALYZER_NONNULL = YES;
				CLANG_ANALYZER_NUMBER_OBJECT_CONVERSION = YES_AGGRESSIVE;
				CLANG_CXX_LANGUAGE_STANDARD = "gnu++14";
				CLANG_CXX_LIBRARY = "libc++";
				CLANG_ENABLE_MODULES = YES;
				CLANG_ENABLE_OBJC_ARC = YES;
				CLANG_ENABLE_OBJC_WEAK = YES;
				CLANG_WARN_BLOCK_CAPTURE_AUTORELEASING = YES;
				CLANG_WARN_BOOL_CONVERSION = YES;
				CLANG_WARN_COMMA = YES;
				CLANG_WARN_CONSTANT_CONVERSION = YES;
				CLANG_WARN_DEPRECATED_OBJC_IMPLEMENTATIONS = YES;
				CLANG_WARN_DIRECT_OBJC_ISA_USAGE = YES_ERROR;
				CLANG_WARN_DOCUMENTATION_COMMENTS = YES;
				CLANG_WARN_EMPTY_BODY = YES;
				CLANG_WARN_ENUM_CONVERSION = YES;
				CLANG_WARN_INFINITE_RECURSION = YES;
				CLANG_WARN_INT_CONVERSION = YES;
				CLANG_WARN_NON_LITERAL_NULL_CONVERSION = YES;
				CLANG_WARN_OBJC_IMPLICIT_RETAIN_SELF = YES;
				CLANG_WARN_OBJC_LITERAL_CONVERSION = YES;
				CLANG_WARN_OBJC_ROOT_CLASS = YES_ERROR;
				CLANG_WARN_RANGE_LOOP_ANALYSIS = YES;
				CLANG_WARN_STRICT_PROTOTYPES = YES;
				CLANG_WARN_SUSPICIOUS_MOVE = YES;
				CLANG_WARN_UNGUARDED_AVAILABILITY = YES_AGGRESSIVE;
				CLANG_WARN_UNREACHABLE_CODE = YES;
				CLANG_WARN__DUPLICATE_METHOD_MATCH = YES;
				CODE_SIGN_IDENTITY = "iPhone Developer";
				COPY_PHASE_STRIP = NO;
				CURRENT_PROJECT_VERSION = 1;
				DEBUG_INFORMATION_FORMAT = "dwarf-with-dsym";
				ENABLE_NS_ASSERTIONS = NO;
				ENABLE_STRICT_OBJC_MSGSEND = YES;
				GCC_C_LANGUAGE_STANDARD = gnu11;
				GCC_NO_COMMON_BLOCKS = YES;
				GCC_WARN_64_TO_32_BIT_CONVERSION = YES;
				GCC_WARN_ABOUT_RETURN_TYPE = YES_ERROR;
				GCC_WARN_UNDECLARED_SELECTOR = YES;
				GCC_WARN_UNINITIALIZED_AUTOS = YES_AGGRESSIVE;
				GCC_WARN_UNUSED_FUNCTION = YES;
				GCC_WARN_UNUSED_VARIABLE = YES;
				IPHONEOS_DEPLOYMENT_TARGET = 10.0;
				MTL_ENABLE_DEBUG_INFO = NO;
				MTL_FAST_MATH = YES;
				SDKROOT = iphoneos;
				SWIFT_COMPILATION_MODE = wholemodule;
				SWIFT_VERSION = 5.0;
				VALIDATE_PRODUCT = YES;
				VERSIONING_SYSTEM = "apple-generic";
				VERSION_INFO_PREFIX = "";
			};
			name = Release;
		};
<<<<<<< HEAD
		4D287AD50A3EEE3A610D8B83E32DC7F4 /* Release */ = {
			isa = XCBuildConfiguration;
			baseConfigurationReference = EC5970C426475EACCF56EF2C12EB450D /* Pods-NatDSTests.release.xcconfig */;
			buildSettings = {
				ALWAYS_EMBED_SWIFT_STANDARD_LIBRARIES = "$(inherited)";
				CLANG_ENABLE_MODULES = YES;
				CODE_SIGN_STYLE = Automatic;
				DEVELOPMENT_TEAM = "";
				INFOPLIST_FILE = "Tests/Supporting Files/Info.plist";
				LD_RUNPATH_SEARCH_PATHS = (
					"$(inherited)",
					"@executable_path/Frameworks",
					"@loader_path/Frameworks",
				);
				PRODUCT_BUNDLE_IDENTIFIER = net.natura.NatDSTests;
				PRODUCT_NAME = "$(TARGET_NAME)";
				SWIFT_OBJC_BRIDGING_HEADER = "";
				SWIFT_VERSION = 5.0;
				TARGETED_DEVICE_FAMILY = "1,2";
			};
			name = Release;
		};
		DEC6944B592A7264392F0394953FF616 /* Debug */ = {
=======
		42FBF6687DB14A58A42268DE340C66D1 /* Release */ = {
>>>>>>> 52d6beb4
			isa = XCBuildConfiguration;
			buildSettings = {
				ALWAYS_SEARCH_USER_PATHS = NO;
				CLANG_ANALYZER_NONNULL = YES;
				CLANG_ANALYZER_NUMBER_OBJECT_CONVERSION = YES_AGGRESSIVE;
				CLANG_CXX_LANGUAGE_STANDARD = "gnu++14";
				CLANG_CXX_LIBRARY = "libc++";
				CLANG_ENABLE_MODULES = YES;
				CLANG_ENABLE_OBJC_ARC = YES;
				CLANG_ENABLE_OBJC_WEAK = YES;
				CLANG_WARN_BLOCK_CAPTURE_AUTORELEASING = YES;
				CLANG_WARN_BOOL_CONVERSION = YES;
				CLANG_WARN_COMMA = YES;
				CLANG_WARN_CONSTANT_CONVERSION = YES;
				CLANG_WARN_DEPRECATED_OBJC_IMPLEMENTATIONS = YES;
				CLANG_WARN_DIRECT_OBJC_ISA_USAGE = YES_ERROR;
				CLANG_WARN_DOCUMENTATION_COMMENTS = YES;
				CLANG_WARN_EMPTY_BODY = YES;
				CLANG_WARN_ENUM_CONVERSION = YES;
				CLANG_WARN_INFINITE_RECURSION = YES;
				CLANG_WARN_INT_CONVERSION = YES;
				CLANG_WARN_NON_LITERAL_NULL_CONVERSION = YES;
				CLANG_WARN_OBJC_IMPLICIT_RETAIN_SELF = YES;
				CLANG_WARN_OBJC_LITERAL_CONVERSION = YES;
				CLANG_WARN_OBJC_ROOT_CLASS = YES_ERROR;
				CLANG_WARN_RANGE_LOOP_ANALYSIS = YES;
				CLANG_WARN_STRICT_PROTOTYPES = YES;
				CLANG_WARN_SUSPICIOUS_MOVE = YES;
				CLANG_WARN_UNGUARDED_AVAILABILITY = YES_AGGRESSIVE;
				CLANG_WARN_UNREACHABLE_CODE = YES;
				CLANG_WARN__DUPLICATE_METHOD_MATCH = YES;
				CODE_SIGN_IDENTITY = "iPhone Developer";
				COPY_PHASE_STRIP = NO;
				CURRENT_PROJECT_VERSION = 1;
				DEBUG_INFORMATION_FORMAT = dwarf;
				ENABLE_STRICT_OBJC_MSGSEND = YES;
				ENABLE_TESTABILITY = YES;
				GCC_C_LANGUAGE_STANDARD = gnu11;
				GCC_DYNAMIC_NO_PIC = NO;
				GCC_NO_COMMON_BLOCKS = YES;
				GCC_OPTIMIZATION_LEVEL = 0;
				GCC_PREPROCESSOR_DEFINITIONS = (
					"DEBUG=1",
					"$(inherited)",
				);
				GCC_WARN_64_TO_32_BIT_CONVERSION = YES;
				GCC_WARN_ABOUT_RETURN_TYPE = YES_ERROR;
				GCC_WARN_UNDECLARED_SELECTOR = YES;
				GCC_WARN_UNINITIALIZED_AUTOS = YES_AGGRESSIVE;
				GCC_WARN_UNUSED_FUNCTION = YES;
				GCC_WARN_UNUSED_VARIABLE = YES;
				IPHONEOS_DEPLOYMENT_TARGET = 10.0;
				MTL_ENABLE_DEBUG_INFO = INCLUDE_SOURCE;
				MTL_FAST_MATH = YES;
				ONLY_ACTIVE_ARCH = YES;
				SDKROOT = iphoneos;
				SWIFT_VERSION = 5.0;
				VERSIONING_SYSTEM = "apple-generic";
				VERSION_INFO_PREFIX = "";
			};
<<<<<<< HEAD
=======
			name = Release;
		};
		3A36E05DD8E57CC423F189F37D2BACB5 /* Debug */ = {
			isa = XCBuildConfiguration;
			buildSettings = {
				CLANG_ENABLE_MODULES = YES;
				CODE_SIGN_IDENTITY = "";
				CODE_SIGN_STYLE = Automatic;
				CURRENT_PROJECT_VERSION = 6;
				DEFINES_MODULE = YES;
				DEVELOPMENT_TEAM = "";
				DYLIB_COMPATIBILITY_VERSION = 1;
				DYLIB_CURRENT_VERSION = 1;
				DYLIB_INSTALL_NAME_BASE = "@rpath";
				INFOPLIST_FILE = "Supporting Files/Info.plist";
				INSTALL_PATH = "$(LOCAL_LIBRARY_DIR)/Frameworks";
				IPHONEOS_DEPLOYMENT_TARGET = 10.0;
				LD_RUNPATH_SEARCH_PATHS = (
					"$(inherited)",
					"@executable_path/Frameworks",
					"@loader_path/Frameworks",
				);
				MARKETING_VERSION = 1.0.0;
				PRODUCT_BUNDLE_IDENTIFIER = net.natura.NatDS;
				PRODUCT_NAME = "$(TARGET_NAME:c99extidentifier)";
				SKIP_INSTALL = YES;
				SWIFT_OPTIMIZATION_LEVEL = "-Onone";
				SWIFT_VERSION = 5.0;
				TARGETED_DEVICE_FAMILY = "1,2";
			};
>>>>>>> 52d6beb4
			name = Debug;
		};
		E81B60C5B552018D194773A2E10A8CD0 /* Release */ = {
			isa = XCBuildConfiguration;
			buildSettings = {
				CLANG_ENABLE_MODULES = YES;
				CODE_SIGN_IDENTITY = "";
				CODE_SIGN_STYLE = Automatic;
				CURRENT_PROJECT_VERSION = 6;
				DEFINES_MODULE = YES;
				DEVELOPMENT_TEAM = "";
				DYLIB_COMPATIBILITY_VERSION = 1;
				DYLIB_CURRENT_VERSION = 1;
				DYLIB_INSTALL_NAME_BASE = "@rpath";
				INFOPLIST_FILE = "Supporting Files/Info.plist";
				INSTALL_PATH = "$(LOCAL_LIBRARY_DIR)/Frameworks";
				IPHONEOS_DEPLOYMENT_TARGET = 10.0;
				LD_RUNPATH_SEARCH_PATHS = (
					"$(inherited)",
					"@executable_path/Frameworks",
					"@loader_path/Frameworks",
				);
				MARKETING_VERSION = 1.0.0;
				PRODUCT_BUNDLE_IDENTIFIER = net.natura.NatDS;
				PRODUCT_NAME = "$(TARGET_NAME:c99extidentifier)";
				SKIP_INSTALL = YES;
				SWIFT_VERSION = 5.0;
				TARGETED_DEVICE_FAMILY = "1,2";
			};
			name = Release;
		};
		FBC77EE31371C561733A5714B988A29D /* Debug */ = {
			isa = XCBuildConfiguration;
			baseConfigurationReference = 951DBA41C4F1A24B4EB8567B5CD0878C /* Pods-NatDSTests.debug.xcconfig */;
			buildSettings = {
				ALWAYS_EMBED_SWIFT_STANDARD_LIBRARIES = "$(inherited)";
				CLANG_ENABLE_MODULES = YES;
				CODE_SIGN_STYLE = Automatic;
				DEVELOPMENT_TEAM = "";
				INFOPLIST_FILE = "Tests/Supporting Files/Info.plist";
				LD_RUNPATH_SEARCH_PATHS = (
					"$(inherited)",
					"@executable_path/Frameworks",
					"@loader_path/Frameworks",
				);
				PRODUCT_BUNDLE_IDENTIFIER = net.natura.NatDSTests;
				PRODUCT_NAME = "$(TARGET_NAME)";
				SWIFT_OBJC_BRIDGING_HEADER = "";
				SWIFT_OPTIMIZATION_LEVEL = "-Onone";
				SWIFT_VERSION = 5.0;
				TARGETED_DEVICE_FAMILY = "1,2";
			};
			name = Debug;
		};
<<<<<<< HEAD
/* End XCBuildConfiguration section */

/* Begin XCConfigurationList section */
		4362247C7D260F44FF1BDDF69AA10A47 /* Build configuration list for PBXNativeTarget "NatDSTests" */ = {
			isa = XCConfigurationList;
			buildConfigurations = (
				FBC77EE31371C561733A5714B988A29D /* Debug */,
				4D287AD50A3EEE3A610D8B83E32DC7F4 /* Release */,
=======
		4D287AD50A3EEE3A610D8B83E32DC7F4 /* Release */ = {
			isa = XCBuildConfiguration;
			baseConfigurationReference = EC5970C426475EACCF56EF2C12EB450D /* Pods-NatDSTests.release.xcconfig */;
			buildSettings = {
				ALWAYS_EMBED_SWIFT_STANDARD_LIBRARIES = "$(inherited)";
				CLANG_ENABLE_MODULES = YES;
				CODE_SIGN_STYLE = Automatic;
				DEVELOPMENT_TEAM = "";
				INFOPLIST_FILE = "Tests/Supporting Files/Info.plist";
				LD_RUNPATH_SEARCH_PATHS = (
					"$(inherited)",
					"@executable_path/Frameworks",
					"@loader_path/Frameworks",
				);
				PRODUCT_BUNDLE_IDENTIFIER = net.natura.NatDSTests;
				PRODUCT_NAME = "$(TARGET_NAME)";
				SWIFT_OBJC_BRIDGING_HEADER = "";
				SWIFT_VERSION = 5.0;
				TARGETED_DEVICE_FAMILY = "1,2";
			};
			name = Release;
		};
/* End XCBuildConfiguration section */

/* Begin XCConfigurationList section */
		BCE3B58D37844576117D65C6BC8A5781 /* Build configuration list for PBXProject "NatDS" */ = {
			isa = XCConfigurationList;
			buildConfigurations = (
				DEC6944B592A7264392F0394953FF616 /* Debug */,
				42FBF6687DB14A58A42268DE340C66D1 /* Release */,
>>>>>>> 52d6beb4
			);
			defaultConfigurationIsVisible = 0;
			defaultConfigurationName = Release;
		};
		650E1A9FAEBD0381F7048BAAB943A336 /* Build configuration list for PBXNativeTarget "NatDS" */ = {
			isa = XCConfigurationList;
			buildConfigurations = (
				3A36E05DD8E57CC423F189F37D2BACB5 /* Debug */,
				E81B60C5B552018D194773A2E10A8CD0 /* Release */,
			);
			defaultConfigurationIsVisible = 0;
			defaultConfigurationName = Release;
		};
<<<<<<< HEAD
		BCE3B58D37844576117D65C6BC8A5781 /* Build configuration list for PBXProject "NatDS" */ = {
			isa = XCConfigurationList;
			buildConfigurations = (
				DEC6944B592A7264392F0394953FF616 /* Debug */,
				42FBF6687DB14A58A42268DE340C66D1 /* Release */,
=======
		4362247C7D260F44FF1BDDF69AA10A47 /* Build configuration list for PBXNativeTarget "NatDSTests" */ = {
			isa = XCConfigurationList;
			buildConfigurations = (
				FBC77EE31371C561733A5714B988A29D /* Debug */,
				4D287AD50A3EEE3A610D8B83E32DC7F4 /* Release */,
>>>>>>> 52d6beb4
			);
			defaultConfigurationIsVisible = 0;
			defaultConfigurationName = Release;
		};
/* End XCConfigurationList section */
	};
	rootObject = 36C3D511769B0C048CF47BC3D975C8A0 /* Project object */;
}<|MERGE_RESOLUTION|>--- conflicted
+++ resolved
@@ -54,8 +54,6 @@
 		7392D4960D4A13B6ADF3AB7372B264F5 /* DesignSystem+Spec.swift in Sources */ = {isa = PBXBuildFile; fileRef = 83C59F929E88764313134A046BA5C30F /* DesignSystem+Spec.swift */; };
 		AB9CCFDF8B930FD49AFAEAE1BB5CA718 /* DesignSystem.swift in Sources */ = {isa = PBXBuildFile; fileRef = AC44AC684E1D6DB6F7BF21E7660666AD /* DesignSystem.swift */; };
 		7CA6BAC353B73AF5D31F09CAF0268EE5 /* DesignSystemFatalError.swift in Sources */ = {isa = PBXBuildFile; fileRef = 7D8E6D9764598D210D58B32B2AEB0FE9 /* DesignSystemFatalError.swift */; };
-<<<<<<< HEAD
-=======
 		B973490744E9A0685CEB439287ACDE73 /* DialogStandardStyle+BodyView+Spec.swift in Sources */ = {isa = PBXBuildFile; fileRef = FAA6A76D78E24283BBD1757F4711F355 /* DialogStandardStyle+BodyView+Spec.swift */; };
 		65DE37E89F4C8BC79A50DF8B2A6B2CC5 /* DialogStandardStyle+BodyView.swift in Sources */ = {isa = PBXBuildFile; fileRef = 8C6706D2EE7248D87A19B20E3E5AD7EA /* DialogStandardStyle+BodyView.swift */; };
 		E6C7C48AE0B352A3CBF8432EF3EB78C3 /* DialogStandardStyle+FooterView+Spec.swift in Sources */ = {isa = PBXBuildFile; fileRef = 940338CAE35D56709A33F31C9B586BC5 /* DialogStandardStyle+FooterView+Spec.swift */; };
@@ -63,7 +61,6 @@
 		AD8BCAF735EE523377D512F28A98643B /* DialogStandardStyle+TitleView+Spec.swift in Sources */ = {isa = PBXBuildFile; fileRef = 4F018B7D9DA5D681BC668160C8318BF7 /* DialogStandardStyle+TitleView+Spec.swift */; };
 		37A93641BA74BB2B1843E4050E30944A /* DialogStandardStyle+TitleView.swift in Sources */ = {isa = PBXBuildFile; fileRef = C062E67E1CD27AE39C78FFC3AA9F2BF1 /* DialogStandardStyle+TitleView.swift */; };
 		5F820478257AA41E3EA76AADA9612062 /* DialogStandardStyle.swift in Sources */ = {isa = PBXBuildFile; fileRef = F5888DB6A685860B444DF8BA391E3625 /* DialogStandardStyle.swift */; };
->>>>>>> 52d6beb4
 		8F808FFBB4549BC4F3895B8CBB23ADB3 /* Divider.swift in Sources */ = {isa = PBXBuildFile; fileRef = 50D996E4B957C51847075E986215675B /* Divider.swift */; };
 		1A59055F415CB4058DA88A823383FBC9 /* DividerTests.swift in Sources */ = {isa = PBXBuildFile; fileRef = FD3CA47F5B151245708F86A82388401D /* DividerTests.swift */; };
 		705A576866667D11B1D05EBB709BCC00 /* DynamicColorFactory+Spec.swift in Sources */ = {isa = PBXBuildFile; fileRef = C3DA7591C8DDE4FB051FEBE8004CFF92 /* DynamicColorFactory+Spec.swift */; };
@@ -73,11 +70,8 @@
 		5C3B779F94FC59E1F2329996E3E55DF5 /* ElevationAttributes+Equitable.swift in Sources */ = {isa = PBXBuildFile; fileRef = 58907D6C652303C4D5FC5FFE6E8F721A /* ElevationAttributes+Equitable.swift */; };
 		6D4DFEB09D32E1F36B9FA29904AE1ED8 /* ElevationAttributes.swift in Sources */ = {isa = PBXBuildFile; fileRef = D7C267848A6D4A2289C862E53EA54F84 /* ElevationAttributes.swift */; };
 		2655155E5437F0880708125E1F9F5BC9 /* Elevations.swift in Sources */ = {isa = PBXBuildFile; fileRef = 0D49BA63C5E5BFEED327C214620A7657 /* Elevations.swift */; };
-<<<<<<< HEAD
 		3A65DE112EB34ED5B9F3F1DF7B8D3FBD /* ExpansionPanel.swift in Sources */ = {isa = PBXBuildFile; fileRef = C58B1BFBC101D26CBEC7E3448F9B33D2 /* ExpansionPanel.swift */; };
 		4CEBA5F26393AC6F09BEE6382ABC55E9 /* ExpansionPanelTests.swift in Sources */ = {isa = PBXBuildFile; fileRef = 0FF507003D3035F2C312F8C225D481FC /* ExpansionPanelTests.swift */; };
-=======
->>>>>>> 52d6beb4
 		4612CED8B9691035EFA62E01E2B30FD6 /* Field.swift in Sources */ = {isa = PBXBuildFile; fileRef = 8BEE0086E453EC48CFDC60DBA3C5C989 /* Field.swift */; };
 		E6AE8A410953E6B447735D9E565B0264 /* FieldTests.swift in Sources */ = {isa = PBXBuildFile; fileRef = 2D9C7ED46E33571D0B2A1E60936B8ACD /* FieldTests.swift */; };
 		2175BE4F7334ED85AECC5C401B400BD8 /* FlatButton.swift in Sources */ = {isa = PBXBuildFile; fileRef = FF5220FFBF3EE662D05373D401183E54 /* FlatButton.swift */; };
@@ -118,15 +112,12 @@
 		4838BBC57B1464D82D59DE861726268A /* NatColors.swift in Sources */ = {isa = PBXBuildFile; fileRef = 546EF920207BAF8470E811B146A05C0F /* NatColors.swift */; };
 		47A806814516D6365DE9967251BA94E8 /* NatDS.framework in Frameworks */ = {isa = PBXBuildFile; fileRef = 17433A27D62633345ECA245C99114C15 /* NatDS.framework */; };
 		8D1EAB3D076206BCF28328D0054701CA /* NatDS.h in Headers */ = {isa = PBXBuildFile; fileRef = EFD589860DA945AE5563620B305091ED /* NatDS.h */; settings = {ATTRIBUTES = (Public, ); }; };
-<<<<<<< HEAD
-=======
 		44AE5569BEE1FB22D18213FDA1499502 /* NatDialogController+ButtonConfiguration.swift in Sources */ = {isa = PBXBuildFile; fileRef = 283A89D6C30CFCC23E5F1461096A9622 /* NatDialogController+ButtonConfiguration.swift */; };
 		ED7E10535BEAE482689A78C1B6184C55 /* NatDialogController+Snapshot+Tests.swift in Sources */ = {isa = PBXBuildFile; fileRef = D557EC044D85EC418D42A00C93EEC23D /* NatDialogController+Snapshot+Tests.swift */; };
 		C4EB3DDBDD3DEFDA5183455CCDB2720F /* NatDialogController+Spec.swift in Sources */ = {isa = PBXBuildFile; fileRef = 9C01EDAF32106E3A72F0D0694D1A156C /* NatDialogController+Spec.swift */; };
 		E891D4E704EDCC6EA9CD3EE125A5D292 /* NatDialogController+StandardStyleBuilder+Spec.swift in Sources */ = {isa = PBXBuildFile; fileRef = 8D7EAA7BDB4A7A15736AF73EF6EBCD74 /* NatDialogController+StandardStyleBuilder+Spec.swift */; };
 		0FB003017C3A179872BC65E6E321FD13 /* NatDialogController+StandardStyleBuilder.swift in Sources */ = {isa = PBXBuildFile; fileRef = 52F4D9E1F67A97596AD6E676E979CEC0 /* NatDialogController+StandardStyleBuilder.swift */; };
 		69C11E581C612BD00EC0590B5FE51930 /* NatDialogController.swift in Sources */ = {isa = PBXBuildFile; fileRef = 8F52062B7DB3FCB23FA74EEE5EA52FDF /* NatDialogController.swift */; };
->>>>>>> 52d6beb4
 		7C00D9B09D306A421DBD99953C7BC9E4 /* NatElevation.swift in Sources */ = {isa = PBXBuildFile; fileRef = 2775F568C47ADB6D5DA7B7AFA4A41B4E /* NatElevation.swift */; };
 		DF58B3DD08824CC1C80C886321CEA0F4 /* NatElevations+Spec.swift in Sources */ = {isa = PBXBuildFile; fileRef = 45A9D6B3184A3081BD0CDE0B1A351C8F /* NatElevations+Spec.swift */; };
 		FF4C87EAD7ADB8D9EF8F897BA229A3A7 /* NatFonts+Avon+Spec.swift in Sources */ = {isa = PBXBuildFile; fileRef = 0D8BC0D102CE4444401C0469C861358A /* NatFonts+Avon+Spec.swift */; };
@@ -183,13 +174,8 @@
 		851B94BB8C1F2DE82905BF1FE9495800 /* Radius.swift in Sources */ = {isa = PBXBuildFile; fileRef = 68038F1CA64FC2164BFB108D7666D0E0 /* Radius.swift */; };
 		ECA4CB7769FB08CB62C5F8CD79EE6521 /* ReusableView.swift in Sources */ = {isa = PBXBuildFile; fileRef = 6DA6561EEF13B1CE57B6CE00222286CB /* ReusableView.swift */; };
 		A0328AF2000431B6155A5A6CD94B1835 /* ReusableViewTests.swift in Sources */ = {isa = PBXBuildFile; fileRef = A8840C572761772CBDD3A270B8FE2203 /* ReusableViewTests.swift */; };
-<<<<<<< HEAD
 		46A73ED2AC6774550A3F2D82CCE8BAF7 /* SearchBar.swift in Sources */ = {isa = PBXBuildFile; fileRef = F988EE601584B907D997288958055215 /* SearchBar.swift */; };
 		509D46F287D25DAEB7A71BF2665EF894 /* SearchBar.swift in Sources */ = {isa = PBXBuildFile; fileRef = 3D17E5874C6FD18F726E3F2F41FA5A91 /* SearchBar.swift */; };
-=======
-		509D46F287D25DAEB7A71BF2665EF894 /* SearchBar.swift in Sources */ = {isa = PBXBuildFile; fileRef = 3D17E5874C6FD18F726E3F2F41FA5A91 /* SearchBar.swift */; };
-		46A73ED2AC6774550A3F2D82CCE8BAF7 /* SearchBar.swift in Sources */ = {isa = PBXBuildFile; fileRef = F988EE601584B907D997288958055215 /* SearchBar.swift */; };
->>>>>>> 52d6beb4
 		D27BE56EFE3A19A922C3319484C81601 /* Sizes.swift in Sources */ = {isa = PBXBuildFile; fileRef = 7A274991E53CAB8F385D592B0B8FB730 /* Sizes.swift */; };
 		CC12FA9DD2B8935D427D78F863301A2E /* Space.swift in Sources */ = {isa = PBXBuildFile; fileRef = 953F47E1E1364EDDBF4ABD6273378254 /* Space.swift */; };
 		10953079D3A781AA63E2E03A93F222C4 /* String+Icon.swift in Sources */ = {isa = PBXBuildFile; fileRef = DD7122400C6AAB36772A6E365FBD263D /* String+Icon.swift */; };
@@ -247,11 +233,8 @@
 		3A50A52D23FB5E21A70E4FBB1063381A /* ValidateTheme.swift in Sources */ = {isa = PBXBuildFile; fileRef = B5ACED8A5F3AEC978D459E930E842494 /* ValidateTheme.swift */; };
 		77C55B339CA403354D76ABF05E283D5A /* ValueTextHighlight.swift in Sources */ = {isa = PBXBuildFile; fileRef = CDFBFE7E7E98BBE7DA3F6565371E522D /* ValueTextHighlight.swift */; };
 		1FBF5A52B03E9E219462A06F9487D3B4 /* ValueTextHighlightTests.swift in Sources */ = {isa = PBXBuildFile; fileRef = 526CD2A36CE33EBE0E9EFD858C9074DE /* ValueTextHighlightTests.swift */; };
-<<<<<<< HEAD
 		1734E4583B85C0197E0AC6F1CE877ADC /* ViewAnimatingMock.swift in Sources */ = {isa = PBXBuildFile; fileRef = FADDEC4E472D2A193BED0EBF058A67E8 /* ViewAnimatingMock.swift */; };
 		840B6A754236624B9738CBC3D5CFE895 /* ViewAnimatingWrapper.swift in Sources */ = {isa = PBXBuildFile; fileRef = D7316FE65E814E2D5CA475475CD8D4EA /* ViewAnimatingWrapper.swift */; };
-=======
->>>>>>> 52d6beb4
 		E4B171E23C40B91B211DB2F64357778D /* ViewStyle+Spec.swift in Sources */ = {isa = PBXBuildFile; fileRef = 9EAE325876E14C91105C5CF9D2E7F1EF /* ViewStyle+Spec.swift */; };
 		EE1E7A9F49A18BCD194E0C03FB2F0074 /* ViewStyle.swift in Sources */ = {isa = PBXBuildFile; fileRef = 307E705878C6A3A88E39CDC82B799361 /* ViewStyle.swift */; };
 		65E0C105942614AA1438FEA773B255B9 /* natds-icons.ttf in Resources */ = {isa = PBXBuildFile; fileRef = BC6A871B0A080C7AB0127CF2EA0D9153 /* natds-icons.ttf */; };
@@ -315,8 +298,6 @@
 		83C59F929E88764313134A046BA5C30F /* DesignSystem+Spec.swift */ = {isa = PBXFileReference; lastKnownFileType = sourcecode.swift; path = "DesignSystem+Spec.swift"; sourceTree = "<group>"; };
 		AC44AC684E1D6DB6F7BF21E7660666AD /* DesignSystem.swift */ = {isa = PBXFileReference; lastKnownFileType = sourcecode.swift; path = DesignSystem.swift; sourceTree = "<group>"; };
 		7D8E6D9764598D210D58B32B2AEB0FE9 /* DesignSystemFatalError.swift */ = {isa = PBXFileReference; lastKnownFileType = sourcecode.swift; path = DesignSystemFatalError.swift; sourceTree = "<group>"; };
-<<<<<<< HEAD
-=======
 		FAA6A76D78E24283BBD1757F4711F355 /* DialogStandardStyle+BodyView+Spec.swift */ = {isa = PBXFileReference; lastKnownFileType = sourcecode.swift; path = "DialogStandardStyle+BodyView+Spec.swift"; sourceTree = "<group>"; };
 		8C6706D2EE7248D87A19B20E3E5AD7EA /* DialogStandardStyle+BodyView.swift */ = {isa = PBXFileReference; lastKnownFileType = sourcecode.swift; path = "DialogStandardStyle+BodyView.swift"; sourceTree = "<group>"; };
 		940338CAE35D56709A33F31C9B586BC5 /* DialogStandardStyle+FooterView+Spec.swift */ = {isa = PBXFileReference; lastKnownFileType = sourcecode.swift; path = "DialogStandardStyle+FooterView+Spec.swift"; sourceTree = "<group>"; };
@@ -324,7 +305,6 @@
 		4F018B7D9DA5D681BC668160C8318BF7 /* DialogStandardStyle+TitleView+Spec.swift */ = {isa = PBXFileReference; lastKnownFileType = sourcecode.swift; path = "DialogStandardStyle+TitleView+Spec.swift"; sourceTree = "<group>"; };
 		C062E67E1CD27AE39C78FFC3AA9F2BF1 /* DialogStandardStyle+TitleView.swift */ = {isa = PBXFileReference; lastKnownFileType = sourcecode.swift; path = "DialogStandardStyle+TitleView.swift"; sourceTree = "<group>"; };
 		F5888DB6A685860B444DF8BA391E3625 /* DialogStandardStyle.swift */ = {isa = PBXFileReference; lastKnownFileType = sourcecode.swift; path = DialogStandardStyle.swift; sourceTree = "<group>"; };
->>>>>>> 52d6beb4
 		50D996E4B957C51847075E986215675B /* Divider.swift */ = {isa = PBXFileReference; lastKnownFileType = sourcecode.swift; path = Divider.swift; sourceTree = "<group>"; };
 		FD3CA47F5B151245708F86A82388401D /* DividerTests.swift */ = {isa = PBXFileReference; lastKnownFileType = sourcecode.swift; path = DividerTests.swift; sourceTree = "<group>"; };
 		C3DA7591C8DDE4FB051FEBE8004CFF92 /* DynamicColorFactory+Spec.swift */ = {isa = PBXFileReference; lastKnownFileType = sourcecode.swift; path = "DynamicColorFactory+Spec.swift"; sourceTree = "<group>"; };
@@ -334,11 +314,8 @@
 		58907D6C652303C4D5FC5FFE6E8F721A /* ElevationAttributes+Equitable.swift */ = {isa = PBXFileReference; lastKnownFileType = sourcecode.swift; path = "ElevationAttributes+Equitable.swift"; sourceTree = "<group>"; };
 		D7C267848A6D4A2289C862E53EA54F84 /* ElevationAttributes.swift */ = {isa = PBXFileReference; lastKnownFileType = sourcecode.swift; path = ElevationAttributes.swift; sourceTree = "<group>"; };
 		0D49BA63C5E5BFEED327C214620A7657 /* Elevations.swift */ = {isa = PBXFileReference; lastKnownFileType = sourcecode.swift; path = Elevations.swift; sourceTree = "<group>"; };
-<<<<<<< HEAD
-		C58B1BFBC101D26CBEC7E3448F9B33D2 /* ExpansionPanel.swift */ = {isa = PBXFileReference; lastKnownFileType = sourcecode.swift; path = ExpansionPanel.swift; sourceTree = "<group>"; };
-		0FF507003D3035F2C312F8C225D481FC /* ExpansionPanelTests.swift */ = {isa = PBXFileReference; lastKnownFileType = sourcecode.swift; path = ExpansionPanelTests.swift; sourceTree = "<group>"; };
-=======
->>>>>>> 52d6beb4
+		C58B1BFBC101D26CBEC7E3448F9B33D2 /* ExpansionPanel.swift */ = {isa = PBXFileReference; fileEncoding = 4; lastKnownFileType = sourcecode.swift; path = ExpansionPanel.swift; sourceTree = "<group>"; };
+		0FF507003D3035F2C312F8C225D481FC /* ExpansionPanelTests.swift */ = {isa = PBXFileReference; fileEncoding = 4; lastKnownFileType = sourcecode.swift; path = ExpansionPanelTests.swift; sourceTree = "<group>"; };
 		8BEE0086E453EC48CFDC60DBA3C5C989 /* Field.swift */ = {isa = PBXFileReference; lastKnownFileType = sourcecode.swift; path = Field.swift; sourceTree = "<group>"; };
 		2D9C7ED46E33571D0B2A1E60936B8ACD /* FieldTests.swift */ = {isa = PBXFileReference; lastKnownFileType = sourcecode.swift; path = FieldTests.swift; sourceTree = "<group>"; };
 		FF5220FFBF3EE662D05373D401183E54 /* FlatButton.swift */ = {isa = PBXFileReference; lastKnownFileType = sourcecode.swift; path = FlatButton.swift; sourceTree = "<group>"; };
@@ -363,13 +340,8 @@
 		D4969844F4A007C92B7C67A4FA020C85 /* IllustrationIcons.swift */ = {isa = PBXFileReference; lastKnownFileType = sourcecode.swift; path = IllustrationIcons.swift; sourceTree = "<group>"; };
 		5D67F65D9E72160E498FBA256C62159F /* IllustrationIconsTests.swift */ = {isa = PBXFileReference; lastKnownFileType = sourcecode.swift; path = IllustrationIconsTests.swift; sourceTree = "<group>"; };
 		438A5C92460A2D83E14DF108D8CD8988 /* Images.xcassets */ = {isa = PBXFileReference; lastKnownFileType = folder.assetcatalog; path = Images.xcassets; sourceTree = "<group>"; };
-<<<<<<< HEAD
 		3E2AB0EB7EAC8FA0FF3710EF5585E38E /* Info.plist */ = {isa = PBXFileReference; lastKnownFileType = text.plist.xml; path = Info.plist; sourceTree = "<group>"; };
 		96344B6190992C63D2FA4A82A57D520E /* Info.plist */ = {isa = PBXFileReference; lastKnownFileType = text.plist.xml; path = Info.plist; sourceTree = "<group>"; };
-=======
-		96344B6190992C63D2FA4A82A57D520E /* Info.plist */ = {isa = PBXFileReference; lastKnownFileType = text.plist.xml; path = Info.plist; sourceTree = "<group>"; };
-		3E2AB0EB7EAC8FA0FF3710EF5585E38E /* Info.plist */ = {isa = PBXFileReference; lastKnownFileType = text.plist.xml; path = Info.plist; sourceTree = "<group>"; };
->>>>>>> 52d6beb4
 		DE0ECAE7CBDEFA14BEB1C2BDCC3384DF /* MockStorage.swift */ = {isa = PBXFileReference; lastKnownFileType = sourcecode.swift; path = MockStorage.swift; sourceTree = "<group>"; };
 		AC4E75499E95EC13EB47F2CD9CB26622 /* NSMutableAttributedString+Builder.swift */ = {isa = PBXFileReference; lastKnownFileType = sourcecode.swift; path = "NSMutableAttributedString+Builder.swift"; sourceTree = "<group>"; };
 		78CCB4D4D576DACD400A9C98B01483C6 /* NSMutableAttributedString+BuilderTests.swift */ = {isa = PBXFileReference; lastKnownFileType = sourcecode.swift; path = "NSMutableAttributedString+BuilderTests.swift"; sourceTree = "<group>"; };
@@ -387,15 +359,12 @@
 		17433A27D62633345ECA245C99114C15 /* NatDS.framework */ = {isa = PBXFileReference; explicitFileType = wrapper.framework; includeInIndex = 0; path = NatDS.framework; sourceTree = BUILT_PRODUCTS_DIR; };
 		EFD589860DA945AE5563620B305091ED /* NatDS.h */ = {isa = PBXFileReference; lastKnownFileType = sourcecode.c.h; path = NatDS.h; sourceTree = "<group>"; };
 		33688D8CB5F9DEC8813BA9C3F4425D76 /* NatDSTests.xctest */ = {isa = PBXFileReference; explicitFileType = wrapper.cfbundle; includeInIndex = 0; path = NatDSTests.xctest; sourceTree = BUILT_PRODUCTS_DIR; };
-<<<<<<< HEAD
-=======
 		283A89D6C30CFCC23E5F1461096A9622 /* NatDialogController+ButtonConfiguration.swift */ = {isa = PBXFileReference; lastKnownFileType = sourcecode.swift; path = "NatDialogController+ButtonConfiguration.swift"; sourceTree = "<group>"; };
 		D557EC044D85EC418D42A00C93EEC23D /* NatDialogController+Snapshot+Tests.swift */ = {isa = PBXFileReference; lastKnownFileType = sourcecode.swift; path = "NatDialogController+Snapshot+Tests.swift"; sourceTree = "<group>"; };
 		9C01EDAF32106E3A72F0D0694D1A156C /* NatDialogController+Spec.swift */ = {isa = PBXFileReference; lastKnownFileType = sourcecode.swift; path = "NatDialogController+Spec.swift"; sourceTree = "<group>"; };
 		8D7EAA7BDB4A7A15736AF73EF6EBCD74 /* NatDialogController+StandardStyleBuilder+Spec.swift */ = {isa = PBXFileReference; lastKnownFileType = sourcecode.swift; path = "NatDialogController+StandardStyleBuilder+Spec.swift"; sourceTree = "<group>"; };
 		52F4D9E1F67A97596AD6E676E979CEC0 /* NatDialogController+StandardStyleBuilder.swift */ = {isa = PBXFileReference; lastKnownFileType = sourcecode.swift; path = "NatDialogController+StandardStyleBuilder.swift"; sourceTree = "<group>"; };
 		8F52062B7DB3FCB23FA74EEE5EA52FDF /* NatDialogController.swift */ = {isa = PBXFileReference; lastKnownFileType = sourcecode.swift; path = NatDialogController.swift; sourceTree = "<group>"; };
->>>>>>> 52d6beb4
 		2775F568C47ADB6D5DA7B7AFA4A41B4E /* NatElevation.swift */ = {isa = PBXFileReference; lastKnownFileType = sourcecode.swift; path = NatElevation.swift; sourceTree = "<group>"; };
 		45A9D6B3184A3081BD0CDE0B1A351C8F /* NatElevations+Spec.swift */ = {isa = PBXFileReference; lastKnownFileType = sourcecode.swift; path = "NatElevations+Spec.swift"; sourceTree = "<group>"; };
 		0D8BC0D102CE4444401C0469C861358A /* NatFonts+Avon+Spec.swift */ = {isa = PBXFileReference; lastKnownFileType = sourcecode.swift; path = "NatFonts+Avon+Spec.swift"; sourceTree = "<group>"; };
@@ -513,50 +482,42 @@
 		B5ACED8A5F3AEC978D459E930E842494 /* ValidateTheme.swift */ = {isa = PBXFileReference; lastKnownFileType = sourcecode.swift; path = ValidateTheme.swift; sourceTree = "<group>"; };
 		CDFBFE7E7E98BBE7DA3F6565371E522D /* ValueTextHighlight.swift */ = {isa = PBXFileReference; lastKnownFileType = sourcecode.swift; path = ValueTextHighlight.swift; sourceTree = "<group>"; };
 		526CD2A36CE33EBE0E9EFD858C9074DE /* ValueTextHighlightTests.swift */ = {isa = PBXFileReference; lastKnownFileType = sourcecode.swift; path = ValueTextHighlightTests.swift; sourceTree = "<group>"; };
-<<<<<<< HEAD
-		FADDEC4E472D2A193BED0EBF058A67E8 /* ViewAnimatingMock.swift */ = {isa = PBXFileReference; lastKnownFileType = sourcecode.swift; path = ViewAnimatingMock.swift; sourceTree = "<group>"; };
-		D7316FE65E814E2D5CA475475CD8D4EA /* ViewAnimatingWrapper.swift */ = {isa = PBXFileReference; lastKnownFileType = sourcecode.swift; path = ViewAnimatingWrapper.swift; sourceTree = "<group>"; };
-=======
->>>>>>> 52d6beb4
+		FADDEC4E472D2A193BED0EBF058A67E8 /* ViewAnimatingMock.swift */ = {isa = PBXFileReference; fileEncoding = 4; lastKnownFileType = sourcecode.swift; path = ViewAnimatingMock.swift; sourceTree = "<group>"; };
+		D7316FE65E814E2D5CA475475CD8D4EA /* ViewAnimatingWrapper.swift */ = {isa = PBXFileReference; fileEncoding = 4; lastKnownFileType = sourcecode.swift; path = ViewAnimatingWrapper.swift; sourceTree = "<group>"; };
 		9EAE325876E14C91105C5CF9D2E7F1EF /* ViewStyle+Spec.swift */ = {isa = PBXFileReference; lastKnownFileType = sourcecode.swift; path = "ViewStyle+Spec.swift"; sourceTree = "<group>"; };
 		307E705878C6A3A88E39CDC82B799361 /* ViewStyle.swift */ = {isa = PBXFileReference; lastKnownFileType = sourcecode.swift; path = ViewStyle.swift; sourceTree = "<group>"; };
 		BC6A871B0A080C7AB0127CF2EA0D9153 /* natds-icons.ttf */ = {isa = PBXFileReference; lastKnownFileType = file; path = "natds-icons.ttf"; sourceTree = "<group>"; };
 /* End PBXFileReference section */
 
 /* Begin PBXFrameworksBuildPhase section */
-<<<<<<< HEAD
-		34B79511194DBF1BD7C0C5B3CAAF7863 /* Frameworks */ = {
-=======
-		A1E6263877667722CE60CD8332C1829A /* Frameworks */ = {
->>>>>>> 52d6beb4
-			isa = PBXFrameworksBuildPhase;
-			buildActionMask = 2147483647;
-			files = (
-				47A806814516D6365DE9967251BA94E8 /* NatDS.framework in Frameworks */,
-				4A59C326E069798EF1B4E61751F3F73D /* Pods_NatDSTests.framework in Frameworks */,
-			);
-			runOnlyForDeploymentPostprocessing = 0;
-		};
-<<<<<<< HEAD
-		A1E6263877667722CE60CD8332C1829A /* Frameworks */ = {
-			isa = PBXFrameworksBuildPhase;
-			buildActionMask = 2147483647;
-			files = (
-=======
 		34B79511194DBF1BD7C0C5B3CAAF7863 /* Frameworks */ = {
 			isa = PBXFrameworksBuildPhase;
 			buildActionMask = 2147483647;
 			files = (
 				47A806814516D6365DE9967251BA94E8 /* NatDS.framework in Frameworks */,
 				4A59C326E069798EF1B4E61751F3F73D /* Pods_NatDSTests.framework in Frameworks */,
->>>>>>> 52d6beb4
+			);
+			runOnlyForDeploymentPostprocessing = 0;
+		};
+		A1E6263877667722CE60CD8332C1829A /* Frameworks */ = {
+			isa = PBXFrameworksBuildPhase;
+			buildActionMask = 2147483647;
+			files = (
 			);
 			runOnlyForDeploymentPostprocessing = 0;
 		};
 /* End PBXFrameworksBuildPhase section */
 
 /* Begin PBXGroup section */
-<<<<<<< HEAD
+		0037EABBD513F6645A0B0922FA4FF539 /* Builders */ = {
+			isa = PBXGroup;
+			children = (
+				283A89D6C30CFCC23E5F1461096A9622 /* NatDialogController+ButtonConfiguration.swift */,
+				52F4D9E1F67A97596AD6E676E979CEC0 /* NatDialogController+StandardStyleBuilder.swift */,
+			);
+			path = Builders;
+			sourceTree = "<group>";
+		};
 		00B52FC06F103FA5697F6E2B5CC0A920 /* Button */ = {
 			isa = PBXGroup;
 			children = (
@@ -564,22 +525,10 @@
 				8951046F74282531403D6D25AE4E299E /* ButtonOutlinedStyle+Spec.swift */,
 				573BBF1E50E0B49397C339D19D5E0D0B /* ButtonStyle+Spec.swift */,
 				A0A53F6A9596591A029749DD3C8BF47B /* ButtonTextStyle+Spec.swift */,
-=======
-		F39AE9E5CB68E8C7A269525355E8E4D3 /* Button */ = {
-			isa = PBXGroup;
-			children = (
-				55C56C56418DE50EB64ADD8E2B4B70F4 /* NatButton */,
-				3C58A7E1BE25BB61275135C97BD4C757 /* ContainedButton.swift */,
-				FF5220FFBF3EE662D05373D401183E54 /* FlatButton.swift */,
-				42FC9280C40680336260347DADB5C0F3 /* Pulsable.swift */,
-				EF0F2CA30F4AA6E3F9B482693C997D55 /* PulseContainerLayer.swift */,
-				5AF8919785F0CA6D3AB0AD57F759ED73 /* PulseLayer.swift */,
->>>>>>> 52d6beb4
 			);
 			path = Button;
 			sourceTree = "<group>";
 		};
-<<<<<<< HEAD
 		012C47A3F04D83B715DD934E2E86BD5C /* Button */ = {
 			isa = PBXGroup;
 			children = (
@@ -587,7 +536,207 @@
 				30E333A0723F6532721CE638F6819154 /* ButtonOutlineStyle.swift */,
 				B949EB43F40A2086C7BA7CFE2358A9DA /* ButtonStyle.swift */,
 				113F306054D9B7B4EDC1D13B97C6481F /* ButtonTextStyle.swift */,
-=======
+			);
+			path = Button;
+			sourceTree = "<group>";
+		};
+		0D4085DA7FCF745EBD2978C872626280 /* Branding */ = {
+			isa = PBXGroup;
+			children = (
+				A147DE3520129A5E7B447BAB75AC8F03 /* ColorsNatura.swift */,
+			);
+			path = Branding;
+			sourceTree = "<group>";
+		};
+		1D45CCA3C5409387E4DBC5C70415468A /* Wrappers */ = {
+			isa = PBXGroup;
+			children = (
+				D7316FE65E814E2D5CA475475CD8D4EA /* ViewAnimatingWrapper.swift */,
+			);
+			path = Wrappers;
+			sourceTree = "<group>";
+		};
+		9A95973E20D8800C2A72454FF93AEC3F /* ExpansionPanel */ = {
+			isa = PBXGroup;
+			children = (
+				C58B1BFBC101D26CBEC7E3448F9B33D2 /* ExpansionPanel.swift */,
+			);
+			path = ExpansionPanel;
+			sourceTree = "<group>";
+		};
+		761C0FC62FB7A8515154824913F55F69 /* Wrappers */ = {
+			isa = PBXGroup;
+			children = (
+				C5587FAB4E0C1AEF7FA7D89207954014 /* Mocks */,
+			);
+			path = Wrappers;
+			sourceTree = "<group>";
+		};
+		C5587FAB4E0C1AEF7FA7D89207954014 /* Mocks */ = {
+			isa = PBXGroup;
+			children = (
+				FADDEC4E472D2A193BED0EBF058A67E8 /* ViewAnimatingMock.swift */,
+			);
+			path = Mocks;
+			sourceTree = "<group>";
+		};
+		6759B588024397D1AC93C8D123122D59 /* ExpansionPanel */ = {
+			isa = PBXGroup;
+			children = (
+				0FF507003D3035F2C312F8C225D481FC /* ExpansionPanelTests.swift */,
+			);
+			path = ExpansionPanel;
+			sourceTree = "<group>";
+		};
+		12097409E99458B51C9B5F2FEF8C5BE8 /* Branding */ = {
+			isa = PBXGroup;
+			children = (
+				60AC8BC2D164D73C71DF5B19BDC28AE1 /* ColorsNaturaTests.swift */,
+			);
+			path = Branding;
+			sourceTree = "<group>";
+		};
+		120E744C293B89D044FF042E87692C6C /* Public */ = {
+			isa = PBXGroup;
+			children = (
+				8F17D4DBF2804B57A4C0A71661E479AF /* Components */,
+				D0A81AF824CDF9690E19EF12D5D38297 /* DesignTokens */,
+				AB858EEAF58ED77E8AD12908C12E22EA /* Extensions */,
+				AC44AC684E1D6DB6F7BF21E7660666AD /* DesignSystem.swift */,
+			);
+			path = Public;
+			sourceTree = "<group>";
+		};
+		13723E12A4FFE65E5FE37372D7AD1955 /* Helpers */ = {
+			isa = PBXGroup;
+			children = (
+				38DAA7E13F0D9435753C08228E164289 /* AssetsHelperTests.swift */,
+				A8840C572761772CBDD3A270B8FE2203 /* ReusableViewTests.swift */,
+			);
+			path = Helpers;
+			sourceTree = "<group>";
+		};
+		13976EA337BD073D09936248522E409C /* SnapShot */ = {
+			isa = PBXGroup;
+			children = (
+				D557EC044D85EC418D42A00C93EEC23D /* NatDialogController+Snapshot+Tests.swift */,
+			);
+			path = SnapShot;
+			sourceTree = "<group>";
+		};
+		144F2AC4381EFDA362F5A39709BEC12E /* NatColorsSpec */ = {
+			isa = PBXGroup;
+			children = (
+				EC0F5D32B4B46B6C50413BEC01AF4215 /* NatColors+Avon+Spec.swift */,
+				8C0F064ED1F549C748D8B3889F572C36 /* NatColors+Natura+Spec.swift */,
+				9F3B9936E46C7C4571BB36673012AFCE /* NatColors+TBS+Spec.swift */,
+			);
+			path = NatColorsSpec;
+			sourceTree = "<group>";
+		};
+		17BA76EC2E7F6B094484E38876FAF252 /* DeprecatedWillBeRemoved */ = {
+			isa = PBXGroup;
+			children = (
+				9800D4524E4F3985BC8E39D50E30475A /* Branding */,
+			);
+			path = DeprecatedWillBeRemoved;
+			sourceTree = "<group>";
+		};
+		1C64E7FC7AE243CD11623B12CB2E59B4 /* Tab */ = {
+			isa = PBXGroup;
+			children = (
+				CB6FF51FEADFA402D3EDC3FE828081CC /* Tab.swift */,
+				759689DD6C3696C4726646B8356D3B4D /* TabItemView.swift */,
+			);
+			path = Tab;
+			sourceTree = "<group>";
+		};
+		1E6230BCD6F799CA50D0ECBFDF1DFDD2 /* Font */ = {
+			isa = PBXGroup;
+			children = (
+				D9EE549807B60EB3A58FBD764CF4A85E /* TheBodyShopFont.swift */,
+				F8BA669F1AAFFCA1DE8B8C6CBAFF61DA /* TheBodyShopFontLetterSpacings.swift */,
+				1AE7278B4CA19335782AFE391E811604 /* TheBodyShopFontSizes.swift */,
+				5F36582C40F1A58052F011027DBD753B /* TheBodyShopFontWeights.swift */,
+			);
+			path = Font;
+			sourceTree = "<group>";
+		};
+		215336A1A94CD82887726AF1581EC21D /* ViewStyling */ = {
+			isa = PBXGroup;
+			children = (
+				012C47A3F04D83B715DD934E2E86BD5C /* Button */,
+				263F97EA92FA5FCB098A752856788881 /* Dialog */,
+				307E705878C6A3A88E39CDC82B799361 /* ViewStyle.swift */,
+			);
+			path = ViewStyling;
+			sourceTree = "<group>";
+		};
+		263F97EA92FA5FCB098A752856788881 /* Dialog */ = {
+			isa = PBXGroup;
+			children = (
+				8C6706D2EE7248D87A19B20E3E5AD7EA /* DialogStandardStyle+BodyView.swift */,
+				883D72C9DF9D73A80A9A5BA65DDAAE48 /* DialogStandardStyle+FooterView.swift */,
+				C062E67E1CD27AE39C78FFC3AA9F2BF1 /* DialogStandardStyle+TitleView.swift */,
+				F5888DB6A685860B444DF8BA391E3625 /* DialogStandardStyle.swift */,
+			);
+			path = Dialog;
+			sourceTree = "<group>";
+		};
+		26ABA00AE2743DB7BD15DE7348A3768D /* Avon */ = {
+			isa = PBXGroup;
+			children = (
+				709D0C4BC96FBCA49114949809A678FE /* ColorPalette */,
+				939A784C7EBF35B2C0953263C7DEB684 /* Font */,
+				477731475C7DAE3B26819E04906BD721 /* AvonBorderRadius+Spec.swift */,
+				BAEF2702D8D005A1EA66C6D8447176D3 /* AvonElevations+Spec.swift */,
+				03374D1962F22E77097BC080D718F12F /* AvonOpacities+Spec.swift */,
+				8C04D198B2E271ABB5F68222DC1D6B96 /* AvonSizes+Spec.swift */,
+				92B7E71471A8365DB2D8FE53C22B3AAD /* AvonSpacing+Spec.swift */,
+				66D81AFC13659B24C0C08DCFCA630E1D /* AvonThemeSpec.swift */,
+			);
+			path = Avon;
+			sourceTree = "<group>";
+		};
+		28B8CBEE15559C8DBD459A3FC53141DB /* Tab */ = {
+			isa = PBXGroup;
+			children = (
+				41643C1EBBBE270376A2D401F0393730 /* Mock */,
+				75AA33B684C0A723F3E2F341D0A10EEC /* TabItemViewTests.swift */,
+				E99F543F7F6AC44B9A4E1341942EE0E0 /* TabTests.swift */,
+			);
+			path = Tab;
+			sourceTree = "<group>";
+		};
+		2A013B73B77FB9B791A5038B2A1998D6 /* Tests */ = {
+			isa = PBXGroup;
+			children = (
+				A49A262765C555E6BDBC06EDF2F28E79 /* Core */,
+				56DDA61E0AE11922BCE3B4F143F1A88D /* Extensions */,
+				13723E12A4FFE65E5FE37372D7AD1955 /* Helpers */,
+				865CF1D076AFEB3A75B360B1D2027787 /* Public */,
+				751790E290AAA967A1C69CB025CE6830 /* Supporting Files */,
+			);
+			path = Tests;
+			sourceTree = "<group>";
+		};
+		2C9CB41733156539178160E94182B31E /* Frameworks */ = {
+			isa = PBXGroup;
+			children = (
+				EA6C2225E568F933653803F970EF3103 /* Pods_NatDSTests.framework */,
+			);
+			name = Frameworks;
+			sourceTree = "<group>";
+		};
+		36F09CCDCF54198AE6993DB322056B4E /* DeprecatedWillBeRemoved */ = {
+			isa = PBXGroup;
+			children = (
+				8A0F915C266CD0901846F201CD150DB9 /* Colors.swift */,
+				E541D4660533BA7440D7EAFA3C55D613 /* Fonts.swift */,
+			);
+			path = DeprecatedWillBeRemoved;
+			sourceTree = "<group>";
+		};
 		37C041B132E91C20059E887D83DD7E4E /* Button */ = {
 			isa = PBXGroup;
 			children = (
@@ -597,102 +746,268 @@
 				BF8DC06D81E2DEFAF54C74410DAD95D8 /* NatButton+Height+Spec.swift */,
 				5F485CDE6E86A020B1549C882DC64B38 /* NatButton+Specs.swift */,
 				2381FCF8210ECD9A4895ECA9ED41B0FB /* PulseLayerTests.swift */,
->>>>>>> 52d6beb4
 			);
 			path = Button;
 			sourceTree = "<group>";
 		};
-<<<<<<< HEAD
-		0D4085DA7FCF745EBD2978C872626280 /* Branding */ = {
-			isa = PBXGroup;
-			children = (
-				A147DE3520129A5E7B447BAB75AC8F03 /* ColorsNatura.swift */,
-=======
-		DD20EF61A300C3292AE0EBCF255B5BD6 /* Resources */ = {
-			isa = PBXGroup;
-			children = (
-				438A5C92460A2D83E14DF108D8CD8988 /* Images.xcassets */,
-				BC6A871B0A080C7AB0127CF2EA0D9153 /* natds-icons.ttf */,
->>>>>>> 52d6beb4
+		3B5AE9E1EA89E0E0944F8781F4164B1F /* TheBodyShop */ = {
+			isa = PBXGroup;
+			children = (
+				537008F0FDEDBCE526AE919C78FF66F6 /* ColorPalette */,
+				5711C7C177B3A652CFE2D2EE77837359 /* Font */,
+				A7311F723913FEB49C6F083BB885C288 /* TheBodyShopBorderRadius+Spec.swift */,
+				F69244CCD6E445DE577F87FFDA9FAE82 /* TheBodyShopElevations+Spec.swift */,
+				ABFA2E6A460B1BF84F90C6512885B96B /* TheBodyShopOpacities+Spec.swift */,
+				38E656D2BCCE722680895932C2AC9D91 /* TheBodyShopSizes+Spec.swift */,
+				118CB6043C0920D56389F452736F6796 /* TheBodyShopSpacing+Spec.swift */,
+				47CD483CE0D2C7F436C71ED1EA6A5DD6 /* TheBodyShopTheme+Spec.swift */,
+			);
+			path = TheBodyShop;
+			sourceTree = "<group>";
+		};
+		3F21990B524A8E12755106BE4A73AB22 /* Products */ = {
+			isa = PBXGroup;
+			children = (
+				17433A27D62633345ECA245C99114C15 /* NatDS.framework */,
+				33688D8CB5F9DEC8813BA9C3F4425D76 /* NatDSTests.xctest */,
+			);
+			name = Products;
+			sourceTree = "<group>";
+		};
+		3FCB7713DAAB2F827B224E06280AF674 /* Field */ = {
+			isa = PBXGroup;
+			children = (
+				52A204267543FEBA5DA00BDF5CA63C5C /* Mock */,
+				2D9C7ED46E33571D0B2A1E60936B8ACD /* FieldTests.swift */,
+				A99D4E498664E80E25C8F8C061407424 /* TextFieldTests.swift */,
+				9FBF1F1170177B1B22FABD607AA283EB /* TextFieldTypeTests.swift */,
+			);
+			path = Field;
+			sourceTree = "<group>";
+		};
+		41643C1EBBBE270376A2D401F0393730 /* Mock */ = {
+			isa = PBXGroup;
+			children = (
+				CCA17128B21436681D0D607C145E56E2 /* TabDelegateMock.swift */,
+				A2216A9839DE07735A376736AB143A7F /* TabItemViewDelegateMock.swift */,
+			);
+			path = Mock;
+			sourceTree = "<group>";
+		};
+		42322F15110B108E59C217709124F184 /* ValueText */ = {
+			isa = PBXGroup;
+			children = (
+				526CD2A36CE33EBE0E9EFD858C9074DE /* ValueTextHighlightTests.swift */,
+			);
+			path = ValueText;
+			sourceTree = "<group>";
+		};
+		446B0AA49F1273D509BFE8550F82D413 /* Mock */ = {
+			isa = PBXGroup;
+			children = (
+				B92BFB29E97D8520D6B67E8883AB9A08 /* NavigationDrawerDelegateMock.swift */,
+			);
+			path = Mock;
+			sourceTree = "<group>";
+		};
+		4B9866A3E5EF00723E7A0B8040C4C3FE /* DeprecatedWillBeRemoved */ = {
+			isa = PBXGroup;
+			children = (
+				0D4085DA7FCF745EBD2978C872626280 /* Branding */,
+			);
+			path = DeprecatedWillBeRemoved;
+			sourceTree = "<group>";
+		};
+		4E592AD7D888FCA266D09FD363FF41E1 /* Colors */ = {
+			isa = PBXGroup;
+			children = (
+				12097409E99458B51C9B5F2FEF8C5BE8 /* Branding */,
+				144F2AC4381EFDA362F5A39709BEC12E /* NatColorsSpec */,
+				15CB7087AA6D24EDDC31C9DD6682C6DD /* ColorsTests.swift */,
+				C3DA7591C8DDE4FB051FEBE8004CFF92 /* DynamicColorFactory+Spec.swift */,
+				33B948F0346A1813FB982C1DB5F0DC89 /* DynamicColors+Spec.swift */,
+			);
+			path = Colors;
+			sourceTree = "<group>";
+		};
+		52A204267543FEBA5DA00BDF5CA63C5C /* Mock */ = {
+			isa = PBXGroup;
+			children = (
+				D521C44E858B4345479E0B193CE2BB9C /* TextFieldDelegateMock.swift */,
+			);
+			path = Mock;
+			sourceTree = "<group>";
+		};
+		537008F0FDEDBCE526AE919C78FF66F6 /* ColorPalette */ = {
+			isa = PBXGroup;
+			children = (
+				6C64A1314BBD5AFECEC306854A4255CA /* TheBodyShopColorPaletteDark+Spec.swift */,
+				FEFC5ABDDB7E6AA9C6199C7EC96F634D /* TheBodyShopColorPaletteLight+Spec.swift */,
+			);
+			path = ColorPalette;
+			sourceTree = "<group>";
+		};
+		55C56C56418DE50EB64ADD8E2B4B70F4 /* NatButton */ = {
+			isa = PBXGroup;
+			children = (
+				10C54C550ED4D44A309C43261BF40F55 /* NatButton+Height.swift */,
+				D331FCE6B4B326453609B50D92482230 /* NatButton+Style.swift */,
+				7CCF632B4501044E5062C574CCBBF74E /* NatButton.swift */,
+			);
+			path = NatButton;
+			sourceTree = "<group>";
+		};
+		56DDA61E0AE11922BCE3B4F143F1A88D /* Extensions */ = {
+			isa = PBXGroup;
+			children = (
+				78CCB4D4D576DACD400A9C98B01483C6 /* NSMutableAttributedString+BuilderTests.swift */,
+				B547AD7359FD2F4105A9382B6826885A /* String+IconTests.swift */,
+				22A647031D224C850A813E80E5E8C6EE /* UICollectionView+ReusableTests.swift */,
+				AA64D48F4B0C632F225F91280A2CAF33 /* UIColor+HexTests.swift */,
+				E82F6111C8C0FF75580DB35ACB25181E /* UIFont+IconTests.swift */,
+				8E81CAD3243D19AE13BCCC614BA1499B /* UITableView+ReusableTests.swift */,
+			);
+			path = Extensions;
+			sourceTree = "<group>";
+		};
+		5711C7C177B3A652CFE2D2EE77837359 /* Font */ = {
+			isa = PBXGroup;
+			children = (
+				2BCA01BC8343C22F5908AC65F37C5FB6 /* TheBodyShopFont+Spec.swift */,
+				F883FDBE8A405C0A87D003DD585D8FE0 /* TheBodyShopFontLetterSpacings+Spec.swift */,
+				773A20BC4747B6884F87025C49FD335F /* TheBodyShopFontSizes+Spec.swift */,
+				68C5BFF0EEC5CF26F7D88796B6E5F767 /* TheBodyShopFontWeights+Spec.swift */,
+			);
+			path = Font;
+			sourceTree = "<group>";
+		};
+		59FEB5F81D357B0250D929D9D895E20C /* Divider */ = {
+			isa = PBXGroup;
+			children = (
+				FD3CA47F5B151245708F86A82388401D /* DividerTests.swift */,
+			);
+			path = Divider;
+			sourceTree = "<group>";
+		};
+		603A2F49CA3712BCACA1947C6DF47B0B = {
+			isa = PBXGroup;
+			children = (
+				2C9CB41733156539178160E94182B31E /* Frameworks */,
+				B193B1BE5AA5EB10B51FF8ADA51A7F66 /* Pods */,
+				3F21990B524A8E12755106BE4A73AB22 /* Products */,
+				A25310B672B899E9AD3D68186E4A1AFA /* Sources */,
+				2A013B73B77FB9B791A5038B2A1998D6 /* Tests */,
+			);
+			sourceTree = "<group>";
+		};
+		64B35360D246BD94D64943CAB0591D20 /* Fonts */ = {
+			isa = PBXGroup;
+			children = (
+				17BA76EC2E7F6B094484E38876FAF252 /* DeprecatedWillBeRemoved */,
+				BFB6071E86F7F179141AA1490D7EE633 /* Style */,
+				2FDEE58147C2E1605E69E24EE6CE7409 /* Font.swift */,
+				1DC324E6DC6A248EA7BE6BCC2B03D91C /* FontLetterSpacings.swift */,
+				BCAAD7AE3D905B5B7DD0A1BFD9689AD5 /* FontSizes.swift */,
+				0F3972A77C0F33A56F5725680D5D3835 /* FontWeights.swift */,
+			);
+			path = Fonts;
+			sourceTree = "<group>";
+		};
+		67643298FB5CC3CCB193DC69AF79EC67 /* Dialog */ = {
+			isa = PBXGroup;
+			children = (
+				E035F8401CE3E98D4ED1ED7A870740C9 /* Builders */,
+				9C01EDAF32106E3A72F0D0694D1A156C /* NatDialogController+Spec.swift */,
+			);
+			path = Dialog;
+			sourceTree = "<group>";
+		};
+		6798CC587164639F37DAC471EE3A2841 /* Colors */ = {
+			isa = PBXGroup;
+			children = (
+				C54276EF4D77F82F4E0A1EED29D872A1 /* ColorPalettes */,
+				4B9866A3E5EF00723E7A0B8040C4C3FE /* DeprecatedWillBeRemoved */,
+			);
+			path = Colors;
+			sourceTree = "<group>";
+		};
+		709D0C4BC96FBCA49114949809A678FE /* ColorPalette */ = {
+			isa = PBXGroup;
+			children = (
+				184F473D68F70CFCDA0C09BAE2B17A4B /* AvonColorPaletteDark+Spec.swift */,
+				7961DE3EA518D4BEB826759A1ADC7182 /* AvonColorPaletteLight+Spec.swift */,
+			);
+			path = ColorPalette;
+			sourceTree = "<group>";
+		};
+		719A57636DBDBD5D6854EFEC0F362C4C /* NavigationDrawer */ = {
+			isa = PBXGroup;
+			children = (
+				75DBB32E272580681677AA85CA5A2649 /* NavigationDrawer+IndexMenu.swift */,
+				31247B21FE6C5054DC6E3BD9BE4A5E35 /* NavigationDrawer.swift */,
+				6C886FFFE18844DCBC5A1F73FD2720FE /* NavigationDrawerItemCell.swift */,
+				E863AFC8E9DA103F33E2D48577058242 /* NavigationDrawerSubitemCell.swift */,
+			);
+			path = NavigationDrawer;
+			sourceTree = "<group>";
+		};
+		74585C795FEFCA51C4DF66B639F8CFC8 /* Fonts */ = {
+			isa = PBXGroup;
+			children = (
+				763D65E6291DD5F6F7F2E49BCE8649AA /* Branding */,
+				DD40F8AA9AC979A1CF2968D4263A8928 /* Style */,
+				86372A8479510FC7E2A2105B903F04FA /* FontsTests.swift */,
+			);
+			path = Fonts;
+			sourceTree = "<group>";
+		};
+		751790E290AAA967A1C69CB025CE6830 /* Supporting Files */ = {
+			isa = PBXGroup;
+			children = (
+				B74C0772E6C10FAF9E1EBEDD82A7F0B1 /* TestingHelpers */,
+				3E2AB0EB7EAC8FA0FF3710EF5585E38E /* Info.plist */,
+			);
+			path = "Supporting Files";
+			sourceTree = "<group>";
+		};
+		763D65E6291DD5F6F7F2E49BCE8649AA /* Branding */ = {
+			isa = PBXGroup;
+			children = (
+				F4824B493F5AE9EE1620BE09538088F3 /* FontsNaturaTests.swift */,
 			);
 			path = Branding;
 			sourceTree = "<group>";
 		};
-<<<<<<< HEAD
-		1D45CCA3C5409387E4DBC5C70415468A /* Wrappers */ = {
-			isa = PBXGroup;
-			children = (
-				D7316FE65E814E2D5CA475475CD8D4EA /* ViewAnimatingWrapper.swift */,
-=======
-		BEE13D19F1A22BF171DC1BAC64B38FA7 /* Icons */ = {
-			isa = PBXGroup;
-			children = (
-				AE41CCB3978D56C1CB091FFBF9B03AF7 /* IconTests.swift */,
-				0B29FF4C598F8297E81A6B6A82ACA4F9 /* IconViewTests.swift */,
-				5D67F65D9E72160E498FBA256C62159F /* IllustrationIconsTests.swift */,
->>>>>>> 52d6beb4
-			);
-			path = Wrappers;
-			sourceTree = "<group>";
-		};
-<<<<<<< HEAD
-		761C0FC62FB7A8515154824913F55F69 /* Wrappers */ = {
-			isa = PBXGroup;
-			children = (
-				C5587FAB4E0C1AEF7FA7D89207954014 /* Mocks */,
-=======
-		FBCFD36466E6B86E32075C92503882F7 /* Icons */ = {
-			isa = PBXGroup;
-			children = (
-				DA0E2F68D8995E164CB35303ADB9507C /* Icon.swift */,
-				D1A1DDA4A78343DB58AF747FF9DC2B66 /* IconView.swift */,
-				D4969844F4A007C92B7C67A4FA020C85 /* IllustrationIcons.swift */,
->>>>>>> 52d6beb4
-			);
-			path = Wrappers;
-			sourceTree = "<group>";
-		};
-<<<<<<< HEAD
-		C5587FAB4E0C1AEF7FA7D89207954014 /* Mocks */ = {
-			isa = PBXGroup;
-			children = (
-				FADDEC4E472D2A193BED0EBF058A67E8 /* ViewAnimatingMock.swift */,
-=======
-		B054E7B09C6DBF531CFF71F300EEB33C /* Helpers */ = {
-			isa = PBXGroup;
-			children = (
-				02B41F99CB8ACD14C09E1AA323E38C2D /* AssetsHelper.swift */,
-				6DA6561EEF13B1CE57B6CE00222286CB /* ReusableView.swift */,
->>>>>>> 52d6beb4
-			);
-			path = Mocks;
-			sourceTree = "<group>";
-		};
-<<<<<<< HEAD
-		12097409E99458B51C9B5F2FEF8C5BE8 /* Branding */ = {
-			isa = PBXGroup;
-			children = (
-				60AC8BC2D164D73C71DF5B19BDC28AE1 /* ColorsNaturaTests.swift */,
-=======
-		13723E12A4FFE65E5FE37372D7AD1955 /* Helpers */ = {
-			isa = PBXGroup;
-			children = (
-				38DAA7E13F0D9435753C08228E164289 /* AssetsHelperTests.swift */,
-				A8840C572761772CBDD3A270B8FE2203 /* ReusableViewTests.swift */,
->>>>>>> 52d6beb4
-			);
-			path = Branding;
-			sourceTree = "<group>";
-		};
-<<<<<<< HEAD
-		120E744C293B89D044FF042E87692C6C /* Public */ = {
-			isa = PBXGroup;
-			children = (
-				8F17D4DBF2804B57A4C0A71661E479AF /* Components */,
-				D0A81AF824CDF9690E19EF12D5D38297 /* DesignTokens */,
-				AB858EEAF58ED77E8AD12908C12E22EA /* Extensions */,
-				AC44AC684E1D6DB6F7BF21E7660666AD /* DesignSystem.swift */,
-=======
+		78FE21C8815B7AED38811BF6BEB37BF0 /* Dialog */ = {
+			isa = PBXGroup;
+			children = (
+				0037EABBD513F6645A0B0922FA4FF539 /* Builders */,
+				8F52062B7DB3FCB23FA74EEE5EA52FDF /* NatDialogController.swift */,
+			);
+			path = Dialog;
+			sourceTree = "<group>";
+		};
+		7AB7FF70C9AEA25A8E77912E1563B1EE /* Configuration */ = {
+			isa = PBXGroup;
+			children = (
+				D239FA6939F046FDE679FEE4162DB483 /* GetTheme+Spec.swift */,
+				44B6B74E7B045A3A52E5AC33B857EC8E /* ValidateTheme+Spec.swift */,
+			);
+			path = Configuration;
+			sourceTree = "<group>";
+		};
+		7BEFD3D9F02DCD62D7A24864218DC0D8 /* NavigationDrawer */ = {
+			isa = PBXGroup;
+			children = (
+				446B0AA49F1273D509BFE8550F82D413 /* Mock */,
+				90FE1ED739157F95D9EBBE9BD71B94E0 /* NavigationDrawer+IndexMenuTests.swift */,
+				AB85B5288F76E27BCDF2A11BC05D3238 /* NavigationDrawerItemCellTests.swift */,
+				7F9C4251076A01537D0A8CB995DF81EC /* NavigationDrawerSubitemCellTests.swift */,
+				E816229C707C64C390D3320DFA6B5D99 /* NavigationDrawerTests.swift */,
+			);
+			path = NavigationDrawer;
+			sourceTree = "<group>";
+		};
 		7C4807A858EAC069D38D22195EC3B0B9 /* DesignTokens */ = {
 			isa = PBXGroup;
 			children = (
@@ -704,90 +1019,55 @@
 				E46448E79883A4EB8A9416823A01531F /* NatOpacities+Spec.swift */,
 				37416A32D8AD942A180B5FDF1A82192B /* NatSizes+Spec.swift */,
 				1E59C232A91FF981110D0EB2DE8CBB80 /* NatSpacing+Spec.swift */,
->>>>>>> 52d6beb4
+			);
+			path = DesignTokens;
+			sourceTree = "<group>";
+		};
+		857FA81A9331D03B846B818F61F9D19A /* ValueText */ = {
+			isa = PBXGroup;
+			children = (
+				CDFBFE7E7E98BBE7DA3F6565371E522D /* ValueTextHighlight.swift */,
+			);
+			path = ValueText;
+			sourceTree = "<group>";
+		};
+		865CF1D076AFEB3A75B360B1D2027787 /* Public */ = {
+			isa = PBXGroup;
+			children = (
+				8959EC82EF195A60EF12AFDC0F9CFE75 /* Components */,
+				7C4807A858EAC069D38D22195EC3B0B9 /* DesignTokens */,
+				13976EA337BD073D09936248522E409C /* SnapShot */,
+				83C59F929E88764313134A046BA5C30F /* DesignSystem+Spec.swift */,
 			);
 			path = Public;
 			sourceTree = "<group>";
 		};
-<<<<<<< HEAD
-		13723E12A4FFE65E5FE37372D7AD1955 /* Helpers */ = {
-			isa = PBXGroup;
-			children = (
-				38DAA7E13F0D9435753C08228E164289 /* AssetsHelperTests.swift */,
-				A8840C572761772CBDD3A270B8FE2203 /* ReusableViewTests.swift */,
-=======
-		4E592AD7D888FCA266D09FD363FF41E1 /* Colors */ = {
-			isa = PBXGroup;
-			children = (
-				12097409E99458B51C9B5F2FEF8C5BE8 /* Branding */,
-				144F2AC4381EFDA362F5A39709BEC12E /* NatColorsSpec */,
-				15CB7087AA6D24EDDC31C9DD6682C6DD /* ColorsTests.swift */,
-				C3DA7591C8DDE4FB051FEBE8004CFF92 /* DynamicColorFactory+Spec.swift */,
-				33B948F0346A1813FB982C1DB5F0DC89 /* DynamicColors+Spec.swift */,
->>>>>>> 52d6beb4
-			);
-			path = Helpers;
-			sourceTree = "<group>";
-		};
-<<<<<<< HEAD
-		144F2AC4381EFDA362F5A39709BEC12E /* NatColorsSpec */ = {
-			isa = PBXGroup;
-			children = (
-				EC0F5D32B4B46B6C50413BEC01AF4215 /* NatColors+Avon+Spec.swift */,
-				8C0F064ED1F549C748D8B3889F572C36 /* NatColors+Natura+Spec.swift */,
-				9F3B9936E46C7C4571BB36673012AFCE /* NatColors+TBS+Spec.swift */,
-=======
-		12097409E99458B51C9B5F2FEF8C5BE8 /* Branding */ = {
-			isa = PBXGroup;
-			children = (
-				60AC8BC2D164D73C71DF5B19BDC28AE1 /* ColorsNaturaTests.swift */,
->>>>>>> 52d6beb4
-			);
-			path = NatColorsSpec;
-			sourceTree = "<group>";
-		};
-<<<<<<< HEAD
-		17BA76EC2E7F6B094484E38876FAF252 /* DeprecatedWillBeRemoved */ = {
-			isa = PBXGroup;
-			children = (
-				9800D4524E4F3985BC8E39D50E30475A /* Branding */,
-=======
-		74585C795FEFCA51C4DF66B639F8CFC8 /* Fonts */ = {
-			isa = PBXGroup;
-			children = (
-				763D65E6291DD5F6F7F2E49BCE8649AA /* Branding */,
-				DD40F8AA9AC979A1CF2968D4263A8928 /* Style */,
-				86372A8479510FC7E2A2105B903F04FA /* FontsTests.swift */,
->>>>>>> 52d6beb4
-			);
-			path = DeprecatedWillBeRemoved;
-			sourceTree = "<group>";
-		};
-<<<<<<< HEAD
-		1C64E7FC7AE243CD11623B12CB2E59B4 /* Tab */ = {
-			isa = PBXGroup;
-			children = (
-				CB6FF51FEADFA402D3EDC3FE828081CC /* Tab.swift */,
-				759689DD6C3696C4726646B8356D3B4D /* TabItemView.swift */,
-=======
-		763D65E6291DD5F6F7F2E49BCE8649AA /* Branding */ = {
-			isa = PBXGroup;
-			children = (
-				F4824B493F5AE9EE1620BE09538088F3 /* FontsNaturaTests.swift */,
->>>>>>> 52d6beb4
-			);
-			path = Tab;
-			sourceTree = "<group>";
-		};
-<<<<<<< HEAD
-		1E6230BCD6F799CA50D0ECBFDF1DFDD2 /* Font */ = {
-			isa = PBXGroup;
-			children = (
-				D9EE549807B60EB3A58FBD764CF4A85E /* TheBodyShopFont.swift */,
-				F8BA669F1AAFFCA1DE8B8C6CBAFF61DA /* TheBodyShopFontLetterSpacings.swift */,
-				1AE7278B4CA19335782AFE391E811604 /* TheBodyShopFontSizes.swift */,
-				5F36582C40F1A58052F011027DBD753B /* TheBodyShopFontWeights.swift */,
-=======
+		8959EC82EF195A60EF12AFDC0F9CFE75 /* Components */ = {
+			isa = PBXGroup;
+			children = (
+				9A5EB6FB21BA40B6C21C650900AF7CA2 /* Bar */,
+				37C041B132E91C20059E887D83DD7E4E /* Button */,
+				67643298FB5CC3CCB193DC69AF79EC67 /* Dialog */,
+				59FEB5F81D357B0250D929D9D895E20C /* Divider */,
+				6759B588024397D1AC93C8D123122D59 /* ExpansionPanel */,
+				3FCB7713DAAB2F827B224E06280AF674 /* Field */,
+				BEE13D19F1A22BF171DC1BAC64B38FA7 /* Icons */,
+				7BEFD3D9F02DCD62D7A24864218DC0D8 /* NavigationDrawer */,
+				28B8CBEE15559C8DBD459A3FC53141DB /* Tab */,
+				42322F15110B108E59C217709124F184 /* ValueText */,
+			);
+			path = Components;
+			sourceTree = "<group>";
+		};
+		8A1F86B04869A5468469B88843CC0E39 /* Elevation */ = {
+			isa = PBXGroup;
+			children = (
+				D7C267848A6D4A2289C862E53EA54F84 /* ElevationAttributes.swift */,
+				0D49BA63C5E5BFEED327C214620A7657 /* Elevations.swift */,
+			);
+			path = Elevation;
+			sourceTree = "<group>";
+		};
 		8D17D3D40C2AE04D8D49BFB4530D5BC9 /* DesignTokens */ = {
 			isa = PBXGroup;
 			children = (
@@ -798,121 +1078,10 @@
 				6F111B90C6990191CCEE34F707A05A9D /* Opacities.swift */,
 				68038F1CA64FC2164BFB108D7666D0E0 /* Radius.swift */,
 				7A274991E53CAB8F385D592B0B8FB730 /* Sizes.swift */,
->>>>>>> 52d6beb4
-			);
-			path = Font;
-			sourceTree = "<group>";
-		};
-<<<<<<< HEAD
-		215336A1A94CD82887726AF1581EC21D /* ViewStyling */ = {
-			isa = PBXGroup;
-			children = (
-				012C47A3F04D83B715DD934E2E86BD5C /* Button */,
-				307E705878C6A3A88E39CDC82B799361 /* ViewStyle.swift */,
-=======
-		6798CC587164639F37DAC471EE3A2841 /* Colors */ = {
-			isa = PBXGroup;
-			children = (
-				C54276EF4D77F82F4E0A1EED29D872A1 /* ColorPalettes */,
-				4B9866A3E5EF00723E7A0B8040C4C3FE /* DeprecatedWillBeRemoved */,
->>>>>>> 52d6beb4
-			);
-			path = ViewStyling;
-			sourceTree = "<group>";
-		};
-<<<<<<< HEAD
-		26ABA00AE2743DB7BD15DE7348A3768D /* Avon */ = {
-			isa = PBXGroup;
-			children = (
-				709D0C4BC96FBCA49114949809A678FE /* ColorPalette */,
-				939A784C7EBF35B2C0953263C7DEB684 /* Font */,
-				477731475C7DAE3B26819E04906BD721 /* AvonBorderRadius+Spec.swift */,
-				BAEF2702D8D005A1EA66C6D8447176D3 /* AvonElevations+Spec.swift */,
-				03374D1962F22E77097BC080D718F12F /* AvonOpacities+Spec.swift */,
-				8C04D198B2E271ABB5F68222DC1D6B96 /* AvonSizes+Spec.swift */,
-				92B7E71471A8365DB2D8FE53C22B3AAD /* AvonSpacing+Spec.swift */,
-				66D81AFC13659B24C0C08DCFCA630E1D /* AvonThemeSpec.swift */,
-=======
-		0D4085DA7FCF745EBD2978C872626280 /* Branding */ = {
-			isa = PBXGroup;
-			children = (
-				A147DE3520129A5E7B447BAB75AC8F03 /* ColorsNatura.swift */,
->>>>>>> 52d6beb4
-			);
-			path = Avon;
-			sourceTree = "<group>";
-		};
-<<<<<<< HEAD
-		28B8CBEE15559C8DBD459A3FC53141DB /* Tab */ = {
-			isa = PBXGroup;
-			children = (
-				41643C1EBBBE270376A2D401F0393730 /* Mock */,
-				75AA33B684C0A723F3E2F341D0A10EEC /* TabItemViewTests.swift */,
-				E99F543F7F6AC44B9A4E1341942EE0E0 /* TabTests.swift */,
-=======
-		64B35360D246BD94D64943CAB0591D20 /* Fonts */ = {
-			isa = PBXGroup;
-			children = (
-				17BA76EC2E7F6B094484E38876FAF252 /* DeprecatedWillBeRemoved */,
-				BFB6071E86F7F179141AA1490D7EE633 /* Style */,
-				2FDEE58147C2E1605E69E24EE6CE7409 /* Font.swift */,
-				1DC324E6DC6A248EA7BE6BCC2B03D91C /* FontLetterSpacings.swift */,
-				BCAAD7AE3D905B5B7DD0A1BFD9689AD5 /* FontSizes.swift */,
-				0F3972A77C0F33A56F5725680D5D3835 /* FontWeights.swift */,
->>>>>>> 52d6beb4
-			);
-			path = Tab;
-			sourceTree = "<group>";
-		};
-<<<<<<< HEAD
-		2A013B73B77FB9B791A5038B2A1998D6 /* Tests */ = {
-			isa = PBXGroup;
-			children = (
-				A49A262765C555E6BDBC06EDF2F28E79 /* Core */,
-				56DDA61E0AE11922BCE3B4F143F1A88D /* Extensions */,
-				13723E12A4FFE65E5FE37372D7AD1955 /* Helpers */,
-				865CF1D076AFEB3A75B360B1D2027787 /* Public */,
-				751790E290AAA967A1C69CB025CE6830 /* Supporting Files */,
-=======
-		9800D4524E4F3985BC8E39D50E30475A /* Branding */ = {
-			isa = PBXGroup;
-			children = (
-				07ECC6D1ED0B557A34AB311B053D6EEF /* FontsNatura.swift */,
->>>>>>> 52d6beb4
-			);
-			path = Tests;
-			sourceTree = "<group>";
-		};
-<<<<<<< HEAD
-		2C9CB41733156539178160E94182B31E /* Frameworks */ = {
-			isa = PBXGroup;
-			children = (
-				EA6C2225E568F933653803F970EF3103 /* Pods_NatDSTests.framework */,
-=======
-		8959EC82EF195A60EF12AFDC0F9CFE75 /* Components */ = {
-			isa = PBXGroup;
-			children = (
-				9A5EB6FB21BA40B6C21C650900AF7CA2 /* Bar */,
-				37C041B132E91C20059E887D83DD7E4E /* Button */,
-				67643298FB5CC3CCB193DC69AF79EC67 /* Dialog */,
-				59FEB5F81D357B0250D929D9D895E20C /* Divider */,
-				3FCB7713DAAB2F827B224E06280AF674 /* Field */,
-				BEE13D19F1A22BF171DC1BAC64B38FA7 /* Icons */,
-				7BEFD3D9F02DCD62D7A24864218DC0D8 /* NavigationDrawer */,
-				28B8CBEE15559C8DBD459A3FC53141DB /* Tab */,
-				42322F15110B108E59C217709124F184 /* ValueText */,
->>>>>>> 52d6beb4
-			);
-			name = Frameworks;
-			sourceTree = "<group>";
-		};
-<<<<<<< HEAD
-		36F09CCDCF54198AE6993DB322056B4E /* DeprecatedWillBeRemoved */ = {
-			isa = PBXGroup;
-			children = (
-				8A0F915C266CD0901846F201CD150DB9 /* Colors.swift */,
-				E541D4660533BA7440D7EAFA3C55D613 /* Fonts.swift */,
-=======
+			);
+			path = DesignTokens;
+			sourceTree = "<group>";
+		};
 		8F17D4DBF2804B57A4C0A71661E479AF /* Components */ = {
 			isa = PBXGroup;
 			children = (
@@ -920,322 +1089,77 @@
 				F39AE9E5CB68E8C7A269525355E8E4D3 /* Button */,
 				78FE21C8815B7AED38811BF6BEB37BF0 /* Dialog */,
 				B765E7CB5E163C38B6106556601A6CCA /* Divider */,
+				9A95973E20D8800C2A72454FF93AEC3F /* ExpansionPanel */,
 				EA99DA7A49950566847F2CD983BBD1EA /* Field */,
 				FBCFD36466E6B86E32075C92503882F7 /* Icons */,
 				719A57636DBDBD5D6854EFEC0F362C4C /* NavigationDrawer */,
 				1C64E7FC7AE243CD11623B12CB2E59B4 /* Tab */,
 				857FA81A9331D03B846B818F61F9D19A /* ValueText */,
->>>>>>> 52d6beb4
-			);
-			path = DeprecatedWillBeRemoved;
-			sourceTree = "<group>";
-		};
-<<<<<<< HEAD
-		37C041B132E91C20059E887D83DD7E4E /* Button */ = {
-			isa = PBXGroup;
-			children = (
-				9C16A106EDB094AEBB02B7EDBAF61E15 /* Pusable */,
-				A95440A28904714D5452372B860A3541 /* ContainedButtonTests.swift */,
-				22C390A2FC2AAA69757BADEB95808375 /* FlatButtonTests.swift */,
-				BF8DC06D81E2DEFAF54C74410DAD95D8 /* NatButton+Height+Spec.swift */,
-				5F485CDE6E86A020B1549C882DC64B38 /* NatButton+Specs.swift */,
-				2381FCF8210ECD9A4895ECA9ED41B0FB /* PulseLayerTests.swift */,
-=======
-		719A57636DBDBD5D6854EFEC0F362C4C /* NavigationDrawer */ = {
-			isa = PBXGroup;
-			children = (
-				75DBB32E272580681677AA85CA5A2649 /* NavigationDrawer+IndexMenu.swift */,
-				31247B21FE6C5054DC6E3BD9BE4A5E35 /* NavigationDrawer.swift */,
-				6C886FFFE18844DCBC5A1F73FD2720FE /* NavigationDrawerItemCell.swift */,
-				E863AFC8E9DA103F33E2D48577058242 /* NavigationDrawerSubitemCell.swift */,
->>>>>>> 52d6beb4
-			);
-			path = Button;
-			sourceTree = "<group>";
-		};
-<<<<<<< HEAD
-		3B5AE9E1EA89E0E0944F8781F4164B1F /* TheBodyShop */ = {
-			isa = PBXGroup;
-			children = (
-				537008F0FDEDBCE526AE919C78FF66F6 /* ColorPalette */,
-				5711C7C177B3A652CFE2D2EE77837359 /* Font */,
-				A7311F723913FEB49C6F083BB885C288 /* TheBodyShopBorderRadius+Spec.swift */,
-				F69244CCD6E445DE577F87FFDA9FAE82 /* TheBodyShopElevations+Spec.swift */,
-				ABFA2E6A460B1BF84F90C6512885B96B /* TheBodyShopOpacities+Spec.swift */,
-				38E656D2BCCE722680895932C2AC9D91 /* TheBodyShopSizes+Spec.swift */,
-				118CB6043C0920D56389F452736F6796 /* TheBodyShopSpacing+Spec.swift */,
-				47CD483CE0D2C7F436C71ED1EA6A5DD6 /* TheBodyShopTheme+Spec.swift */,
-=======
-		7BEFD3D9F02DCD62D7A24864218DC0D8 /* NavigationDrawer */ = {
-			isa = PBXGroup;
-			children = (
-				446B0AA49F1273D509BFE8550F82D413 /* Mock */,
-				90FE1ED739157F95D9EBBE9BD71B94E0 /* NavigationDrawer+IndexMenuTests.swift */,
-				AB85B5288F76E27BCDF2A11BC05D3238 /* NavigationDrawerItemCellTests.swift */,
-				7F9C4251076A01537D0A8CB995DF81EC /* NavigationDrawerSubitemCellTests.swift */,
-				E816229C707C64C390D3320DFA6B5D99 /* NavigationDrawerTests.swift */,
->>>>>>> 52d6beb4
-			);
-			path = TheBodyShop;
-			sourceTree = "<group>";
-		};
-<<<<<<< HEAD
-		3F21990B524A8E12755106BE4A73AB22 /* Products */ = {
-			isa = PBXGroup;
-			children = (
-				17433A27D62633345ECA245C99114C15 /* NatDS.framework */,
-				33688D8CB5F9DEC8813BA9C3F4425D76 /* NatDSTests.xctest */,
-=======
-		AAA7C27FE8E04EF2103505C58C128D34 /* Bar */ = {
-			isa = PBXGroup;
-			children = (
-				3D17E5874C6FD18F726E3F2F41FA5A91 /* SearchBar.swift */,
->>>>>>> 52d6beb4
-			);
-			name = Products;
-			sourceTree = "<group>";
-		};
-<<<<<<< HEAD
-		3FCB7713DAAB2F827B224E06280AF674 /* Field */ = {
-			isa = PBXGroup;
-			children = (
-				52A204267543FEBA5DA00BDF5CA63C5C /* Mock */,
-				2D9C7ED46E33571D0B2A1E60936B8ACD /* FieldTests.swift */,
-				A99D4E498664E80E25C8F8C061407424 /* TextFieldTests.swift */,
-				9FBF1F1170177B1B22FABD607AA283EB /* TextFieldTypeTests.swift */,
-=======
+			);
+			path = Components;
+			sourceTree = "<group>";
+		};
+		939A784C7EBF35B2C0953263C7DEB684 /* Font */ = {
+			isa = PBXGroup;
+			children = (
+				2E0E59F57D0AD2166D6216527E95A6CD /* AvonFont+Spec.swift */,
+				94F4528A8F039CB3F5D9781C690AE37E /* AvonFontLetterSpacings+Spec.swift */,
+				847C94FCAA23AB699A4926C6B8E598C6 /* AvonFontSizes+Spec.swift */,
+				9B282C073683EC548D946188FC1A72A6 /* AvonFontWeights+Spec.swift */,
+			);
+			path = Font;
+			sourceTree = "<group>";
+		};
+		9704414D4F33944FCFA6651ABBA09332 /* Natura */ = {
+			isa = PBXGroup;
+			children = (
+				B47844106118320B0B3F2AAB401F5680 /* ColorPalette */,
+				AA8358BB72E8D8497A5292BF8800DF6D /* Font */,
+				87CFD30D7FD696D72A3C8366BFF3FACE /* NaturaBorderRadius+Spec.swift */,
+				BB1B6705F4D1647BB7E1B56E47E1092D /* NaturaElevations+Spec.swift */,
+				22F7508455AB7040D802941984E62D9D /* NaturaOpacities+Spec.swift */,
+				B6EEB6484B7B97EB6D1DB63D6F8C30C9 /* NaturaSizes+Spec.swift */,
+				B49958F3A78F9D737DF55E3CB400B0B4 /* NaturaSpacing+Spec.swift */,
+				28081788999B58F24CF92BB33E68BD87 /* NaturaThemeSpec.swift */,
+			);
+			path = Natura;
+			sourceTree = "<group>";
+		};
+		9800D4524E4F3985BC8E39D50E30475A /* Branding */ = {
+			isa = PBXGroup;
+			children = (
+				07ECC6D1ED0B557A34AB311B053D6EEF /* FontsNatura.swift */,
+			);
+			path = Branding;
+			sourceTree = "<group>";
+		};
+		9A39D6F3DC20F5E6041B1A1A86858A3A /* NatFonts */ = {
+			isa = PBXGroup;
+			children = (
+				0D8BC0D102CE4444401C0469C861358A /* NatFonts+Avon+Spec.swift */,
+				4C36A7D37B7A89976DC5D42F6EC8FABF /* NatFonts+Natura+Spec.swift */,
+				BA54A54D526EF416E3689FD0D07E7886 /* NatFonts+TheBodyShop+Spec.swift */,
+			);
+			path = NatFonts;
+			sourceTree = "<group>";
+		};
 		9A5EB6FB21BA40B6C21C650900AF7CA2 /* Bar */ = {
 			isa = PBXGroup;
 			children = (
 				F988EE601584B907D997288958055215 /* SearchBar.swift */,
->>>>>>> 52d6beb4
-			);
-			path = Field;
-			sourceTree = "<group>";
-		};
-<<<<<<< HEAD
-		41643C1EBBBE270376A2D401F0393730 /* Mock */ = {
-			isa = PBXGroup;
-			children = (
-				CCA17128B21436681D0D607C145E56E2 /* TabDelegateMock.swift */,
-				A2216A9839DE07735A376736AB143A7F /* TabItemViewDelegateMock.swift */,
-=======
-		857FA81A9331D03B846B818F61F9D19A /* ValueText */ = {
-			isa = PBXGroup;
-			children = (
-				CDFBFE7E7E98BBE7DA3F6565371E522D /* ValueTextHighlight.swift */,
->>>>>>> 52d6beb4
-			);
-			path = Mock;
-			sourceTree = "<group>";
-		};
-		42322F15110B108E59C217709124F184 /* ValueText */ = {
-			isa = PBXGroup;
-			children = (
-				526CD2A36CE33EBE0E9EFD858C9074DE /* ValueTextHighlightTests.swift */,
-			);
-			path = ValueText;
-			sourceTree = "<group>";
-		};
-<<<<<<< HEAD
-		446B0AA49F1273D509BFE8550F82D413 /* Mock */ = {
-			isa = PBXGroup;
-			children = (
-				B92BFB29E97D8520D6B67E8883AB9A08 /* NavigationDrawerDelegateMock.swift */,
-=======
-		1C64E7FC7AE243CD11623B12CB2E59B4 /* Tab */ = {
-			isa = PBXGroup;
-			children = (
-				CB6FF51FEADFA402D3EDC3FE828081CC /* Tab.swift */,
-				759689DD6C3696C4726646B8356D3B4D /* TabItemView.swift */,
->>>>>>> 52d6beb4
-			);
-			path = Mock;
-			sourceTree = "<group>";
-		};
-<<<<<<< HEAD
-		4B9866A3E5EF00723E7A0B8040C4C3FE /* DeprecatedWillBeRemoved */ = {
-			isa = PBXGroup;
-			children = (
-				0D4085DA7FCF745EBD2978C872626280 /* Branding */,
-=======
-		28B8CBEE15559C8DBD459A3FC53141DB /* Tab */ = {
-			isa = PBXGroup;
-			children = (
-				41643C1EBBBE270376A2D401F0393730 /* Mock */,
-				75AA33B684C0A723F3E2F341D0A10EEC /* TabItemViewTests.swift */,
-				E99F543F7F6AC44B9A4E1341942EE0E0 /* TabTests.swift */,
->>>>>>> 52d6beb4
-			);
-			path = DeprecatedWillBeRemoved;
-			sourceTree = "<group>";
-		};
-<<<<<<< HEAD
-		4E592AD7D888FCA266D09FD363FF41E1 /* Colors */ = {
-			isa = PBXGroup;
-			children = (
-				12097409E99458B51C9B5F2FEF8C5BE8 /* Branding */,
-				144F2AC4381EFDA362F5A39709BEC12E /* NatColorsSpec */,
-				15CB7087AA6D24EDDC31C9DD6682C6DD /* ColorsTests.swift */,
-				C3DA7591C8DDE4FB051FEBE8004CFF92 /* DynamicColorFactory+Spec.swift */,
-				33B948F0346A1813FB982C1DB5F0DC89 /* DynamicColors+Spec.swift */,
-=======
-		EA99DA7A49950566847F2CD983BBD1EA /* Field */ = {
-			isa = PBXGroup;
-			children = (
-				8BEE0086E453EC48CFDC60DBA3C5C989 /* Field.swift */,
-				674EEA4A2112FC3EF3AE40AA3776A35A /* TextField.swift */,
-				EB6A44B9A9D7999BD68C1D60499CEF88 /* TextFieldDelegate.swift */,
-				437B78D88ACFB47EEADED96CDC94C7C5 /* TextFieldType.swift */,
->>>>>>> 52d6beb4
-			);
-			path = Colors;
-			sourceTree = "<group>";
-		};
-<<<<<<< HEAD
-		52A204267543FEBA5DA00BDF5CA63C5C /* Mock */ = {
-			isa = PBXGroup;
-			children = (
-				D521C44E858B4345479E0B193CE2BB9C /* TextFieldDelegateMock.swift */,
-=======
-		3FCB7713DAAB2F827B224E06280AF674 /* Field */ = {
-			isa = PBXGroup;
-			children = (
-				52A204267543FEBA5DA00BDF5CA63C5C /* Mock */,
-				2D9C7ED46E33571D0B2A1E60936B8ACD /* FieldTests.swift */,
-				A99D4E498664E80E25C8F8C061407424 /* TextFieldTests.swift */,
-				9FBF1F1170177B1B22FABD607AA283EB /* TextFieldTypeTests.swift */,
->>>>>>> 52d6beb4
-			);
-			path = Mock;
-			sourceTree = "<group>";
-		};
-<<<<<<< HEAD
-		537008F0FDEDBCE526AE919C78FF66F6 /* ColorPalette */ = {
-			isa = PBXGroup;
-			children = (
-				6C64A1314BBD5AFECEC306854A4255CA /* TheBodyShopColorPaletteDark+Spec.swift */,
-				FEFC5ABDDB7E6AA9C6199C7EC96F634D /* TheBodyShopColorPaletteLight+Spec.swift */,
-=======
-		41643C1EBBBE270376A2D401F0393730 /* Mock */ = {
-			isa = PBXGroup;
-			children = (
-				CCA17128B21436681D0D607C145E56E2 /* TabDelegateMock.swift */,
-				A2216A9839DE07735A376736AB143A7F /* TabItemViewDelegateMock.swift */,
->>>>>>> 52d6beb4
-			);
-			path = ColorPalette;
-			sourceTree = "<group>";
-		};
-<<<<<<< HEAD
-		55C56C56418DE50EB64ADD8E2B4B70F4 /* NatButton */ = {
-			isa = PBXGroup;
-			children = (
-				10C54C550ED4D44A309C43261BF40F55 /* NatButton+Height.swift */,
-				D331FCE6B4B326453609B50D92482230 /* NatButton+Style.swift */,
-				7CCF632B4501044E5062C574CCBBF74E /* NatButton.swift */,
-=======
-		52A204267543FEBA5DA00BDF5CA63C5C /* Mock */ = {
-			isa = PBXGroup;
-			children = (
-				D521C44E858B4345479E0B193CE2BB9C /* TextFieldDelegateMock.swift */,
->>>>>>> 52d6beb4
-			);
-			path = NatButton;
-			sourceTree = "<group>";
-		};
-<<<<<<< HEAD
-		56DDA61E0AE11922BCE3B4F143F1A88D /* Extensions */ = {
-			isa = PBXGroup;
-			children = (
-				78CCB4D4D576DACD400A9C98B01483C6 /* NSMutableAttributedString+BuilderTests.swift */,
-				B547AD7359FD2F4105A9382B6826885A /* String+IconTests.swift */,
-				22A647031D224C850A813E80E5E8C6EE /* UICollectionView+ReusableTests.swift */,
-				AA64D48F4B0C632F225F91280A2CAF33 /* UIColor+HexTests.swift */,
-				E82F6111C8C0FF75580DB35ACB25181E /* UIFont+IconTests.swift */,
-				8E81CAD3243D19AE13BCCC614BA1499B /* UITableView+ReusableTests.swift */,
-=======
-		B765E7CB5E163C38B6106556601A6CCA /* Divider */ = {
-			isa = PBXGroup;
-			children = (
-				50D996E4B957C51847075E986215675B /* Divider.swift */,
->>>>>>> 52d6beb4
-			);
-			path = Extensions;
-			sourceTree = "<group>";
-		};
-<<<<<<< HEAD
-		5711C7C177B3A652CFE2D2EE77837359 /* Font */ = {
-			isa = PBXGroup;
-			children = (
-				2BCA01BC8343C22F5908AC65F37C5FB6 /* TheBodyShopFont+Spec.swift */,
-				F883FDBE8A405C0A87D003DD585D8FE0 /* TheBodyShopFontLetterSpacings+Spec.swift */,
-				773A20BC4747B6884F87025C49FD335F /* TheBodyShopFontSizes+Spec.swift */,
-				68C5BFF0EEC5CF26F7D88796B6E5F767 /* TheBodyShopFontWeights+Spec.swift */,
-=======
-		59FEB5F81D357B0250D929D9D895E20C /* Divider */ = {
-			isa = PBXGroup;
-			children = (
-				FD3CA47F5B151245708F86A82388401D /* DividerTests.swift */,
->>>>>>> 52d6beb4
-			);
-			path = Font;
-			sourceTree = "<group>";
-		};
-<<<<<<< HEAD
-		59FEB5F81D357B0250D929D9D895E20C /* Divider */ = {
-			isa = PBXGroup;
-			children = (
-				FD3CA47F5B151245708F86A82388401D /* DividerTests.swift */,
-=======
-		2C9CB41733156539178160E94182B31E /* Frameworks */ = {
-			isa = PBXGroup;
-			children = (
-				EA6C2225E568F933653803F970EF3103 /* Pods_NatDSTests.framework */,
->>>>>>> 52d6beb4
-			);
-			path = Divider;
-			sourceTree = "<group>";
-		};
-<<<<<<< HEAD
-		603A2F49CA3712BCACA1947C6DF47B0B = {
-			isa = PBXGroup;
-			children = (
-				2C9CB41733156539178160E94182B31E /* Frameworks */,
-				B193B1BE5AA5EB10B51FF8ADA51A7F66 /* Pods */,
-				3F21990B524A8E12755106BE4A73AB22 /* Products */,
-				A25310B672B899E9AD3D68186E4A1AFA /* Sources */,
-				2A013B73B77FB9B791A5038B2A1998D6 /* Tests */,
-=======
-		78FE21C8815B7AED38811BF6BEB37BF0 /* Dialog */ = {
-			isa = PBXGroup;
-			children = (
-				0037EABBD513F6645A0B0922FA4FF539 /* Builders */,
-				8F52062B7DB3FCB23FA74EEE5EA52FDF /* NatDialogController.swift */,
-			);
-			path = Dialog;
-			sourceTree = "<group>";
-		};
-		B795439BE58573E0D11DFD761D11CB3F /* Theme */ = {
-			isa = PBXGroup;
-			children = (
-				A89D339237DC18378A291F3C9211F41D /* SupportedBrands */,
-				3A3908FDCA5275E08B82B6304999B809 /* Theme.swift */,
->>>>>>> 52d6beb4
-			);
-			sourceTree = "<group>";
-		};
-<<<<<<< HEAD
-		64B35360D246BD94D64943CAB0591D20 /* Fonts */ = {
-			isa = PBXGroup;
-			children = (
-				17BA76EC2E7F6B094484E38876FAF252 /* DeprecatedWillBeRemoved */,
-				BFB6071E86F7F179141AA1490D7EE633 /* Style */,
-				2FDEE58147C2E1605E69E24EE6CE7409 /* Font.swift */,
-				1DC324E6DC6A248EA7BE6BCC2B03D91C /* FontLetterSpacings.swift */,
-				BCAAD7AE3D905B5B7DD0A1BFD9689AD5 /* FontSizes.swift */,
-				0F3972A77C0F33A56F5725680D5D3835 /* FontWeights.swift */,
-=======
+			);
+			path = Bar;
+			sourceTree = "<group>";
+		};
+		9C16A106EDB094AEBB02B7EDBAF61E15 /* Pusable */ = {
+			isa = PBXGroup;
+			children = (
+				BC00F737F0234FCBD14533100E96A39E /* Pulsable+Spec.swift */,
+				478FD68B021B6AA3538B93888BD14648 /* PulseContainerLayer+Spec.swift */,
+			);
+			path = Pusable;
+			sourceTree = "<group>";
+		};
 		A23C712FE1A019108DEE78350030439E /* Avon */ = {
 			isa = PBXGroup;
 			children = (
@@ -1248,35 +1172,211 @@
 				9CF26E92BD0C8D7F15F6EF0B43391245 /* AvonSizes.swift */,
 				E466D95B01186AA3E08CC793E6014EDF /* AvonSpacing.swift */,
 				7E37D0B1B9BAD8ACC82F2DDAEB6FF77E /* AvonTheme.swift */,
->>>>>>> 52d6beb4
-			);
-			path = Fonts;
-			sourceTree = "<group>";
-		};
-<<<<<<< HEAD
-		6759B588024397D1AC93C8D123122D59 /* ExpansionPanel */ = {
-			isa = PBXGroup;
-			children = (
-				0FF507003D3035F2C312F8C225D481FC /* ExpansionPanelTests.swift */,
-=======
+			);
+			path = Avon;
+			sourceTree = "<group>";
+		};
+		A25310B672B899E9AD3D68186E4A1AFA /* Sources */ = {
+			isa = PBXGroup;
+			children = (
+				E74646D307AC8F3E9AEF5359DB2AC89F /* Core */,
+				120E744C293B89D044FF042E87692C6C /* Public */,
+				DD20EF61A300C3292AE0EBCF255B5BD6 /* Resources */,
+				D3E8F1BA23D456169591330D33273A7C /* Supporting Files */,
+			);
+			path = Sources;
+			sourceTree = "<group>";
+		};
+		A49A262765C555E6BDBC06EDF2F28E79 /* Core */ = {
+			isa = PBXGroup;
+			children = (
+				7AB7FF70C9AEA25A8E77912E1563B1EE /* Configuration */,
+				DBF274BBC18977A0881FCCC6174DF985 /* SupportedBrands */,
+				DCA8206FBF7A0CC92AB1B5DA7728EFB0 /* ViewStyle */,
+				761C0FC62FB7A8515154824913F55F69 /* Wrappers */,
+			);
+			path = Core;
+			sourceTree = "<group>";
+		};
 		A89D339237DC18378A291F3C9211F41D /* SupportedBrands */ = {
 			isa = PBXGroup;
 			children = (
 				A23C712FE1A019108DEE78350030439E /* Avon */,
 				DE7F10956E7901CE355A29868CAA5A0B /* Natura */,
 				D5125A8B705B73BCA641C59695219E55 /* TheBodyShop */,
->>>>>>> 52d6beb4
-			);
-			path = ExpansionPanel;
-			sourceTree = "<group>";
-		};
-<<<<<<< HEAD
-		6798CC587164639F37DAC471EE3A2841 /* Colors */ = {
-			isa = PBXGroup;
-			children = (
-				C54276EF4D77F82F4E0A1EED29D872A1 /* ColorPalettes */,
-				4B9866A3E5EF00723E7A0B8040C4C3FE /* DeprecatedWillBeRemoved */,
-=======
+			);
+			path = SupportedBrands;
+			sourceTree = "<group>";
+		};
+		AA8358BB72E8D8497A5292BF8800DF6D /* Font */ = {
+			isa = PBXGroup;
+			children = (
+				3CE5FE60614956D5009698923D6F8C56 /* NaturaFont+Spec.swift */,
+				DAA3731D183F680F4C79ACD366C2136C /* NaturaFontLetterSpacings+Spec.swift */,
+				CB0EF1762D36118FC2DA65E91663F90D /* NaturaFontSizes+Spec.swift */,
+				616CB273AECD9D63A01E3B3FA6BE6C9A /* NaturaFontWeights+Spec.swift */,
+			);
+			path = Font;
+			sourceTree = "<group>";
+		};
+		AAA7C27FE8E04EF2103505C58C128D34 /* Bar */ = {
+			isa = PBXGroup;
+			children = (
+				3D17E5874C6FD18F726E3F2F41FA5A91 /* SearchBar.swift */,
+			);
+			path = Bar;
+			sourceTree = "<group>";
+		};
+		AB858EEAF58ED77E8AD12908C12E22EA /* Extensions */ = {
+			isa = PBXGroup;
+			children = (
+				2C157151985B2586A5377C35B4FC1F27 /* UICollectionView+Reusable.swift */,
+				6C71F734657E837707189B1D151A9751 /* UITableView+Reusable.swift */,
+			);
+			path = Extensions;
+			sourceTree = "<group>";
+		};
+		ACEAED9AAEBEF6D3B4D6135CD1FC28C8 /* Helpers */ = {
+			isa = PBXGroup;
+			children = (
+				7D8E6D9764598D210D58B32B2AEB0FE9 /* DesignSystemFatalError.swift */,
+				E856487186C50FE1A88712C7CDC29E57 /* GetTheme.swift */,
+				B5ACED8A5F3AEC978D459E930E842494 /* ValidateTheme.swift */,
+			);
+			path = Helpers;
+			sourceTree = "<group>";
+		};
+		B054E7B09C6DBF531CFF71F300EEB33C /* Helpers */ = {
+			isa = PBXGroup;
+			children = (
+				02B41F99CB8ACD14C09E1AA323E38C2D /* AssetsHelper.swift */,
+				6DA6561EEF13B1CE57B6CE00222286CB /* ReusableView.swift */,
+			);
+			path = Helpers;
+			sourceTree = "<group>";
+		};
+		B193B1BE5AA5EB10B51FF8ADA51A7F66 /* Pods */ = {
+			isa = PBXGroup;
+			children = (
+				951DBA41C4F1A24B4EB8567B5CD0878C /* Pods-NatDSTests.debug.xcconfig */,
+				EC5970C426475EACCF56EF2C12EB450D /* Pods-NatDSTests.release.xcconfig */,
+			);
+			path = Pods;
+			sourceTree = "<group>";
+		};
+		B47844106118320B0B3F2AAB401F5680 /* ColorPalette */ = {
+			isa = PBXGroup;
+			children = (
+				52F6EAD3698A963C25994CE309B0DB9E /* NaturaColorPaletteDark+Spec.swift */,
+				15A4F347B360D8AB2AAC25D4CEA0169A /* NaturaColorPaletteLight+Spec.swift */,
+			);
+			path = ColorPalette;
+			sourceTree = "<group>";
+		};
+		B74C0772E6C10FAF9E1EBEDD82A7F0B1 /* TestingHelpers */ = {
+			isa = PBXGroup;
+			children = (
+				58907D6C652303C4D5FC5FFE6E8F721A /* ElevationAttributes+Equitable.swift */,
+				DE0ECAE7CBDEFA14BEB1C2BDCC3384DF /* MockStorage.swift */,
+				D5626E07B4AD646AE4A39AAC72159BAE /* StubDarkColorPalette.swift */,
+				022E7CE82BB807D156D9AE482A117976 /* StubLightColorPalette.swift */,
+				255B7772A418A4544E0B8F793BEB519D /* UIColor+AsHexString.swift */,
+				56F3D70C29CCB183081E1863D791C9D4 /* UIFont+GetWeight.swift */,
+			);
+			path = TestingHelpers;
+			sourceTree = "<group>";
+		};
+		B765E7CB5E163C38B6106556601A6CCA /* Divider */ = {
+			isa = PBXGroup;
+			children = (
+				50D996E4B957C51847075E986215675B /* Divider.swift */,
+			);
+			path = Divider;
+			sourceTree = "<group>";
+		};
+		B795439BE58573E0D11DFD761D11CB3F /* Theme */ = {
+			isa = PBXGroup;
+			children = (
+				A89D339237DC18378A291F3C9211F41D /* SupportedBrands */,
+				3A3908FDCA5275E08B82B6304999B809 /* Theme.swift */,
+			);
+			path = Theme;
+			sourceTree = "<group>";
+		};
+		BEE13D19F1A22BF171DC1BAC64B38FA7 /* Icons */ = {
+			isa = PBXGroup;
+			children = (
+				AE41CCB3978D56C1CB091FFBF9B03AF7 /* IconTests.swift */,
+				0B29FF4C598F8297E81A6B6A82ACA4F9 /* IconViewTests.swift */,
+				5D67F65D9E72160E498FBA256C62159F /* IllustrationIconsTests.swift */,
+			);
+			path = Icons;
+			sourceTree = "<group>";
+		};
+		BFB6071E86F7F179141AA1490D7EE633 /* Style */ = {
+			isa = PBXGroup;
+			children = (
+				2D221DC99290B86F7B59C72F4FA77BE4 /* FontIconStyle.swift */,
+				93C1C3FD73F0E5F31735966CB48D7B16 /* FontStyle.swift */,
+			);
+			path = Style;
+			sourceTree = "<group>";
+		};
+		C407DD19CA7F7CC3BCE18D5E350B251B /* Extensions */ = {
+			isa = PBXGroup;
+			children = (
+				AC4E75499E95EC13EB47F2CD9CB26622 /* NSMutableAttributedString+Builder.swift */,
+				DD7122400C6AAB36772A6E365FBD263D /* String+Icon.swift */,
+				3E6444578A8B4B35C37D0B5FA4D8E0F6 /* UIColor+Hex.swift */,
+				8BA9C4721134BD5277D76AEDED7A01DB /* UIFont+Icon.swift */,
+			);
+			path = Extensions;
+			sourceTree = "<group>";
+		};
+		C54276EF4D77F82F4E0A1EED29D872A1 /* ColorPalettes */ = {
+			isa = PBXGroup;
+			children = (
+				87295AE740A4B2AA824DFA0EB0C73C36 /* ColorPalette.swift */,
+				9A8A65CCEDF235DB096B3D42C0C7268E /* ColorProvider.swift */,
+				4F55DA20C78EC30101A75371CAD5225C /* DynamicColorFactory.swift */,
+				D188AF406F8BA21532CDD7169A474560 /* DynamicColors.swift */,
+			);
+			path = ColorPalettes;
+			sourceTree = "<group>";
+		};
+		C94988526BDF92E8494DD3869128E497 /* Spacing */ = {
+			isa = PBXGroup;
+			children = (
+				953F47E1E1364EDDBF4ABD6273378254 /* Space.swift */,
+			);
+			path = Spacing;
+			sourceTree = "<group>";
+		};
+		D0A81AF824CDF9690E19EF12D5D38297 /* DesignTokens */ = {
+			isa = PBXGroup;
+			children = (
+				36F09CCDCF54198AE6993DB322056B4E /* DeprecatedWillBeRemoved */,
+				A59A74845475F2B53E1C0242E26F6DD1 /* NatBorderRadius.swift */,
+				546EF920207BAF8470E811B146A05C0F /* NatColors.swift */,
+				2775F568C47ADB6D5DA7B7AFA4A41B4E /* NatElevation.swift */,
+				E7C1EA361FCA3C4EFEC4858AA4E04143 /* NatFonts.swift */,
+				A54E76AA6120032EE8B86EB90B51BFD8 /* NatOpacities.swift */,
+				FB7FB96016F7D02CB5976F54C383CCD6 /* NatSizes.swift */,
+				0268F8E94DAA2428259644D88E375D32 /* NatSpacing.swift */,
+			);
+			path = DesignTokens;
+			sourceTree = "<group>";
+		};
+		D3E8F1BA23D456169591330D33273A7C /* Supporting Files */ = {
+			isa = PBXGroup;
+			children = (
+				96344B6190992C63D2FA4A82A57D520E /* Info.plist */,
+				EFD589860DA945AE5563620B305091ED /* NatDS.h */,
+			);
+			name = "Supporting Files";
+			path = "../Supporting Files";
+			sourceTree = "<group>";
+		};
 		D5125A8B705B73BCA641C59695219E55 /* TheBodyShop */ = {
 			isa = PBXGroup;
 			children = (
@@ -1289,39 +1389,68 @@
 				BA227F975F1E132CFD22232C4DFE99F0 /* TheBodyShopSpacing.swift */,
 				050ABE35D75A976F479CD4725D5DEFE5 /* TheBodyShopTheme.swift */,
 				BACE3E5C8D6529B48A07E792048EFC0F /* TheBodySystemSize.swift */,
->>>>>>> 52d6beb4
-			);
-			path = Colors;
-			sourceTree = "<group>";
-		};
-<<<<<<< HEAD
-		709D0C4BC96FBCA49114949809A678FE /* ColorPalette */ = {
-			isa = PBXGroup;
-			children = (
-				184F473D68F70CFCDA0C09BAE2B17A4B /* AvonColorPaletteDark+Spec.swift */,
-				7961DE3EA518D4BEB826759A1ADC7182 /* AvonColorPaletteLight+Spec.swift */,
-=======
-		C54276EF4D77F82F4E0A1EED29D872A1 /* ColorPalettes */ = {
-			isa = PBXGroup;
-			children = (
-				87295AE740A4B2AA824DFA0EB0C73C36 /* ColorPalette.swift */,
-				9A8A65CCEDF235DB096B3D42C0C7268E /* ColorProvider.swift */,
-				4F55DA20C78EC30101A75371CAD5225C /* DynamicColorFactory.swift */,
-				D188AF406F8BA21532CDD7169A474560 /* DynamicColors.swift */,
->>>>>>> 52d6beb4
-			);
-			path = ColorPalette;
-			sourceTree = "<group>";
-		};
-<<<<<<< HEAD
-		719A57636DBDBD5D6854EFEC0F362C4C /* NavigationDrawer */ = {
-			isa = PBXGroup;
-			children = (
-				75DBB32E272580681677AA85CA5A2649 /* NavigationDrawer+IndexMenu.swift */,
-				31247B21FE6C5054DC6E3BD9BE4A5E35 /* NavigationDrawer.swift */,
-				6C886FFFE18844DCBC5A1F73FD2720FE /* NavigationDrawerItemCell.swift */,
-				E863AFC8E9DA103F33E2D48577058242 /* NavigationDrawerSubitemCell.swift */,
-=======
+			);
+			path = TheBodyShop;
+			sourceTree = "<group>";
+		};
+		D8D82184D80E322DAD51695F737F81F3 /* Font */ = {
+			isa = PBXGroup;
+			children = (
+				F72809614C87697C6EAF138E246F4C55 /* AvonFont.swift */,
+				79F0FED09E44BABDCC90B51BEA23A2B3 /* AvonFontLetterSpacings.swift */,
+				3F7D792BB1ABA865B43C4E9AFD578235 /* AvonFontSizes.swift */,
+				319B7E141A7D61DA8B6977F081BD5E5A /* AvonFontWeights.swift */,
+			);
+			path = Font;
+			sourceTree = "<group>";
+		};
+		DBACC3116710A6183CD3BC637E92D0D7 /* Dialog */ = {
+			isa = PBXGroup;
+			children = (
+				FAA6A76D78E24283BBD1757F4711F355 /* DialogStandardStyle+BodyView+Spec.swift */,
+				940338CAE35D56709A33F31C9B586BC5 /* DialogStandardStyle+FooterView+Spec.swift */,
+				4F018B7D9DA5D681BC668160C8318BF7 /* DialogStandardStyle+TitleView+Spec.swift */,
+			);
+			path = Dialog;
+			sourceTree = "<group>";
+		};
+		DBF274BBC18977A0881FCCC6174DF985 /* SupportedBrands */ = {
+			isa = PBXGroup;
+			children = (
+				26ABA00AE2743DB7BD15DE7348A3768D /* Avon */,
+				9704414D4F33944FCFA6651ABBA09332 /* Natura */,
+				3B5AE9E1EA89E0E0944F8781F4164B1F /* TheBodyShop */,
+			);
+			path = SupportedBrands;
+			sourceTree = "<group>";
+		};
+		DCA8206FBF7A0CC92AB1B5DA7728EFB0 /* ViewStyle */ = {
+			isa = PBXGroup;
+			children = (
+				00B52FC06F103FA5697F6E2B5CC0A920 /* Button */,
+				DBACC3116710A6183CD3BC637E92D0D7 /* Dialog */,
+				9EAE325876E14C91105C5CF9D2E7F1EF /* ViewStyle+Spec.swift */,
+			);
+			path = ViewStyle;
+			sourceTree = "<group>";
+		};
+		DD20EF61A300C3292AE0EBCF255B5BD6 /* Resources */ = {
+			isa = PBXGroup;
+			children = (
+				438A5C92460A2D83E14DF108D8CD8988 /* Images.xcassets */,
+				BC6A871B0A080C7AB0127CF2EA0D9153 /* natds-icons.ttf */,
+			);
+			path = Resources;
+			sourceTree = "<group>";
+		};
+		DD40F8AA9AC979A1CF2968D4263A8928 /* Style */ = {
+			isa = PBXGroup;
+			children = (
+				62CDD513F5E78AFAC3E17DD22AB3C6E1 /* FontIconStyleTests.swift */,
+			);
+			path = Style;
+			sourceTree = "<group>";
+		};
 		DE7F10956E7901CE355A29868CAA5A0B /* Natura */ = {
 			isa = PBXGroup;
 			children = (
@@ -1334,522 +1463,18 @@
 				B8B7FE92EEABF635DF8CED7640974FBC /* NaturaSizes.swift */,
 				7E36F59CB9704420750D7F661F7AD993 /* NaturaSpacing.swift */,
 				330801219DAEACF172CA41236390A4D0 /* NaturaTheme.swift */,
->>>>>>> 52d6beb4
-			);
-			path = NavigationDrawer;
-			sourceTree = "<group>";
-		};
-<<<<<<< HEAD
-		74585C795FEFCA51C4DF66B639F8CFC8 /* Fonts */ = {
-			isa = PBXGroup;
-			children = (
-				763D65E6291DD5F6F7F2E49BCE8649AA /* Branding */,
-				DD40F8AA9AC979A1CF2968D4263A8928 /* Style */,
-				86372A8479510FC7E2A2105B903F04FA /* FontsTests.swift */,
-=======
-		A49A262765C555E6BDBC06EDF2F28E79 /* Core */ = {
-			isa = PBXGroup;
-			children = (
-				7AB7FF70C9AEA25A8E77912E1563B1EE /* Configuration */,
-				DBF274BBC18977A0881FCCC6174DF985 /* SupportedBrands */,
-				DCA8206FBF7A0CC92AB1B5DA7728EFB0 /* ViewStyle */,
->>>>>>> 52d6beb4
-			);
-			path = Fonts;
-			sourceTree = "<group>";
-		};
-<<<<<<< HEAD
-		751790E290AAA967A1C69CB025CE6830 /* Supporting Files */ = {
-			isa = PBXGroup;
-			children = (
-				B74C0772E6C10FAF9E1EBEDD82A7F0B1 /* TestingHelpers */,
-				3E2AB0EB7EAC8FA0FF3710EF5585E38E /* Info.plist */,
-=======
-		DBF274BBC18977A0881FCCC6174DF985 /* SupportedBrands */ = {
-			isa = PBXGroup;
-			children = (
-				26ABA00AE2743DB7BD15DE7348A3768D /* Avon */,
-				9704414D4F33944FCFA6651ABBA09332 /* Natura */,
-				3B5AE9E1EA89E0E0944F8781F4164B1F /* TheBodyShop */,
->>>>>>> 52d6beb4
-			);
-			path = "Supporting Files";
-			sourceTree = "<group>";
-		};
-<<<<<<< HEAD
-		763D65E6291DD5F6F7F2E49BCE8649AA /* Branding */ = {
-			isa = PBXGroup;
-			children = (
-				F4824B493F5AE9EE1620BE09538088F3 /* FontsNaturaTests.swift */,
-=======
-		9704414D4F33944FCFA6651ABBA09332 /* Natura */ = {
-			isa = PBXGroup;
-			children = (
-				B47844106118320B0B3F2AAB401F5680 /* ColorPalette */,
-				AA8358BB72E8D8497A5292BF8800DF6D /* Font */,
-				87CFD30D7FD696D72A3C8366BFF3FACE /* NaturaBorderRadius+Spec.swift */,
-				BB1B6705F4D1647BB7E1B56E47E1092D /* NaturaElevations+Spec.swift */,
-				22F7508455AB7040D802941984E62D9D /* NaturaOpacities+Spec.swift */,
-				B6EEB6484B7B97EB6D1DB63D6F8C30C9 /* NaturaSizes+Spec.swift */,
-				B49958F3A78F9D737DF55E3CB400B0B4 /* NaturaSpacing+Spec.swift */,
-				28081788999B58F24CF92BB33E68BD87 /* NaturaThemeSpec.swift */,
->>>>>>> 52d6beb4
-			);
-			path = Branding;
-			sourceTree = "<group>";
-		};
-<<<<<<< HEAD
-		7AB7FF70C9AEA25A8E77912E1563B1EE /* Configuration */ = {
-			isa = PBXGroup;
-			children = (
-				D239FA6939F046FDE679FEE4162DB483 /* GetTheme+Spec.swift */,
-				44B6B74E7B045A3A52E5AC33B857EC8E /* ValidateTheme+Spec.swift */,
-=======
-		26ABA00AE2743DB7BD15DE7348A3768D /* Avon */ = {
-			isa = PBXGroup;
-			children = (
-				709D0C4BC96FBCA49114949809A678FE /* ColorPalette */,
-				939A784C7EBF35B2C0953263C7DEB684 /* Font */,
-				477731475C7DAE3B26819E04906BD721 /* AvonBorderRadius+Spec.swift */,
-				BAEF2702D8D005A1EA66C6D8447176D3 /* AvonElevations+Spec.swift */,
-				03374D1962F22E77097BC080D718F12F /* AvonOpacities+Spec.swift */,
-				8C04D198B2E271ABB5F68222DC1D6B96 /* AvonSizes+Spec.swift */,
-				92B7E71471A8365DB2D8FE53C22B3AAD /* AvonSpacing+Spec.swift */,
-				66D81AFC13659B24C0C08DCFCA630E1D /* AvonThemeSpec.swift */,
->>>>>>> 52d6beb4
-			);
-			path = Configuration;
-			sourceTree = "<group>";
-		};
-<<<<<<< HEAD
-		7BEFD3D9F02DCD62D7A24864218DC0D8 /* NavigationDrawer */ = {
-			isa = PBXGroup;
-			children = (
-				446B0AA49F1273D509BFE8550F82D413 /* Mock */,
-				90FE1ED739157F95D9EBBE9BD71B94E0 /* NavigationDrawer+IndexMenuTests.swift */,
-				AB85B5288F76E27BCDF2A11BC05D3238 /* NavigationDrawerItemCellTests.swift */,
-				7F9C4251076A01537D0A8CB995DF81EC /* NavigationDrawerSubitemCellTests.swift */,
-				E816229C707C64C390D3320DFA6B5D99 /* NavigationDrawerTests.swift */,
-=======
-		3B5AE9E1EA89E0E0944F8781F4164B1F /* TheBodyShop */ = {
-			isa = PBXGroup;
-			children = (
-				537008F0FDEDBCE526AE919C78FF66F6 /* ColorPalette */,
-				5711C7C177B3A652CFE2D2EE77837359 /* Font */,
-				A7311F723913FEB49C6F083BB885C288 /* TheBodyShopBorderRadius+Spec.swift */,
-				F69244CCD6E445DE577F87FFDA9FAE82 /* TheBodyShopElevations+Spec.swift */,
-				ABFA2E6A460B1BF84F90C6512885B96B /* TheBodyShopOpacities+Spec.swift */,
-				38E656D2BCCE722680895932C2AC9D91 /* TheBodyShopSizes+Spec.swift */,
-				118CB6043C0920D56389F452736F6796 /* TheBodyShopSpacing+Spec.swift */,
-				47CD483CE0D2C7F436C71ED1EA6A5DD6 /* TheBodyShopTheme+Spec.swift */,
->>>>>>> 52d6beb4
-			);
-			path = NavigationDrawer;
-			sourceTree = "<group>";
-		};
-<<<<<<< HEAD
-		7C4807A858EAC069D38D22195EC3B0B9 /* DesignTokens */ = {
-			isa = PBXGroup;
-			children = (
-				4E592AD7D888FCA266D09FD363FF41E1 /* Colors */,
-				74585C795FEFCA51C4DF66B639F8CFC8 /* Fonts */,
-				9A39D6F3DC20F5E6041B1A1A86858A3A /* NatFonts */,
-				A6E3877B37EA290C13920BA9754C76C1 /* NatBorderRadius+Spec.swift */,
-				45A9D6B3184A3081BD0CDE0B1A351C8F /* NatElevations+Spec.swift */,
-				E46448E79883A4EB8A9416823A01531F /* NatOpacities+Spec.swift */,
-				37416A32D8AD942A180B5FDF1A82192B /* NatSizes+Spec.swift */,
-				1E59C232A91FF981110D0EB2DE8CBB80 /* NatSpacing+Spec.swift */,
-=======
-		709D0C4BC96FBCA49114949809A678FE /* ColorPalette */ = {
-			isa = PBXGroup;
-			children = (
-				184F473D68F70CFCDA0C09BAE2B17A4B /* AvonColorPaletteDark+Spec.swift */,
-				7961DE3EA518D4BEB826759A1ADC7182 /* AvonColorPaletteLight+Spec.swift */,
->>>>>>> 52d6beb4
-			);
-			path = DesignTokens;
-			sourceTree = "<group>";
-		};
-<<<<<<< HEAD
-		857FA81A9331D03B846B818F61F9D19A /* ValueText */ = {
-			isa = PBXGroup;
-			children = (
-				CDFBFE7E7E98BBE7DA3F6565371E522D /* ValueTextHighlight.swift */,
-=======
-		B47844106118320B0B3F2AAB401F5680 /* ColorPalette */ = {
-			isa = PBXGroup;
-			children = (
-				52F6EAD3698A963C25994CE309B0DB9E /* NaturaColorPaletteDark+Spec.swift */,
-				15A4F347B360D8AB2AAC25D4CEA0169A /* NaturaColorPaletteLight+Spec.swift */,
->>>>>>> 52d6beb4
-			);
-			path = ValueText;
-			sourceTree = "<group>";
-		};
-<<<<<<< HEAD
-		865CF1D076AFEB3A75B360B1D2027787 /* Public */ = {
-			isa = PBXGroup;
-			children = (
-				8959EC82EF195A60EF12AFDC0F9CFE75 /* Components */,
-				7C4807A858EAC069D38D22195EC3B0B9 /* DesignTokens */,
-				83C59F929E88764313134A046BA5C30F /* DesignSystem+Spec.swift */,
-=======
-		537008F0FDEDBCE526AE919C78FF66F6 /* ColorPalette */ = {
-			isa = PBXGroup;
-			children = (
-				6C64A1314BBD5AFECEC306854A4255CA /* TheBodyShopColorPaletteDark+Spec.swift */,
-				FEFC5ABDDB7E6AA9C6199C7EC96F634D /* TheBodyShopColorPaletteLight+Spec.swift */,
->>>>>>> 52d6beb4
-			);
-			path = Public;
-			sourceTree = "<group>";
-		};
-<<<<<<< HEAD
-		8959EC82EF195A60EF12AFDC0F9CFE75 /* Components */ = {
-			isa = PBXGroup;
-			children = (
-				9A5EB6FB21BA40B6C21C650900AF7CA2 /* Bar */,
-				37C041B132E91C20059E887D83DD7E4E /* Button */,
-				59FEB5F81D357B0250D929D9D895E20C /* Divider */,
-				6759B588024397D1AC93C8D123122D59 /* ExpansionPanel */,
-				3FCB7713DAAB2F827B224E06280AF674 /* Field */,
-				BEE13D19F1A22BF171DC1BAC64B38FA7 /* Icons */,
-				7BEFD3D9F02DCD62D7A24864218DC0D8 /* NavigationDrawer */,
-				28B8CBEE15559C8DBD459A3FC53141DB /* Tab */,
-				42322F15110B108E59C217709124F184 /* ValueText */,
-=======
-		F3EC3BC6E2F92083C73630D6DD4C73A7 /* Configuration */ = {
-			isa = PBXGroup;
-			children = (
-				ACEAED9AAEBEF6D3B4D6135CD1FC28C8 /* Helpers */,
-				331DF6EE1E7134B054C23EC492276E71 /* ConfigurationStorable.swift */,
-				04723CCAA125D20DF5FFBB3D77A939D4 /* ConfigurationStorage.swift */,
->>>>>>> 52d6beb4
-			);
-			path = Components;
-			sourceTree = "<group>";
-		};
-<<<<<<< HEAD
-		8A1F86B04869A5468469B88843CC0E39 /* Elevation */ = {
-			isa = PBXGroup;
-			children = (
-				D7C267848A6D4A2289C862E53EA54F84 /* ElevationAttributes.swift */,
-				0D49BA63C5E5BFEED327C214620A7657 /* Elevations.swift */,
-=======
-		B74C0772E6C10FAF9E1EBEDD82A7F0B1 /* TestingHelpers */ = {
-			isa = PBXGroup;
-			children = (
-				58907D6C652303C4D5FC5FFE6E8F721A /* ElevationAttributes+Equitable.swift */,
-				DE0ECAE7CBDEFA14BEB1C2BDCC3384DF /* MockStorage.swift */,
-				D5626E07B4AD646AE4A39AAC72159BAE /* StubDarkColorPalette.swift */,
-				022E7CE82BB807D156D9AE482A117976 /* StubLightColorPalette.swift */,
-				255B7772A418A4544E0B8F793BEB519D /* UIColor+AsHexString.swift */,
-				56F3D70C29CCB183081E1863D791C9D4 /* UIFont+GetWeight.swift */,
->>>>>>> 52d6beb4
-			);
-			path = Elevation;
-			sourceTree = "<group>";
-		};
-<<<<<<< HEAD
-		8D17D3D40C2AE04D8D49BFB4530D5BC9 /* DesignTokens */ = {
-			isa = PBXGroup;
-			children = (
-				6798CC587164639F37DAC471EE3A2841 /* Colors */,
-				8A1F86B04869A5468469B88843CC0E39 /* Elevation */,
-				64B35360D246BD94D64943CAB0591D20 /* Fonts */,
-				C94988526BDF92E8494DD3869128E497 /* Spacing */,
-				6F111B90C6990191CCEE34F707A05A9D /* Opacities.swift */,
-				68038F1CA64FC2164BFB108D7666D0E0 /* Radius.swift */,
-				7A274991E53CAB8F385D592B0B8FB730 /* Sizes.swift */,
-=======
-		ACEAED9AAEBEF6D3B4D6135CD1FC28C8 /* Helpers */ = {
-			isa = PBXGroup;
-			children = (
-				7D8E6D9764598D210D58B32B2AEB0FE9 /* DesignSystemFatalError.swift */,
-				E856487186C50FE1A88712C7CDC29E57 /* GetTheme.swift */,
-				B5ACED8A5F3AEC978D459E930E842494 /* ValidateTheme.swift */,
->>>>>>> 52d6beb4
-			);
-			path = DesignTokens;
-			sourceTree = "<group>";
-		};
-<<<<<<< HEAD
-		8F17D4DBF2804B57A4C0A71661E479AF /* Components */ = {
-			isa = PBXGroup;
-			children = (
-				AAA7C27FE8E04EF2103505C58C128D34 /* Bar */,
-				F39AE9E5CB68E8C7A269525355E8E4D3 /* Button */,
-				B765E7CB5E163C38B6106556601A6CCA /* Divider */,
-				9A95973E20D8800C2A72454FF93AEC3F /* ExpansionPanel */,
-				EA99DA7A49950566847F2CD983BBD1EA /* Field */,
-				FBCFD36466E6B86E32075C92503882F7 /* Icons */,
-				719A57636DBDBD5D6854EFEC0F362C4C /* NavigationDrawer */,
-				1C64E7FC7AE243CD11623B12CB2E59B4 /* Tab */,
-				857FA81A9331D03B846B818F61F9D19A /* ValueText */,
-=======
-		00B52FC06F103FA5697F6E2B5CC0A920 /* Button */ = {
-			isa = PBXGroup;
-			children = (
-				0D6236D4B7FFC5CF049C20642874B068 /* ButtonContainedStyle+Spec.swift */,
-				8951046F74282531403D6D25AE4E299E /* ButtonOutlinedStyle+Spec.swift */,
-				573BBF1E50E0B49397C339D19D5E0D0B /* ButtonStyle+Spec.swift */,
-				A0A53F6A9596591A029749DD3C8BF47B /* ButtonTextStyle+Spec.swift */,
->>>>>>> 52d6beb4
-			);
-			path = Components;
-			sourceTree = "<group>";
-		};
-<<<<<<< HEAD
-		939A784C7EBF35B2C0953263C7DEB684 /* Font */ = {
-			isa = PBXGroup;
-			children = (
-				2E0E59F57D0AD2166D6216527E95A6CD /* AvonFont+Spec.swift */,
-				94F4528A8F039CB3F5D9781C690AE37E /* AvonFontLetterSpacings+Spec.swift */,
-				847C94FCAA23AB699A4926C6B8E598C6 /* AvonFontSizes+Spec.swift */,
-				9B282C073683EC548D946188FC1A72A6 /* AvonFontWeights+Spec.swift */,
-=======
-		120E744C293B89D044FF042E87692C6C /* Public */ = {
-			isa = PBXGroup;
-			children = (
-				8F17D4DBF2804B57A4C0A71661E479AF /* Components */,
-				D0A81AF824CDF9690E19EF12D5D38297 /* DesignTokens */,
-				AB858EEAF58ED77E8AD12908C12E22EA /* Extensions */,
-				AC44AC684E1D6DB6F7BF21E7660666AD /* DesignSystem.swift */,
->>>>>>> 52d6beb4
-			);
-			path = Font;
-			sourceTree = "<group>";
-		};
-<<<<<<< HEAD
-		9704414D4F33944FCFA6651ABBA09332 /* Natura */ = {
-			isa = PBXGroup;
-			children = (
-				B47844106118320B0B3F2AAB401F5680 /* ColorPalette */,
-				AA8358BB72E8D8497A5292BF8800DF6D /* Font */,
-				87CFD30D7FD696D72A3C8366BFF3FACE /* NaturaBorderRadius+Spec.swift */,
-				BB1B6705F4D1647BB7E1B56E47E1092D /* NaturaElevations+Spec.swift */,
-				22F7508455AB7040D802941984E62D9D /* NaturaOpacities+Spec.swift */,
-				B6EEB6484B7B97EB6D1DB63D6F8C30C9 /* NaturaSizes+Spec.swift */,
-				B49958F3A78F9D737DF55E3CB400B0B4 /* NaturaSpacing+Spec.swift */,
-				28081788999B58F24CF92BB33E68BD87 /* NaturaThemeSpec.swift */,
-=======
-		D0A81AF824CDF9690E19EF12D5D38297 /* DesignTokens */ = {
-			isa = PBXGroup;
-			children = (
-				36F09CCDCF54198AE6993DB322056B4E /* DeprecatedWillBeRemoved */,
-				A59A74845475F2B53E1C0242E26F6DD1 /* NatBorderRadius.swift */,
-				546EF920207BAF8470E811B146A05C0F /* NatColors.swift */,
-				2775F568C47ADB6D5DA7B7AFA4A41B4E /* NatElevation.swift */,
-				E7C1EA361FCA3C4EFEC4858AA4E04143 /* NatFonts.swift */,
-				A54E76AA6120032EE8B86EB90B51BFD8 /* NatOpacities.swift */,
-				FB7FB96016F7D02CB5976F54C383CCD6 /* NatSizes.swift */,
-				0268F8E94DAA2428259644D88E375D32 /* NatSpacing.swift */,
->>>>>>> 52d6beb4
 			);
 			path = Natura;
 			sourceTree = "<group>";
 		};
-<<<<<<< HEAD
-		9800D4524E4F3985BC8E39D50E30475A /* Branding */ = {
-			isa = PBXGroup;
-			children = (
-				07ECC6D1ED0B557A34AB311B053D6EEF /* FontsNatura.swift */,
-=======
-		865CF1D076AFEB3A75B360B1D2027787 /* Public */ = {
-			isa = PBXGroup;
-			children = (
-				8959EC82EF195A60EF12AFDC0F9CFE75 /* Components */,
-				7C4807A858EAC069D38D22195EC3B0B9 /* DesignTokens */,
-				13976EA337BD073D09936248522E409C /* SnapShot */,
-				83C59F929E88764313134A046BA5C30F /* DesignSystem+Spec.swift */,
->>>>>>> 52d6beb4
-			);
-			path = Branding;
-			sourceTree = "<group>";
-		};
-<<<<<<< HEAD
-		9A39D6F3DC20F5E6041B1A1A86858A3A /* NatFonts */ = {
-			isa = PBXGroup;
-			children = (
-				0D8BC0D102CE4444401C0469C861358A /* NatFonts+Avon+Spec.swift */,
-				4C36A7D37B7A89976DC5D42F6EC8FABF /* NatFonts+Natura+Spec.swift */,
-				BA54A54D526EF416E3689FD0D07E7886 /* NatFonts+TheBodyShop+Spec.swift */,
-=======
-		E74646D307AC8F3E9AEF5359DB2AC89F /* Core */ = {
-			isa = PBXGroup;
-			children = (
-				F3EC3BC6E2F92083C73630D6DD4C73A7 /* Configuration */,
-				8D17D3D40C2AE04D8D49BFB4530D5BC9 /* DesignTokens */,
-				C407DD19CA7F7CC3BCE18D5E350B251B /* Extensions */,
-				B054E7B09C6DBF531CFF71F300EEB33C /* Helpers */,
-				B795439BE58573E0D11DFD761D11CB3F /* Theme */,
-				215336A1A94CD82887726AF1581EC21D /* ViewStyling */,
->>>>>>> 52d6beb4
-			);
-			path = NatFonts;
-			sourceTree = "<group>";
-		};
-<<<<<<< HEAD
-		9A5EB6FB21BA40B6C21C650900AF7CA2 /* Bar */ = {
-			isa = PBXGroup;
-			children = (
-				F988EE601584B907D997288958055215 /* SearchBar.swift */,
-=======
-		AB858EEAF58ED77E8AD12908C12E22EA /* Extensions */ = {
-			isa = PBXGroup;
-			children = (
-				2C157151985B2586A5377C35B4FC1F27 /* UICollectionView+Reusable.swift */,
-				6C71F734657E837707189B1D151A9751 /* UITableView+Reusable.swift */,
->>>>>>> 52d6beb4
-			);
-			path = Bar;
-			sourceTree = "<group>";
-		};
-<<<<<<< HEAD
-		9A95973E20D8800C2A72454FF93AEC3F /* ExpansionPanel */ = {
-			isa = PBXGroup;
-			children = (
-				C58B1BFBC101D26CBEC7E3448F9B33D2 /* ExpansionPanel.swift */,
-=======
-		144F2AC4381EFDA362F5A39709BEC12E /* NatColorsSpec */ = {
-			isa = PBXGroup;
-			children = (
-				EC0F5D32B4B46B6C50413BEC01AF4215 /* NatColors+Avon+Spec.swift */,
-				8C0F064ED1F549C748D8B3889F572C36 /* NatColors+Natura+Spec.swift */,
-				9F3B9936E46C7C4571BB36673012AFCE /* NatColors+TBS+Spec.swift */,
->>>>>>> 52d6beb4
-			);
-			path = ExpansionPanel;
-			sourceTree = "<group>";
-		};
-<<<<<<< HEAD
-		9C16A106EDB094AEBB02B7EDBAF61E15 /* Pusable */ = {
-			isa = PBXGroup;
-			children = (
-				BC00F737F0234FCBD14533100E96A39E /* Pulsable+Spec.swift */,
-				478FD68B021B6AA3538B93888BD14648 /* PulseContainerLayer+Spec.swift */,
-=======
-		7AB7FF70C9AEA25A8E77912E1563B1EE /* Configuration */ = {
-			isa = PBXGroup;
-			children = (
-				D239FA6939F046FDE679FEE4162DB483 /* GetTheme+Spec.swift */,
-				44B6B74E7B045A3A52E5AC33B857EC8E /* ValidateTheme+Spec.swift */,
->>>>>>> 52d6beb4
-			);
-			path = Pusable;
-			sourceTree = "<group>";
-		};
-<<<<<<< HEAD
-		A23C712FE1A019108DEE78350030439E /* Avon */ = {
-			isa = PBXGroup;
-			children = (
-				D8D82184D80E322DAD51695F737F81F3 /* Font */,
-				B753A7FCD64198384CC745E9DBF172E6 /* AvonBorderRadius.swift */,
-				8602357A60C6B3C2C20CC759E847FE9A /* AvonColorPaletteDark.swift */,
-				02183C9B0E29B427B04D54135FE32184 /* AvonColorPaletteLight.swift */,
-				0A051382812558571E778F51A332B9FE /* AvonElevations.swift */,
-				D9CAB12E754E4CBA9E744F8261748D5C /* AvonOpacities.swift */,
-				9CF26E92BD0C8D7F15F6EF0B43391245 /* AvonSizes.swift */,
-				E466D95B01186AA3E08CC793E6014EDF /* AvonSpacing.swift */,
-				7E37D0B1B9BAD8ACC82F2DDAEB6FF77E /* AvonTheme.swift */,
-=======
-		9C16A106EDB094AEBB02B7EDBAF61E15 /* Pusable */ = {
-			isa = PBXGroup;
-			children = (
-				BC00F737F0234FCBD14533100E96A39E /* Pulsable+Spec.swift */,
-				478FD68B021B6AA3538B93888BD14648 /* PulseContainerLayer+Spec.swift */,
->>>>>>> 52d6beb4
-			);
-			path = Avon;
-			sourceTree = "<group>";
-		};
-<<<<<<< HEAD
-		A25310B672B899E9AD3D68186E4A1AFA /* Sources */ = {
-			isa = PBXGroup;
-			children = (
-				E74646D307AC8F3E9AEF5359DB2AC89F /* Core */,
-				120E744C293B89D044FF042E87692C6C /* Public */,
-				DD20EF61A300C3292AE0EBCF255B5BD6 /* Resources */,
-				D3E8F1BA23D456169591330D33273A7C /* Supporting Files */,
-=======
-		012C47A3F04D83B715DD934E2E86BD5C /* Button */ = {
-			isa = PBXGroup;
-			children = (
-				6921E739399DFDC850A3FD044E812EEE /* ButtonContainedStyle.swift */,
-				30E333A0723F6532721CE638F6819154 /* ButtonOutlineStyle.swift */,
-				B949EB43F40A2086C7BA7CFE2358A9DA /* ButtonStyle.swift */,
-				113F306054D9B7B4EDC1D13B97C6481F /* ButtonTextStyle.swift */,
->>>>>>> 52d6beb4
-			);
-			path = Sources;
-			sourceTree = "<group>";
-		};
-<<<<<<< HEAD
-		A49A262765C555E6BDBC06EDF2F28E79 /* Core */ = {
-			isa = PBXGroup;
-			children = (
-				7AB7FF70C9AEA25A8E77912E1563B1EE /* Configuration */,
-				DBF274BBC18977A0881FCCC6174DF985 /* SupportedBrands */,
-				DCA8206FBF7A0CC92AB1B5DA7728EFB0 /* ViewStyle */,
-				761C0FC62FB7A8515154824913F55F69 /* Wrappers */,
-=======
-		55C56C56418DE50EB64ADD8E2B4B70F4 /* NatButton */ = {
-			isa = PBXGroup;
-			children = (
-				10C54C550ED4D44A309C43261BF40F55 /* NatButton+Height.swift */,
-				D331FCE6B4B326453609B50D92482230 /* NatButton+Style.swift */,
-				7CCF632B4501044E5062C574CCBBF74E /* NatButton.swift */,
->>>>>>> 52d6beb4
-			);
-			path = Core;
-			sourceTree = "<group>";
-		};
-<<<<<<< HEAD
-		A89D339237DC18378A291F3C9211F41D /* SupportedBrands */ = {
-			isa = PBXGroup;
-			children = (
-				A23C712FE1A019108DEE78350030439E /* Avon */,
-				DE7F10956E7901CE355A29868CAA5A0B /* Natura */,
-				D5125A8B705B73BCA641C59695219E55 /* TheBodyShop */,
-=======
-		9A39D6F3DC20F5E6041B1A1A86858A3A /* NatFonts */ = {
-			isa = PBXGroup;
-			children = (
-				0D8BC0D102CE4444401C0469C861358A /* NatFonts+Avon+Spec.swift */,
-				4C36A7D37B7A89976DC5D42F6EC8FABF /* NatFonts+Natura+Spec.swift */,
-				BA54A54D526EF416E3689FD0D07E7886 /* NatFonts+TheBodyShop+Spec.swift */,
->>>>>>> 52d6beb4
-			);
-			path = SupportedBrands;
-			sourceTree = "<group>";
-		};
-<<<<<<< HEAD
-		AA8358BB72E8D8497A5292BF8800DF6D /* Font */ = {
-			isa = PBXGroup;
-			children = (
-				3CE5FE60614956D5009698923D6F8C56 /* NaturaFont+Spec.swift */,
-				DAA3731D183F680F4C79ACD366C2136C /* NaturaFontLetterSpacings+Spec.swift */,
-				CB0EF1762D36118FC2DA65E91663F90D /* NaturaFontSizes+Spec.swift */,
-				616CB273AECD9D63A01E3B3FA6BE6C9A /* NaturaFontWeights+Spec.swift */,
-=======
-		1E6230BCD6F799CA50D0ECBFDF1DFDD2 /* Font */ = {
-			isa = PBXGroup;
-			children = (
-				D9EE549807B60EB3A58FBD764CF4A85E /* TheBodyShopFont.swift */,
-				F8BA669F1AAFFCA1DE8B8C6CBAFF61DA /* TheBodyShopFontLetterSpacings.swift */,
-				1AE7278B4CA19335782AFE391E811604 /* TheBodyShopFontSizes.swift */,
-				5F36582C40F1A58052F011027DBD753B /* TheBodyShopFontWeights.swift */,
->>>>>>> 52d6beb4
-			);
-			path = Font;
-			sourceTree = "<group>";
-		};
-<<<<<<< HEAD
-		AAA7C27FE8E04EF2103505C58C128D34 /* Bar */ = {
-			isa = PBXGroup;
-			children = (
-				3D17E5874C6FD18F726E3F2F41FA5A91 /* SearchBar.swift */,
-=======
+		E035F8401CE3E98D4ED1ED7A870740C9 /* Builders */ = {
+			isa = PBXGroup;
+			children = (
+				8D7EAA7BDB4A7A15736AF73EF6EBCD74 /* NatDialogController+StandardStyleBuilder+Spec.swift */,
+			);
+			path = Builders;
+			sourceTree = "<group>";
+		};
 		E69353726F01C76405770FFD9B3A7D74 /* Font */ = {
 			isa = PBXGroup;
 			children = (
@@ -1857,505 +1482,6 @@
 				51306DA6015CBDFD44DECF0E4C7F16E2 /* NaturaFontLetterSpacings.swift */,
 				BF66554567231DDA12DB1B127D311C60 /* NaturaFontSizes.swift */,
 				56943F2DD4CD2F8A5100625E77500E66 /* NaturaFontWeights.swift */,
->>>>>>> 52d6beb4
-			);
-			path = Bar;
-			sourceTree = "<group>";
-		};
-<<<<<<< HEAD
-		AB858EEAF58ED77E8AD12908C12E22EA /* Extensions */ = {
-			isa = PBXGroup;
-			children = (
-				2C157151985B2586A5377C35B4FC1F27 /* UICollectionView+Reusable.swift */,
-				6C71F734657E837707189B1D151A9751 /* UITableView+Reusable.swift */,
-=======
-		D8D82184D80E322DAD51695F737F81F3 /* Font */ = {
-			isa = PBXGroup;
-			children = (
-				F72809614C87697C6EAF138E246F4C55 /* AvonFont.swift */,
-				79F0FED09E44BABDCC90B51BEA23A2B3 /* AvonFontLetterSpacings.swift */,
-				3F7D792BB1ABA865B43C4E9AFD578235 /* AvonFontSizes.swift */,
-				319B7E141A7D61DA8B6977F081BD5E5A /* AvonFontWeights.swift */,
->>>>>>> 52d6beb4
-			);
-			path = Extensions;
-			sourceTree = "<group>";
-		};
-<<<<<<< HEAD
-		ACEAED9AAEBEF6D3B4D6135CD1FC28C8 /* Helpers */ = {
-			isa = PBXGroup;
-			children = (
-				7D8E6D9764598D210D58B32B2AEB0FE9 /* DesignSystemFatalError.swift */,
-				E856487186C50FE1A88712C7CDC29E57 /* GetTheme.swift */,
-				B5ACED8A5F3AEC978D459E930E842494 /* ValidateTheme.swift */,
-=======
-		939A784C7EBF35B2C0953263C7DEB684 /* Font */ = {
-			isa = PBXGroup;
-			children = (
-				2E0E59F57D0AD2166D6216527E95A6CD /* AvonFont+Spec.swift */,
-				94F4528A8F039CB3F5D9781C690AE37E /* AvonFontLetterSpacings+Spec.swift */,
-				847C94FCAA23AB699A4926C6B8E598C6 /* AvonFontSizes+Spec.swift */,
-				9B282C073683EC548D946188FC1A72A6 /* AvonFontWeights+Spec.swift */,
->>>>>>> 52d6beb4
-			);
-			path = Helpers;
-			sourceTree = "<group>";
-		};
-<<<<<<< HEAD
-		B054E7B09C6DBF531CFF71F300EEB33C /* Helpers */ = {
-			isa = PBXGroup;
-			children = (
-				02B41F99CB8ACD14C09E1AA323E38C2D /* AssetsHelper.swift */,
-				6DA6561EEF13B1CE57B6CE00222286CB /* ReusableView.swift */,
-=======
-		AA8358BB72E8D8497A5292BF8800DF6D /* Font */ = {
-			isa = PBXGroup;
-			children = (
-				3CE5FE60614956D5009698923D6F8C56 /* NaturaFont+Spec.swift */,
-				DAA3731D183F680F4C79ACD366C2136C /* NaturaFontLetterSpacings+Spec.swift */,
-				CB0EF1762D36118FC2DA65E91663F90D /* NaturaFontSizes+Spec.swift */,
-				616CB273AECD9D63A01E3B3FA6BE6C9A /* NaturaFontWeights+Spec.swift */,
->>>>>>> 52d6beb4
-			);
-			path = Helpers;
-			sourceTree = "<group>";
-		};
-<<<<<<< HEAD
-		B193B1BE5AA5EB10B51FF8ADA51A7F66 /* Pods */ = {
-			isa = PBXGroup;
-			children = (
-				951DBA41C4F1A24B4EB8567B5CD0878C /* Pods-NatDSTests.debug.xcconfig */,
-				EC5970C426475EACCF56EF2C12EB450D /* Pods-NatDSTests.release.xcconfig */,
-=======
-		5711C7C177B3A652CFE2D2EE77837359 /* Font */ = {
-			isa = PBXGroup;
-			children = (
-				2BCA01BC8343C22F5908AC65F37C5FB6 /* TheBodyShopFont+Spec.swift */,
-				F883FDBE8A405C0A87D003DD585D8FE0 /* TheBodyShopFontLetterSpacings+Spec.swift */,
-				773A20BC4747B6884F87025C49FD335F /* TheBodyShopFontSizes+Spec.swift */,
-				68C5BFF0EEC5CF26F7D88796B6E5F767 /* TheBodyShopFontWeights+Spec.swift */,
->>>>>>> 52d6beb4
-			);
-			path = Pods;
-			sourceTree = "<group>";
-		};
-<<<<<<< HEAD
-		B47844106118320B0B3F2AAB401F5680 /* ColorPalette */ = {
-			isa = PBXGroup;
-			children = (
-				52F6EAD3698A963C25994CE309B0DB9E /* NaturaColorPaletteDark+Spec.swift */,
-				15A4F347B360D8AB2AAC25D4CEA0169A /* NaturaColorPaletteLight+Spec.swift */,
-=======
-		17BA76EC2E7F6B094484E38876FAF252 /* DeprecatedWillBeRemoved */ = {
-			isa = PBXGroup;
-			children = (
-				9800D4524E4F3985BC8E39D50E30475A /* Branding */,
->>>>>>> 52d6beb4
-			);
-			path = ColorPalette;
-			sourceTree = "<group>";
-		};
-<<<<<<< HEAD
-		B74C0772E6C10FAF9E1EBEDD82A7F0B1 /* TestingHelpers */ = {
-			isa = PBXGroup;
-			children = (
-				58907D6C652303C4D5FC5FFE6E8F721A /* ElevationAttributes+Equitable.swift */,
-				DE0ECAE7CBDEFA14BEB1C2BDCC3384DF /* MockStorage.swift */,
-				D5626E07B4AD646AE4A39AAC72159BAE /* StubDarkColorPalette.swift */,
-				022E7CE82BB807D156D9AE482A117976 /* StubLightColorPalette.swift */,
-				255B7772A418A4544E0B8F793BEB519D /* UIColor+AsHexString.swift */,
-				56F3D70C29CCB183081E1863D791C9D4 /* UIFont+GetWeight.swift */,
-=======
-		8A1F86B04869A5468469B88843CC0E39 /* Elevation */ = {
-			isa = PBXGroup;
-			children = (
-				D7C267848A6D4A2289C862E53EA54F84 /* ElevationAttributes.swift */,
-				0D49BA63C5E5BFEED327C214620A7657 /* Elevations.swift */,
->>>>>>> 52d6beb4
-			);
-			path = TestingHelpers;
-			sourceTree = "<group>";
-		};
-<<<<<<< HEAD
-		B765E7CB5E163C38B6106556601A6CCA /* Divider */ = {
-			isa = PBXGroup;
-			children = (
-				50D996E4B957C51847075E986215675B /* Divider.swift */,
-=======
-		215336A1A94CD82887726AF1581EC21D /* ViewStyling */ = {
-			isa = PBXGroup;
-			children = (
-				012C47A3F04D83B715DD934E2E86BD5C /* Button */,
-				263F97EA92FA5FCB098A752856788881 /* Dialog */,
-				307E705878C6A3A88E39CDC82B799361 /* ViewStyle.swift */,
->>>>>>> 52d6beb4
-			);
-			path = Divider;
-			sourceTree = "<group>";
-		};
-<<<<<<< HEAD
-		B795439BE58573E0D11DFD761D11CB3F /* Theme */ = {
-			isa = PBXGroup;
-			children = (
-				A89D339237DC18378A291F3C9211F41D /* SupportedBrands */,
-				3A3908FDCA5275E08B82B6304999B809 /* Theme.swift */,
-=======
-		DCA8206FBF7A0CC92AB1B5DA7728EFB0 /* ViewStyle */ = {
-			isa = PBXGroup;
-			children = (
-				00B52FC06F103FA5697F6E2B5CC0A920 /* Button */,
-				DBACC3116710A6183CD3BC637E92D0D7 /* Dialog */,
-				9EAE325876E14C91105C5CF9D2E7F1EF /* ViewStyle+Spec.swift */,
->>>>>>> 52d6beb4
-			);
-			path = Theme;
-			sourceTree = "<group>";
-		};
-<<<<<<< HEAD
-		BEE13D19F1A22BF171DC1BAC64B38FA7 /* Icons */ = {
-			isa = PBXGroup;
-			children = (
-				AE41CCB3978D56C1CB091FFBF9B03AF7 /* IconTests.swift */,
-				0B29FF4C598F8297E81A6B6A82ACA4F9 /* IconViewTests.swift */,
-				5D67F65D9E72160E498FBA256C62159F /* IllustrationIconsTests.swift */,
-=======
-		67643298FB5CC3CCB193DC69AF79EC67 /* Dialog */ = {
-			isa = PBXGroup;
-			children = (
-				E035F8401CE3E98D4ED1ED7A870740C9 /* Builders */,
-				9C01EDAF32106E3A72F0D0694D1A156C /* NatDialogController+Spec.swift */,
-			);
-			path = Dialog;
-			sourceTree = "<group>";
-		};
-		0037EABBD513F6645A0B0922FA4FF539 /* Builders */ = {
-			isa = PBXGroup;
-			children = (
-				283A89D6C30CFCC23E5F1461096A9622 /* NatDialogController+ButtonConfiguration.swift */,
-				52F4D9E1F67A97596AD6E676E979CEC0 /* NatDialogController+StandardStyleBuilder.swift */,
-			);
-			path = Builders;
-			sourceTree = "<group>";
-		};
-		E035F8401CE3E98D4ED1ED7A870740C9 /* Builders */ = {
-			isa = PBXGroup;
-			children = (
-				8D7EAA7BDB4A7A15736AF73EF6EBCD74 /* NatDialogController+StandardStyleBuilder+Spec.swift */,
-			);
-			path = Builders;
-			sourceTree = "<group>";
-		};
-		263F97EA92FA5FCB098A752856788881 /* Dialog */ = {
-			isa = PBXGroup;
-			children = (
-				8C6706D2EE7248D87A19B20E3E5AD7EA /* DialogStandardStyle+BodyView.swift */,
-				883D72C9DF9D73A80A9A5BA65DDAAE48 /* DialogStandardStyle+FooterView.swift */,
-				C062E67E1CD27AE39C78FFC3AA9F2BF1 /* DialogStandardStyle+TitleView.swift */,
-				F5888DB6A685860B444DF8BA391E3625 /* DialogStandardStyle.swift */,
-			);
-			path = Dialog;
-			sourceTree = "<group>";
-		};
-		DBACC3116710A6183CD3BC637E92D0D7 /* Dialog */ = {
-			isa = PBXGroup;
-			children = (
-				FAA6A76D78E24283BBD1757F4711F355 /* DialogStandardStyle+BodyView+Spec.swift */,
-				940338CAE35D56709A33F31C9B586BC5 /* DialogStandardStyle+FooterView+Spec.swift */,
-				4F018B7D9DA5D681BC668160C8318BF7 /* DialogStandardStyle+TitleView+Spec.swift */,
-			);
-			path = Dialog;
-			sourceTree = "<group>";
-		};
-		13976EA337BD073D09936248522E409C /* SnapShot */ = {
-			isa = PBXGroup;
-			children = (
-				D557EC044D85EC418D42A00C93EEC23D /* NatDialogController+Snapshot+Tests.swift */,
-			);
-			path = SnapShot;
-			sourceTree = "<group>";
-		};
-		4B9866A3E5EF00723E7A0B8040C4C3FE /* DeprecatedWillBeRemoved */ = {
-			isa = PBXGroup;
-			children = (
-				0D4085DA7FCF745EBD2978C872626280 /* Branding */,
->>>>>>> 52d6beb4
-			);
-			path = Icons;
-			sourceTree = "<group>";
-		};
-<<<<<<< HEAD
-		BFB6071E86F7F179141AA1490D7EE633 /* Style */ = {
-			isa = PBXGroup;
-			children = (
-				2D221DC99290B86F7B59C72F4FA77BE4 /* FontIconStyle.swift */,
-				93C1C3FD73F0E5F31735966CB48D7B16 /* FontStyle.swift */,
-=======
-		36F09CCDCF54198AE6993DB322056B4E /* DeprecatedWillBeRemoved */ = {
-			isa = PBXGroup;
-			children = (
-				8A0F915C266CD0901846F201CD150DB9 /* Colors.swift */,
-				E541D4660533BA7440D7EAFA3C55D613 /* Fonts.swift */,
->>>>>>> 52d6beb4
-			);
-			path = Style;
-			sourceTree = "<group>";
-		};
-<<<<<<< HEAD
-		C407DD19CA7F7CC3BCE18D5E350B251B /* Extensions */ = {
-			isa = PBXGroup;
-			children = (
-				AC4E75499E95EC13EB47F2CD9CB26622 /* NSMutableAttributedString+Builder.swift */,
-				DD7122400C6AAB36772A6E365FBD263D /* String+Icon.swift */,
-				3E6444578A8B4B35C37D0B5FA4D8E0F6 /* UIColor+Hex.swift */,
-				8BA9C4721134BD5277D76AEDED7A01DB /* UIFont+Icon.swift */,
-=======
-		C94988526BDF92E8494DD3869128E497 /* Spacing */ = {
-			isa = PBXGroup;
-			children = (
-				953F47E1E1364EDDBF4ABD6273378254 /* Space.swift */,
->>>>>>> 52d6beb4
-			);
-			path = Extensions;
-			sourceTree = "<group>";
-		};
-<<<<<<< HEAD
-		C54276EF4D77F82F4E0A1EED29D872A1 /* ColorPalettes */ = {
-			isa = PBXGroup;
-			children = (
-				87295AE740A4B2AA824DFA0EB0C73C36 /* ColorPalette.swift */,
-				9A8A65CCEDF235DB096B3D42C0C7268E /* ColorProvider.swift */,
-				4F55DA20C78EC30101A75371CAD5225C /* DynamicColorFactory.swift */,
-				D188AF406F8BA21532CDD7169A474560 /* DynamicColors.swift */,
-=======
-		446B0AA49F1273D509BFE8550F82D413 /* Mock */ = {
-			isa = PBXGroup;
-			children = (
-				B92BFB29E97D8520D6B67E8883AB9A08 /* NavigationDrawerDelegateMock.swift */,
->>>>>>> 52d6beb4
-			);
-			path = ColorPalettes;
-			sourceTree = "<group>";
-		};
-<<<<<<< HEAD
-		C94988526BDF92E8494DD3869128E497 /* Spacing */ = {
-			isa = PBXGroup;
-			children = (
-				953F47E1E1364EDDBF4ABD6273378254 /* Space.swift */,
-=======
-		C407DD19CA7F7CC3BCE18D5E350B251B /* Extensions */ = {
-			isa = PBXGroup;
-			children = (
-				AC4E75499E95EC13EB47F2CD9CB26622 /* NSMutableAttributedString+Builder.swift */,
-				DD7122400C6AAB36772A6E365FBD263D /* String+Icon.swift */,
-				3E6444578A8B4B35C37D0B5FA4D8E0F6 /* UIColor+Hex.swift */,
-				8BA9C4721134BD5277D76AEDED7A01DB /* UIFont+Icon.swift */,
->>>>>>> 52d6beb4
-			);
-			path = Spacing;
-			sourceTree = "<group>";
-		};
-<<<<<<< HEAD
-		D0A81AF824CDF9690E19EF12D5D38297 /* DesignTokens */ = {
-			isa = PBXGroup;
-			children = (
-				36F09CCDCF54198AE6993DB322056B4E /* DeprecatedWillBeRemoved */,
-				A59A74845475F2B53E1C0242E26F6DD1 /* NatBorderRadius.swift */,
-				546EF920207BAF8470E811B146A05C0F /* NatColors.swift */,
-				2775F568C47ADB6D5DA7B7AFA4A41B4E /* NatElevation.swift */,
-				E7C1EA361FCA3C4EFEC4858AA4E04143 /* NatFonts.swift */,
-				A54E76AA6120032EE8B86EB90B51BFD8 /* NatOpacities.swift */,
-				FB7FB96016F7D02CB5976F54C383CCD6 /* NatSizes.swift */,
-				0268F8E94DAA2428259644D88E375D32 /* NatSpacing.swift */,
-=======
-		56DDA61E0AE11922BCE3B4F143F1A88D /* Extensions */ = {
-			isa = PBXGroup;
-			children = (
-				78CCB4D4D576DACD400A9C98B01483C6 /* NSMutableAttributedString+BuilderTests.swift */,
-				B547AD7359FD2F4105A9382B6826885A /* String+IconTests.swift */,
-				22A647031D224C850A813E80E5E8C6EE /* UICollectionView+ReusableTests.swift */,
-				AA64D48F4B0C632F225F91280A2CAF33 /* UIColor+HexTests.swift */,
-				E82F6111C8C0FF75580DB35ACB25181E /* UIFont+IconTests.swift */,
-				8E81CAD3243D19AE13BCCC614BA1499B /* UITableView+ReusableTests.swift */,
->>>>>>> 52d6beb4
-			);
-			path = DesignTokens;
-			sourceTree = "<group>";
-		};
-<<<<<<< HEAD
-		D3E8F1BA23D456169591330D33273A7C /* Supporting Files */ = {
-			isa = PBXGroup;
-			children = (
-				96344B6190992C63D2FA4A82A57D520E /* Info.plist */,
-				EFD589860DA945AE5563620B305091ED /* NatDS.h */,
-=======
-		603A2F49CA3712BCACA1947C6DF47B0B = {
-			isa = PBXGroup;
-			children = (
-				2C9CB41733156539178160E94182B31E /* Frameworks */,
-				B193B1BE5AA5EB10B51FF8ADA51A7F66 /* Pods */,
-				3F21990B524A8E12755106BE4A73AB22 /* Products */,
-				A25310B672B899E9AD3D68186E4A1AFA /* Sources */,
-				2A013B73B77FB9B791A5038B2A1998D6 /* Tests */,
->>>>>>> 52d6beb4
-			);
-			name = "Supporting Files";
-			path = "../Supporting Files";
-			sourceTree = "<group>";
-		};
-<<<<<<< HEAD
-		D5125A8B705B73BCA641C59695219E55 /* TheBodyShop */ = {
-			isa = PBXGroup;
-			children = (
-				1E6230BCD6F799CA50D0ECBFDF1DFDD2 /* Font */,
-				6033E75331A557B208E47815CDB14B86 /* TheBodyShopColorPaletteDark.swift */,
-				199B82A9A8599DC1776E139E9E55319B /* TheBodyShopColorPaletteLight.swift */,
-				86856217718A39F3D99C9B1784214747 /* TheBodyShopElevations.swift */,
-				D55B5042824197A28F138846312F7803 /* TheBodyShopOpacities.swift */,
-				E83901D2BC5B127D901A096A4C77F932 /* TheBodyShopRadius.swift */,
-				BA227F975F1E132CFD22232C4DFE99F0 /* TheBodyShopSpacing.swift */,
-				050ABE35D75A976F479CD4725D5DEFE5 /* TheBodyShopTheme.swift */,
-				BACE3E5C8D6529B48A07E792048EFC0F /* TheBodySystemSize.swift */,
-=======
-		3F21990B524A8E12755106BE4A73AB22 /* Products */ = {
-			isa = PBXGroup;
-			children = (
-				17433A27D62633345ECA245C99114C15 /* NatDS.framework */,
-				33688D8CB5F9DEC8813BA9C3F4425D76 /* NatDSTests.xctest */,
->>>>>>> 52d6beb4
-			);
-			path = TheBodyShop;
-			sourceTree = "<group>";
-		};
-<<<<<<< HEAD
-		D8D82184D80E322DAD51695F737F81F3 /* Font */ = {
-			isa = PBXGroup;
-			children = (
-				F72809614C87697C6EAF138E246F4C55 /* AvonFont.swift */,
-				79F0FED09E44BABDCC90B51BEA23A2B3 /* AvonFontLetterSpacings.swift */,
-				3F7D792BB1ABA865B43C4E9AFD578235 /* AvonFontSizes.swift */,
-				319B7E141A7D61DA8B6977F081BD5E5A /* AvonFontWeights.swift */,
-=======
-		A25310B672B899E9AD3D68186E4A1AFA /* Sources */ = {
-			isa = PBXGroup;
-			children = (
-				E74646D307AC8F3E9AEF5359DB2AC89F /* Core */,
-				120E744C293B89D044FF042E87692C6C /* Public */,
-				DD20EF61A300C3292AE0EBCF255B5BD6 /* Resources */,
-				D3E8F1BA23D456169591330D33273A7C /* Supporting Files */,
->>>>>>> 52d6beb4
-			);
-			path = Font;
-			sourceTree = "<group>";
-		};
-<<<<<<< HEAD
-		DBF274BBC18977A0881FCCC6174DF985 /* SupportedBrands */ = {
-			isa = PBXGroup;
-			children = (
-				26ABA00AE2743DB7BD15DE7348A3768D /* Avon */,
-				9704414D4F33944FCFA6651ABBA09332 /* Natura */,
-				3B5AE9E1EA89E0E0944F8781F4164B1F /* TheBodyShop */,
-=======
-		2A013B73B77FB9B791A5038B2A1998D6 /* Tests */ = {
-			isa = PBXGroup;
-			children = (
-				A49A262765C555E6BDBC06EDF2F28E79 /* Core */,
-				56DDA61E0AE11922BCE3B4F143F1A88D /* Extensions */,
-				13723E12A4FFE65E5FE37372D7AD1955 /* Helpers */,
-				865CF1D076AFEB3A75B360B1D2027787 /* Public */,
-				751790E290AAA967A1C69CB025CE6830 /* Supporting Files */,
->>>>>>> 52d6beb4
-			);
-			path = SupportedBrands;
-			sourceTree = "<group>";
-		};
-<<<<<<< HEAD
-		DCA8206FBF7A0CC92AB1B5DA7728EFB0 /* ViewStyle */ = {
-			isa = PBXGroup;
-			children = (
-				00B52FC06F103FA5697F6E2B5CC0A920 /* Button */,
-				9EAE325876E14C91105C5CF9D2E7F1EF /* ViewStyle+Spec.swift */,
-=======
-		D3E8F1BA23D456169591330D33273A7C /* Supporting Files */ = {
-			isa = PBXGroup;
-			children = (
-				96344B6190992C63D2FA4A82A57D520E /* Info.plist */,
-				EFD589860DA945AE5563620B305091ED /* NatDS.h */,
->>>>>>> 52d6beb4
-			);
-			path = ViewStyle;
-			sourceTree = "<group>";
-		};
-<<<<<<< HEAD
-		DD20EF61A300C3292AE0EBCF255B5BD6 /* Resources */ = {
-			isa = PBXGroup;
-			children = (
-				438A5C92460A2D83E14DF108D8CD8988 /* Images.xcassets */,
-				BC6A871B0A080C7AB0127CF2EA0D9153 /* natds-icons.ttf */,
-=======
-		751790E290AAA967A1C69CB025CE6830 /* Supporting Files */ = {
-			isa = PBXGroup;
-			children = (
-				B74C0772E6C10FAF9E1EBEDD82A7F0B1 /* TestingHelpers */,
-				3E2AB0EB7EAC8FA0FF3710EF5585E38E /* Info.plist */,
->>>>>>> 52d6beb4
-			);
-			path = Resources;
-			sourceTree = "<group>";
-		};
-<<<<<<< HEAD
-		DD40F8AA9AC979A1CF2968D4263A8928 /* Style */ = {
-			isa = PBXGroup;
-			children = (
-				62CDD513F5E78AFAC3E17DD22AB3C6E1 /* FontIconStyleTests.swift */,
-=======
-		BFB6071E86F7F179141AA1490D7EE633 /* Style */ = {
-			isa = PBXGroup;
-			children = (
-				2D221DC99290B86F7B59C72F4FA77BE4 /* FontIconStyle.swift */,
-				93C1C3FD73F0E5F31735966CB48D7B16 /* FontStyle.swift */,
->>>>>>> 52d6beb4
-			);
-			path = Style;
-			sourceTree = "<group>";
-		};
-<<<<<<< HEAD
-		DE7F10956E7901CE355A29868CAA5A0B /* Natura */ = {
-			isa = PBXGroup;
-			children = (
-				E69353726F01C76405770FFD9B3A7D74 /* Font */,
-				7D8E5C4D45F95AE876BC28776D9822E4 /* NaturaBorderRadius.swift */,
-				FB170792B9F11FE626EDB17C9AA646DE /* NaturaColorPaletteDark.swift */,
-				098681BF3DEC692BCF4F95F962461C51 /* NaturaColorPaletteLight.swift */,
-				79EAF4EE243017499F4D4FB924B336C2 /* NaturaElevations.swift */,
-				66D8E653272562ABCC278D3D5A982192 /* NaturaOpacities.swift */,
-				B8B7FE92EEABF635DF8CED7640974FBC /* NaturaSizes.swift */,
-				7E36F59CB9704420750D7F661F7AD993 /* NaturaSpacing.swift */,
-				330801219DAEACF172CA41236390A4D0 /* NaturaTheme.swift */,
-=======
-		DD40F8AA9AC979A1CF2968D4263A8928 /* Style */ = {
-			isa = PBXGroup;
-			children = (
-				62CDD513F5E78AFAC3E17DD22AB3C6E1 /* FontIconStyleTests.swift */,
->>>>>>> 52d6beb4
-			);
-			path = Natura;
-			sourceTree = "<group>";
-		};
-<<<<<<< HEAD
-		E69353726F01C76405770FFD9B3A7D74 /* Font */ = {
-			isa = PBXGroup;
-			children = (
-				85AC3BBD38115B8137B4E1CF7BFB87CE /* NaturaFont.swift */,
-				51306DA6015CBDFD44DECF0E4C7F16E2 /* NaturaFontLetterSpacings.swift */,
-				BF66554567231DDA12DB1B127D311C60 /* NaturaFontSizes.swift */,
-				56943F2DD4CD2F8A5100625E77500E66 /* NaturaFontWeights.swift */,
-=======
-		B193B1BE5AA5EB10B51FF8ADA51A7F66 /* Pods */ = {
-			isa = PBXGroup;
-			children = (
-				951DBA41C4F1A24B4EB8567B5CD0878C /* Pods-NatDSTests.debug.xcconfig */,
-				EC5970C426475EACCF56EF2C12EB450D /* Pods-NatDSTests.release.xcconfig */,
->>>>>>> 52d6beb4
 			);
 			path = Font;
 			sourceTree = "<group>";
@@ -2432,7 +1558,6 @@
 /* End PBXHeadersBuildPhase section */
 
 /* Begin PBXNativeTarget section */
-<<<<<<< HEAD
 		B5A3069809DD9E998F7671EF5F1BAE1C /* NatDSTests */ = {
 			isa = PBXNativeTarget;
 			buildConfigurationList = 4362247C7D260F44FF1BDDF69AA10A47 /* Build configuration list for PBXNativeTarget "NatDSTests" */;
@@ -2442,7 +1567,17 @@
 				34B79511194DBF1BD7C0C5B3CAAF7863 /* Frameworks */,
 				B6AC8B01FC831A05C0F15067DC5B1D92 /* Resources */,
 				3285B218737280E2BDD81115785954AC /* [CP] Embed Pods Frameworks */,
-=======
+			);
+			buildRules = (
+			);
+			dependencies = (
+				06E2D8DEBF4E34D35E71AD50EEB6BB1A /* PBXTargetDependency */,
+			);
+			name = NatDSTests;
+			productName = NatDSTests;
+			productReference = 33688D8CB5F9DEC8813BA9C3F4425D76 /* NatDSTests.xctest */;
+			productType = "com.apple.product-type.bundle.unit-test";
+		};
 		F49E39B57E86C6597B624106BE14A13E /* NatDS */ = {
 			isa = PBXNativeTarget;
 			buildConfigurationList = 650E1A9FAEBD0381F7048BAAB943A336 /* Build configuration list for PBXNativeTarget "NatDS" */;
@@ -2452,62 +1587,15 @@
 				70540C3AB68C69E5A197D55C1312C20E /* Sources */,
 				A1E6263877667722CE60CD8332C1829A /* Frameworks */,
 				0B9E1EE7C81FA88156AD2F41874123F5 /* Resources */,
->>>>>>> 52d6beb4
 			);
 			buildRules = (
 			);
 			dependencies = (
-				06E2D8DEBF4E34D35E71AD50EEB6BB1A /* PBXTargetDependency */,
-			);
-<<<<<<< HEAD
-			name = NatDSTests;
-			productName = NatDSTests;
-			productReference = 33688D8CB5F9DEC8813BA9C3F4425D76 /* NatDSTests.xctest */;
-			productType = "com.apple.product-type.bundle.unit-test";
-		};
-		F49E39B57E86C6597B624106BE14A13E /* NatDS */ = {
-			isa = PBXNativeTarget;
-			buildConfigurationList = 650E1A9FAEBD0381F7048BAAB943A336 /* Build configuration list for PBXNativeTarget "NatDS" */;
-			buildPhases = (
-				1D94BA5678C0C99276364A2F6FB630BA /* Run Lint */,
-				432764809275CBBB01EF431C2FE6AFB3 /* Headers */,
-				70540C3AB68C69E5A197D55C1312C20E /* Sources */,
-				A1E6263877667722CE60CD8332C1829A /* Frameworks */,
-				0B9E1EE7C81FA88156AD2F41874123F5 /* Resources */,
-=======
+			);
 			name = NatDS;
 			productName = NatDS;
 			productReference = 17433A27D62633345ECA245C99114C15 /* NatDS.framework */;
 			productType = "com.apple.product-type.framework";
-		};
-		B5A3069809DD9E998F7671EF5F1BAE1C /* NatDSTests */ = {
-			isa = PBXNativeTarget;
-			buildConfigurationList = 4362247C7D260F44FF1BDDF69AA10A47 /* Build configuration list for PBXNativeTarget "NatDSTests" */;
-			buildPhases = (
-				C112FA8EC5F1593FD78D2DF25A20E2CC /* [CP] Check Pods Manifest.lock */,
-				346E93ED37BDA991757BCF2022BFE271 /* Sources */,
-				34B79511194DBF1BD7C0C5B3CAAF7863 /* Frameworks */,
-				B6AC8B01FC831A05C0F15067DC5B1D92 /* Resources */,
-				3285B218737280E2BDD81115785954AC /* [CP] Embed Pods Frameworks */,
->>>>>>> 52d6beb4
-			);
-			buildRules = (
-			);
-			dependencies = (
-<<<<<<< HEAD
-			);
-			name = NatDS;
-			productName = NatDS;
-			productReference = 17433A27D62633345ECA245C99114C15 /* NatDS.framework */;
-			productType = "com.apple.product-type.framework";
-=======
-				06E2D8DEBF4E34D35E71AD50EEB6BB1A /* PBXTargetDependency */,
-			);
-			name = NatDSTests;
-			productName = NatDSTests;
-			productReference = 33688D8CB5F9DEC8813BA9C3F4425D76 /* NatDSTests.xctest */;
-			productType = "com.apple.product-type.bundle.unit-test";
->>>>>>> 52d6beb4
 		};
 /* End PBXNativeTarget section */
 
@@ -2518,19 +1606,11 @@
 				LastUpgradeCheck = 1140;
 				ORGANIZATIONNAME = Natura;
 				TargetAttributes = {
-<<<<<<< HEAD
 					B5A3069809DD9E998F7671EF5F1BAE1C = {
-=======
-					F49E39B57E86C6597B624106BE14A13E = {
->>>>>>> 52d6beb4
 						CreatedOnToolsVersion = 10.1;
 						LastSwiftMigration = 1010;
 					};
-<<<<<<< HEAD
 					F49E39B57E86C6597B624106BE14A13E = {
-=======
-					B5A3069809DD9E998F7671EF5F1BAE1C = {
->>>>>>> 52d6beb4
 						CreatedOnToolsVersion = 10.1;
 						LastSwiftMigration = 1110;
 					};
@@ -2575,11 +1655,7 @@
 /* End PBXResourcesBuildPhase section */
 
 /* Begin PBXShellScriptBuildPhase section */
-<<<<<<< HEAD
 		1D94BA5678C0C99276364A2F6FB630BA /* Run Lint */ = {
-=======
-		3285B218737280E2BDD81115785954AC /* [CP] Embed Pods Frameworks */ = {
->>>>>>> 52d6beb4
 			isa = PBXShellScriptBuildPhase;
 			buildActionMask = 2147483647;
 			files = (
@@ -2597,11 +1673,7 @@
 			shellPath = /bin/sh;
 			shellScript = "if which swiftlint >/dev/null; then\n  swiftlint\nelse\n  echo \"warning: SwiftLint not installed, download from https://github.com/realm/SwiftLint\"\nfi\n";
 		};
-<<<<<<< HEAD
 		3285B218737280E2BDD81115785954AC /* [CP] Embed Pods Frameworks */ = {
-=======
-		1D94BA5678C0C99276364A2F6FB630BA /* Run Lint */ = {
->>>>>>> 52d6beb4
 			isa = PBXShellScriptBuildPhase;
 			buildActionMask = 2147483647;
 			files = (
@@ -2643,353 +1715,6 @@
 /* End PBXShellScriptBuildPhase section */
 
 /* Begin PBXSourcesBuildPhase section */
-<<<<<<< HEAD
-		346E93ED37BDA991757BCF2022BFE271 /* Sources */ = {
-			isa = PBXSourcesBuildPhase;
-			buildActionMask = 2147483647;
-			files = (
-				0AF826DF57321D84C4B2EDDFAC49F377 /* AssetsHelperTests.swift in Sources */,
-				9BCB31B8D18CF1DE76DBC58ADB6AD6EC /* AvonBorderRadius+Spec.swift in Sources */,
-				6EF45532F3AD14C5842159D7761DFD25 /* AvonColorPaletteDark+Spec.swift in Sources */,
-				CB0020D4771DEE9CBDEDF4FF0082C8F3 /* AvonColorPaletteLight+Spec.swift in Sources */,
-				901205023ECB9595C90F7B3D30C984C6 /* AvonElevations+Spec.swift in Sources */,
-				F83210EA80C011A9A3898BB4A856116E /* AvonFont+Spec.swift in Sources */,
-				B53CC395837882F1F669DAC9BA9959FA /* AvonFontLetterSpacings+Spec.swift in Sources */,
-				841DC30AC5612DDD81C8175BCFF4507E /* AvonFontSizes+Spec.swift in Sources */,
-				6B0288613B59DF0F53953D702C17D497 /* AvonFontWeights+Spec.swift in Sources */,
-				7A4EA58751A4005CDC8869389680036B /* AvonOpacities+Spec.swift in Sources */,
-				557B42D36C536AF16BD53225A006AB29 /* AvonSizes+Spec.swift in Sources */,
-				F56784241784E8788555902BAF0623C5 /* AvonSpacing+Spec.swift in Sources */,
-				83FB15E1B8B7F6D80B9226B2A75567DC /* AvonThemeSpec.swift in Sources */,
-				1A30D78CDFD9F95DDAFF61EDF612261D /* ButtonContainedStyle+Spec.swift in Sources */,
-				521AFD7AFA9579A0A57971504ABE7145 /* ButtonOutlinedStyle+Spec.swift in Sources */,
-				BB3413734DCB562C834B90742EF06929 /* ButtonStyle+Spec.swift in Sources */,
-				92CA17AE519D08B10DAEE8C00A5E3959 /* ButtonTextStyle+Spec.swift in Sources */,
-				5549F0F4D09E073E0FAFBCC6F7B6699A /* ColorsNaturaTests.swift in Sources */,
-				24A65D792FD25FA06DEACBD91A7E04A3 /* ColorsTests.swift in Sources */,
-				9ED0B11B243051C089AA8FDCB7F8CA3B /* ContainedButtonTests.swift in Sources */,
-				7392D4960D4A13B6ADF3AB7372B264F5 /* DesignSystem+Spec.swift in Sources */,
-				1A59055F415CB4058DA88A823383FBC9 /* DividerTests.swift in Sources */,
-				705A576866667D11B1D05EBB709BCC00 /* DynamicColorFactory+Spec.swift in Sources */,
-				91A18CB3646844B3C0EF8924AF376ACD /* DynamicColors+Spec.swift in Sources */,
-				5C3B779F94FC59E1F2329996E3E55DF5 /* ElevationAttributes+Equitable.swift in Sources */,
-				4CEBA5F26393AC6F09BEE6382ABC55E9 /* ExpansionPanelTests.swift in Sources */,
-				E6AE8A410953E6B447735D9E565B0264 /* FieldTests.swift in Sources */,
-				9710B5B12B03F97C954A8C56CFCB26B3 /* FlatButtonTests.swift in Sources */,
-				346443D54361FCD8E0E7BFAF8FE2D299 /* FontIconStyleTests.swift in Sources */,
-				FEDB1DDCAB1F042EDCF50A9AEA52E756 /* FontsNaturaTests.swift in Sources */,
-				6215281A98CB7E8F35F7A315BFE666A9 /* FontsTests.swift in Sources */,
-				60271BCF19E462F42A5941AA4D9E49B8 /* GetTheme+Spec.swift in Sources */,
-				A19D6F5A3F2F85158D4D5B1BD0F60417 /* IconTests.swift in Sources */,
-				9D7F4DC7B4A874C02230C12A249D9F83 /* IconViewTests.swift in Sources */,
-				0C4CBA15016075A8E8A7CA6FC6054383 /* IllustrationIconsTests.swift in Sources */,
-				79B1DEDF25B2042A1FD15D6ED9C15722 /* MockStorage.swift in Sources */,
-				691B7778F2E674B0828966377F8B71C3 /* NSMutableAttributedString+BuilderTests.swift in Sources */,
-				5E34A8BE616690B54E3DCDDF5395963E /* NatBorderRadius+Spec.swift in Sources */,
-				AA1F5760B92801C89E927B323F7691B7 /* NatButton+Height+Spec.swift in Sources */,
-				19CCAA043E9657B0F68877ABC0F7F90F /* NatButton+Specs.swift in Sources */,
-				65D2ED6A736F8BD53729307D3E83A35D /* NatColors+Avon+Spec.swift in Sources */,
-				82FFB36F823296E60F0CBCE8D419D689 /* NatColors+Natura+Spec.swift in Sources */,
-				D18DCEC54B0D407538EC7F218CDF25E1 /* NatColors+TBS+Spec.swift in Sources */,
-				DF58B3DD08824CC1C80C886321CEA0F4 /* NatElevations+Spec.swift in Sources */,
-				FF4C87EAD7ADB8D9EF8F897BA229A3A7 /* NatFonts+Avon+Spec.swift in Sources */,
-				0C0E58167E0896AEBC4B69F2F846F57F /* NatFonts+Natura+Spec.swift in Sources */,
-				C6584A3BCF2E06BCC409A6D586A1503F /* NatFonts+TheBodyShop+Spec.swift in Sources */,
-				FAD0A71F10707995BE66A299D98CC33B /* NatOpacities+Spec.swift in Sources */,
-				60B6A40046E3479DEC3808473AF0D08B /* NatSizes+Spec.swift in Sources */,
-				165E49381ECDC5C699C3496C7C3EA66A /* NatSpacing+Spec.swift in Sources */,
-				54EE932D2039B52E94806AF0DAA1991B /* NaturaBorderRadius+Spec.swift in Sources */,
-				D56B28908E741BB32C718161EB4F0641 /* NaturaColorPaletteDark+Spec.swift in Sources */,
-				A6327B5D03ADF2ACEBF5DB1F62E69C52 /* NaturaColorPaletteLight+Spec.swift in Sources */,
-				2E9E3D015F63CD38CD7EE5D6936ED897 /* NaturaElevations+Spec.swift in Sources */,
-				D4573CF72BFE36A5621B648267DFE5CA /* NaturaFont+Spec.swift in Sources */,
-				4A960CCEE0BE260F4B77B8CD3090AD8A /* NaturaFontLetterSpacings+Spec.swift in Sources */,
-				AF143B9322E1DA9A81FD13C1392CBEB5 /* NaturaFontSizes+Spec.swift in Sources */,
-				FA5F806923A8A2D45347A9797DB8B001 /* NaturaFontWeights+Spec.swift in Sources */,
-				F9EBABAAB5F1921124B621A23F819691 /* NaturaOpacities+Spec.swift in Sources */,
-				BE1DA23EAAD3FB82DD151A8B71E6883C /* NaturaSizes+Spec.swift in Sources */,
-				2D176E558C3297F7629B7F3D39003DC1 /* NaturaSpacing+Spec.swift in Sources */,
-				C9BA9F8B8449E7B2B19C5A0ADAA34C69 /* NaturaThemeSpec.swift in Sources */,
-				95BF20E1FC04C44251D7DCAA9C7E7C60 /* NavigationDrawer+IndexMenuTests.swift in Sources */,
-				D36E7374F76C10792F8292DCD99800D5 /* NavigationDrawerDelegateMock.swift in Sources */,
-				06B6AF457FA3A8ADB837E7A2BBE53D91 /* NavigationDrawerItemCellTests.swift in Sources */,
-				ECDFAB69C926EDC613B5464C8EEFF85D /* NavigationDrawerSubitemCellTests.swift in Sources */,
-				D2063015F26B7E8B3A27602A3B907BCE /* NavigationDrawerTests.swift in Sources */,
-				525A8C62B68D8C9B0AC882318792D04C /* Pulsable+Spec.swift in Sources */,
-				C24255D434C838206493D9A89581F7C1 /* PulseContainerLayer+Spec.swift in Sources */,
-				3D8762A06C970677D223A561419340A9 /* PulseLayerTests.swift in Sources */,
-				A0328AF2000431B6155A5A6CD94B1835 /* ReusableViewTests.swift in Sources */,
-				46A73ED2AC6774550A3F2D82CCE8BAF7 /* SearchBar.swift in Sources */,
-				D5A29739FE9B25F8B39CAF3647618592 /* String+IconTests.swift in Sources */,
-				944056C3F885BC4ACF0B59F08ECCA2F9 /* StubDarkColorPalette.swift in Sources */,
-				A3A86E5E58592409B35198B154FA7A49 /* StubLightColorPalette.swift in Sources */,
-				ECF18B7FA2F5A22C0F919BBBE58FF611 /* TabDelegateMock.swift in Sources */,
-				6231AEE531E549E406745A37170FC719 /* TabItemViewDelegateMock.swift in Sources */,
-				D23F82EE5C3333FD06E87016848DCD37 /* TabItemViewTests.swift in Sources */,
-				5C5DF89CCAB72EC25E1A1BC43D450CB0 /* TabTests.swift in Sources */,
-				CB6F95EF082D5B6EF08A8BC9B7A01427 /* TextFieldDelegateMock.swift in Sources */,
-				C3E184D6CD3B52645D0E06A7138CA94E /* TextFieldTests.swift in Sources */,
-				2934666EAAD661E372AA6009BB287275 /* TextFieldTypeTests.swift in Sources */,
-				D164898BC9757AC94E919F1C29A72D7C /* TheBodyShopBorderRadius+Spec.swift in Sources */,
-				75EE471D49FB3FFD3E3296D8AFD4B244 /* TheBodyShopColorPaletteDark+Spec.swift in Sources */,
-				634A481FEBE80549DC205C587125503E /* TheBodyShopColorPaletteLight+Spec.swift in Sources */,
-				5BF229979E317363CECB5B8BED8D6662 /* TheBodyShopElevations+Spec.swift in Sources */,
-				CA236A066D3EBA4E8E13CC4DD6A2A40D /* TheBodyShopFont+Spec.swift in Sources */,
-				82883672709B4F62F288ADD68528D460 /* TheBodyShopFontLetterSpacings+Spec.swift in Sources */,
-				BF60ADF4759C13689B2FF740FBC0A4AE /* TheBodyShopFontSizes+Spec.swift in Sources */,
-				527DF39CAC1D19BFACC191CC02D66346 /* TheBodyShopFontWeights+Spec.swift in Sources */,
-				36318880770EBC2F310866F9C5FEC2AE /* TheBodyShopOpacities+Spec.swift in Sources */,
-				ACB170DB871E462690DE3F8547F80638 /* TheBodyShopSizes+Spec.swift in Sources */,
-				609B09BFF70FF1405824230B477568C0 /* TheBodyShopSpacing+Spec.swift in Sources */,
-				7365B982D31713B01F6D3D64FE145DB6 /* TheBodyShopTheme+Spec.swift in Sources */,
-				FC5C9D2FB4479946595EF044E2BCF89B /* UICollectionView+ReusableTests.swift in Sources */,
-				51308DFBAF8D2A3E20B52E3AC688610A /* UIColor+AsHexString.swift in Sources */,
-				E076BB3965B135809C4DDA6A8A498601 /* UIColor+HexTests.swift in Sources */,
-				00677CE3627142815E32CE84F60D8910 /* UIFont+GetWeight.swift in Sources */,
-				7A5F01DF8D13E6A5D905015AAB841B52 /* UIFont+IconTests.swift in Sources */,
-				2BDA355514374303493927D93B1FBE10 /* UITableView+ReusableTests.swift in Sources */,
-				D05CEB5C2F5F9D32FA015604F6E719F0 /* ValidateTheme+Spec.swift in Sources */,
-				1FBF5A52B03E9E219462A06F9487D3B4 /* ValueTextHighlightTests.swift in Sources */,
-				1734E4583B85C0197E0AC6F1CE877ADC /* ViewAnimatingMock.swift in Sources */,
-				E4B171E23C40B91B211DB2F64357778D /* ViewStyle+Spec.swift in Sources */,
-			);
-			runOnlyForDeploymentPostprocessing = 0;
-		};
-		70540C3AB68C69E5A197D55C1312C20E /* Sources */ = {
-			isa = PBXSourcesBuildPhase;
-			buildActionMask = 2147483647;
-			files = (
-				BBCC40A29117B4CB675FE57C3B0130E4 /* AssetsHelper.swift in Sources */,
-				75C6E6108454D8D59FCFD7B5C82D9902 /* AvonBorderRadius.swift in Sources */,
-				FC5D4E056A537A2355FB279F63D7BBDB /* AvonColorPaletteDark.swift in Sources */,
-				3D429A6E88BA742E49ECCA485A26E70F /* AvonColorPaletteLight.swift in Sources */,
-				E595C8E0683039156EECADB28A93AC69 /* AvonElevations.swift in Sources */,
-				AA2218A08849224F57943C49A7CE3DDA /* AvonFont.swift in Sources */,
-				1C33F8923E873C6C60821B00A3AF20C8 /* AvonFontLetterSpacings.swift in Sources */,
-				3F12D75506942B4F6ED3212F793C6177 /* AvonFontSizes.swift in Sources */,
-				B00E0C6AC86C3AEFF988F529F639B0FB /* AvonFontWeights.swift in Sources */,
-				156EE5EBDDF801745FB87B90E7559617 /* AvonOpacities.swift in Sources */,
-				71BFF46A2E8EE022B73DF3171D0C08CE /* AvonSizes.swift in Sources */,
-				1486785D9C1BC4FCF2308F2B9CC28543 /* AvonSpacing.swift in Sources */,
-				38DB283DDC43587A2456F690D45DFE67 /* AvonTheme.swift in Sources */,
-				1F40DBA4B8A3C9B0558AD83B5B2884D6 /* ButtonContainedStyle.swift in Sources */,
-				98C6EB095DD059D51DD9883B943AF889 /* ButtonOutlineStyle.swift in Sources */,
-				14016A20C7BF7046BAFCD2AE53673EB0 /* ButtonStyle.swift in Sources */,
-				000598F48ADE170D305737C11E3F2D99 /* ButtonTextStyle.swift in Sources */,
-				95DDF51D083DECFEF5B51DEF0BB24E3D /* ColorPalette.swift in Sources */,
-				E39867F4E1EED3D8D5DF7E46799F4939 /* ColorProvider.swift in Sources */,
-				E6FD461A93420854906BA6F9E90F89CE /* Colors.swift in Sources */,
-				7B00B2BBB09B3E7B317323F17DE99832 /* ColorsNatura.swift in Sources */,
-				92FF5150726174EFBBFDC8A50657C90E /* ConfigurationStorable.swift in Sources */,
-				40B14F67117654B7854317119E5B3509 /* ConfigurationStorage.swift in Sources */,
-				7E5A9E64BC68581EC58FCA6EB03DF802 /* ContainedButton.swift in Sources */,
-				AB9CCFDF8B930FD49AFAEAE1BB5CA718 /* DesignSystem.swift in Sources */,
-				7CA6BAC353B73AF5D31F09CAF0268EE5 /* DesignSystemFatalError.swift in Sources */,
-				8F808FFBB4549BC4F3895B8CBB23ADB3 /* Divider.swift in Sources */,
-				4BDEB19DC31DEB91FAB5CC161B159FA7 /* DynamicColorFactory.swift in Sources */,
-				A0A9D4F59612E12F2A8B878133B8289A /* DynamicColors.swift in Sources */,
-				6D4DFEB09D32E1F36B9FA29904AE1ED8 /* ElevationAttributes.swift in Sources */,
-				2655155E5437F0880708125E1F9F5BC9 /* Elevations.swift in Sources */,
-				3A65DE112EB34ED5B9F3F1DF7B8D3FBD /* ExpansionPanel.swift in Sources */,
-				4612CED8B9691035EFA62E01E2B30FD6 /* Field.swift in Sources */,
-				2175BE4F7334ED85AECC5C401B400BD8 /* FlatButton.swift in Sources */,
-				18B9F28B461F8F6294ABA51229BA2385 /* Font.swift in Sources */,
-				758EE01159A6E7AFC7217055678D4ED3 /* FontIconStyle.swift in Sources */,
-				ABAA902E9332B77F192D5EF948B5E88E /* FontLetterSpacings.swift in Sources */,
-				288891838FD58A93C7A7CC39277932E8 /* FontSizes.swift in Sources */,
-				F01F3CA72313B3C97F42498878234A82 /* FontStyle.swift in Sources */,
-				494B238CBB871A4FB2092730783EF93C /* FontWeights.swift in Sources */,
-				1255F87384A5EC561A10BF1598651BBF /* Fonts.swift in Sources */,
-				5B1A38F8E6EC1AA2AA97A02F4F7AE9F7 /* FontsNatura.swift in Sources */,
-				E5D0580914B53A966EF6E25F9735D747 /* GetTheme.swift in Sources */,
-				7FCD65E56A79CE1AE08A4C86B8DC1303 /* Icon.swift in Sources */,
-				F72BEF338B46182BC440C92CCF3D02B0 /* IconView.swift in Sources */,
-				5737265E1EA6FD9BF1004F1CC1333F29 /* IllustrationIcons.swift in Sources */,
-				1908219397D007DC35BC0F99D5DEDE80 /* NSMutableAttributedString+Builder.swift in Sources */,
-				CF14752D6F385AD399A59F275DEB1ED7 /* NatBorderRadius.swift in Sources */,
-				C0F15375EEFCBC922341EBD9DED5A29B /* NatButton+Height.swift in Sources */,
-				AC66A51CB3C8EE95429250880CADCB07 /* NatButton+Style.swift in Sources */,
-				E70EF1AC4BB7A93A80A500786C1A6497 /* NatButton.swift in Sources */,
-				4838BBC57B1464D82D59DE861726268A /* NatColors.swift in Sources */,
-				7C00D9B09D306A421DBD99953C7BC9E4 /* NatElevation.swift in Sources */,
-				F7894B76EE9A0F4726C5DF88653A4816 /* NatFonts.swift in Sources */,
-				81AA5DF0A9D5F332072CA1EC9C5CF968 /* NatOpacities.swift in Sources */,
-				6F66306180843E285A6B82D8788835D2 /* NatSizes.swift in Sources */,
-				1E1CA75D4F2464DBEA0DD722294FFDEB /* NatSpacing.swift in Sources */,
-				9FE54A146C1346B993F49E58E27A43D6 /* NaturaBorderRadius.swift in Sources */,
-				EC5DC493DBC599A1A5215E49662545D5 /* NaturaColorPaletteDark.swift in Sources */,
-				7C70828FE3E0B0D94A3CD29705B2BEDA /* NaturaColorPaletteLight.swift in Sources */,
-				852951C972BCD617DDBCE725AE58B8DF /* NaturaElevations.swift in Sources */,
-				232DAFD65FD65951D36C6F2618D6B7FC /* NaturaFont.swift in Sources */,
-				6BFB32624F50430015503A6734A64C41 /* NaturaFontLetterSpacings.swift in Sources */,
-				9D81C94D0FD2ABE3E6F5B350D1DE51B3 /* NaturaFontSizes.swift in Sources */,
-				86F8857C7577478735C05E26B01F6E61 /* NaturaFontWeights.swift in Sources */,
-				104CDF5166233472D947A0F32FF81911 /* NaturaOpacities.swift in Sources */,
-				DEAED175A7E1BF88A6B5827AB9029B2E /* NaturaSizes.swift in Sources */,
-				26A3DF759DBD205A03559B561D576D13 /* NaturaSpacing.swift in Sources */,
-				0B8E46E0DEAF3F9ACFCD7D8FBCB6B4A6 /* NaturaTheme.swift in Sources */,
-				13070104FE3F89CB14F76D621EF9A7F1 /* NavigationDrawer+IndexMenu.swift in Sources */,
-				84F709FF1D1DFC32BA4E9CB1803A6E30 /* NavigationDrawer.swift in Sources */,
-				B16B10A0AA533EF36343B6B8A4AE4DA0 /* NavigationDrawerItemCell.swift in Sources */,
-				A096BCFF55DBEF25B29C30C1537210D5 /* NavigationDrawerSubitemCell.swift in Sources */,
-				38ACA8E49786402581AA78B85DAE6CA7 /* Opacities.swift in Sources */,
-				9D4FF6FB92A6A5BD0AF263A69FF707E4 /* Pulsable.swift in Sources */,
-				E4FCC8108D5F57339F6297CDD676F8DF /* PulseContainerLayer.swift in Sources */,
-				80FE219D764217C0520E0C784F9C0C0B /* PulseLayer.swift in Sources */,
-				851B94BB8C1F2DE82905BF1FE9495800 /* Radius.swift in Sources */,
-				ECA4CB7769FB08CB62C5F8CD79EE6521 /* ReusableView.swift in Sources */,
-				509D46F287D25DAEB7A71BF2665EF894 /* SearchBar.swift in Sources */,
-				D27BE56EFE3A19A922C3319484C81601 /* Sizes.swift in Sources */,
-				CC12FA9DD2B8935D427D78F863301A2E /* Space.swift in Sources */,
-				10953079D3A781AA63E2E03A93F222C4 /* String+Icon.swift in Sources */,
-				604835F2975D92A9D2EF46132C17C0A5 /* Tab.swift in Sources */,
-				AAA3820978AE27C3A6ED940916227C9D /* TabItemView.swift in Sources */,
-				5C0716F242EFC1AF6A61CBE257DA7CFE /* TextField.swift in Sources */,
-				56E21DDCD3217649B6CC5332DB901648 /* TextFieldDelegate.swift in Sources */,
-				E07925C3535D79164EBC061C7D6A6CE4 /* TextFieldType.swift in Sources */,
-				339C954298A9F77CB9621B31DC02DC8D /* TheBodyShopColorPaletteDark.swift in Sources */,
-				B4BFA93EBA8942D4512C2DD78387EBCE /* TheBodyShopColorPaletteLight.swift in Sources */,
-				073F4DA419280EF6C28D50EF95ECC947 /* TheBodyShopElevations.swift in Sources */,
-				3C5FAD37FB59E21D268CEC6DF60A61BB /* TheBodyShopFont.swift in Sources */,
-				E0F623F11FAFC75EA92353F270449E96 /* TheBodyShopFontLetterSpacings.swift in Sources */,
-				590A53D96F90B89C4E352ADB38743179 /* TheBodyShopFontSizes.swift in Sources */,
-				F53456A828AC4A581E5F0DD6451BCD0A /* TheBodyShopFontWeights.swift in Sources */,
-				65D57A64A56F3130E6444CB713188276 /* TheBodyShopOpacities.swift in Sources */,
-				93927EA4437A34A37E0CD79E21377713 /* TheBodyShopRadius.swift in Sources */,
-				87A77C8CE141E19AE56906A928D824AB /* TheBodyShopSpacing.swift in Sources */,
-				6C8512981F307B7CFC65975B94D811BE /* TheBodyShopTheme.swift in Sources */,
-				4C069F66A6CE331187EDEAE788EC0877 /* TheBodySystemSize.swift in Sources */,
-				6B5F3A36A4FD345C2559A12A3A61FEAF /* Theme.swift in Sources */,
-				518E40E608084AD36390CE8A38A1CB5A /* UICollectionView+Reusable.swift in Sources */,
-				37953EE81D12EA2376E8C56E16BC4A29 /* UIColor+Hex.swift in Sources */,
-				56B51E3D524A0D2900D7DD3E6CC761E7 /* UIFont+Icon.swift in Sources */,
-				6C6CB092994DB60C83AC24F93B0F4E49 /* UITableView+Reusable.swift in Sources */,
-				3A50A52D23FB5E21A70E4FBB1063381A /* ValidateTheme.swift in Sources */,
-				77C55B339CA403354D76ABF05E283D5A /* ValueTextHighlight.swift in Sources */,
-				840B6A754236624B9738CBC3D5CFE895 /* ViewAnimatingWrapper.swift in Sources */,
-				EE1E7A9F49A18BCD194E0C03FB2F0074 /* ViewStyle.swift in Sources */,
-=======
-		70540C3AB68C69E5A197D55C1312C20E /* Sources */ = {
-			isa = PBXSourcesBuildPhase;
-			buildActionMask = 2147483647;
-			files = (
-				BBCC40A29117B4CB675FE57C3B0130E4 /* AssetsHelper.swift in Sources */,
-				75C6E6108454D8D59FCFD7B5C82D9902 /* AvonBorderRadius.swift in Sources */,
-				FC5D4E056A537A2355FB279F63D7BBDB /* AvonColorPaletteDark.swift in Sources */,
-				3D429A6E88BA742E49ECCA485A26E70F /* AvonColorPaletteLight.swift in Sources */,
-				E595C8E0683039156EECADB28A93AC69 /* AvonElevations.swift in Sources */,
-				AA2218A08849224F57943C49A7CE3DDA /* AvonFont.swift in Sources */,
-				1C33F8923E873C6C60821B00A3AF20C8 /* AvonFontLetterSpacings.swift in Sources */,
-				3F12D75506942B4F6ED3212F793C6177 /* AvonFontSizes.swift in Sources */,
-				B00E0C6AC86C3AEFF988F529F639B0FB /* AvonFontWeights.swift in Sources */,
-				156EE5EBDDF801745FB87B90E7559617 /* AvonOpacities.swift in Sources */,
-				71BFF46A2E8EE022B73DF3171D0C08CE /* AvonSizes.swift in Sources */,
-				1486785D9C1BC4FCF2308F2B9CC28543 /* AvonSpacing.swift in Sources */,
-				38DB283DDC43587A2456F690D45DFE67 /* AvonTheme.swift in Sources */,
-				1F40DBA4B8A3C9B0558AD83B5B2884D6 /* ButtonContainedStyle.swift in Sources */,
-				98C6EB095DD059D51DD9883B943AF889 /* ButtonOutlineStyle.swift in Sources */,
-				14016A20C7BF7046BAFCD2AE53673EB0 /* ButtonStyle.swift in Sources */,
-				000598F48ADE170D305737C11E3F2D99 /* ButtonTextStyle.swift in Sources */,
-				95DDF51D083DECFEF5B51DEF0BB24E3D /* ColorPalette.swift in Sources */,
-				E39867F4E1EED3D8D5DF7E46799F4939 /* ColorProvider.swift in Sources */,
-				E6FD461A93420854906BA6F9E90F89CE /* Colors.swift in Sources */,
-				7B00B2BBB09B3E7B317323F17DE99832 /* ColorsNatura.swift in Sources */,
-				92FF5150726174EFBBFDC8A50657C90E /* ConfigurationStorable.swift in Sources */,
-				40B14F67117654B7854317119E5B3509 /* ConfigurationStorage.swift in Sources */,
-				7E5A9E64BC68581EC58FCA6EB03DF802 /* ContainedButton.swift in Sources */,
-				AB9CCFDF8B930FD49AFAEAE1BB5CA718 /* DesignSystem.swift in Sources */,
-				7CA6BAC353B73AF5D31F09CAF0268EE5 /* DesignSystemFatalError.swift in Sources */,
-				65DE37E89F4C8BC79A50DF8B2A6B2CC5 /* DialogStandardStyle+BodyView.swift in Sources */,
-				CFC424818CB82EF756A82A7F704B73D9 /* DialogStandardStyle+FooterView.swift in Sources */,
-				37A93641BA74BB2B1843E4050E30944A /* DialogStandardStyle+TitleView.swift in Sources */,
-				5F820478257AA41E3EA76AADA9612062 /* DialogStandardStyle.swift in Sources */,
-				8F808FFBB4549BC4F3895B8CBB23ADB3 /* Divider.swift in Sources */,
-				4BDEB19DC31DEB91FAB5CC161B159FA7 /* DynamicColorFactory.swift in Sources */,
-				A0A9D4F59612E12F2A8B878133B8289A /* DynamicColors.swift in Sources */,
-				6D4DFEB09D32E1F36B9FA29904AE1ED8 /* ElevationAttributes.swift in Sources */,
-				2655155E5437F0880708125E1F9F5BC9 /* Elevations.swift in Sources */,
-				4612CED8B9691035EFA62E01E2B30FD6 /* Field.swift in Sources */,
-				2175BE4F7334ED85AECC5C401B400BD8 /* FlatButton.swift in Sources */,
-				18B9F28B461F8F6294ABA51229BA2385 /* Font.swift in Sources */,
-				758EE01159A6E7AFC7217055678D4ED3 /* FontIconStyle.swift in Sources */,
-				ABAA902E9332B77F192D5EF948B5E88E /* FontLetterSpacings.swift in Sources */,
-				288891838FD58A93C7A7CC39277932E8 /* FontSizes.swift in Sources */,
-				F01F3CA72313B3C97F42498878234A82 /* FontStyle.swift in Sources */,
-				494B238CBB871A4FB2092730783EF93C /* FontWeights.swift in Sources */,
-				1255F87384A5EC561A10BF1598651BBF /* Fonts.swift in Sources */,
-				5B1A38F8E6EC1AA2AA97A02F4F7AE9F7 /* FontsNatura.swift in Sources */,
-				E5D0580914B53A966EF6E25F9735D747 /* GetTheme.swift in Sources */,
-				7FCD65E56A79CE1AE08A4C86B8DC1303 /* Icon.swift in Sources */,
-				F72BEF338B46182BC440C92CCF3D02B0 /* IconView.swift in Sources */,
-				5737265E1EA6FD9BF1004F1CC1333F29 /* IllustrationIcons.swift in Sources */,
-				1908219397D007DC35BC0F99D5DEDE80 /* NSMutableAttributedString+Builder.swift in Sources */,
-				CF14752D6F385AD399A59F275DEB1ED7 /* NatBorderRadius.swift in Sources */,
-				C0F15375EEFCBC922341EBD9DED5A29B /* NatButton+Height.swift in Sources */,
-				AC66A51CB3C8EE95429250880CADCB07 /* NatButton+Style.swift in Sources */,
-				E70EF1AC4BB7A93A80A500786C1A6497 /* NatButton.swift in Sources */,
-				4838BBC57B1464D82D59DE861726268A /* NatColors.swift in Sources */,
-				44AE5569BEE1FB22D18213FDA1499502 /* NatDialogController+ButtonConfiguration.swift in Sources */,
-				0FB003017C3A179872BC65E6E321FD13 /* NatDialogController+StandardStyleBuilder.swift in Sources */,
-				69C11E581C612BD00EC0590B5FE51930 /* NatDialogController.swift in Sources */,
-				7C00D9B09D306A421DBD99953C7BC9E4 /* NatElevation.swift in Sources */,
-				F7894B76EE9A0F4726C5DF88653A4816 /* NatFonts.swift in Sources */,
-				81AA5DF0A9D5F332072CA1EC9C5CF968 /* NatOpacities.swift in Sources */,
-				6F66306180843E285A6B82D8788835D2 /* NatSizes.swift in Sources */,
-				1E1CA75D4F2464DBEA0DD722294FFDEB /* NatSpacing.swift in Sources */,
-				9FE54A146C1346B993F49E58E27A43D6 /* NaturaBorderRadius.swift in Sources */,
-				EC5DC493DBC599A1A5215E49662545D5 /* NaturaColorPaletteDark.swift in Sources */,
-				7C70828FE3E0B0D94A3CD29705B2BEDA /* NaturaColorPaletteLight.swift in Sources */,
-				852951C972BCD617DDBCE725AE58B8DF /* NaturaElevations.swift in Sources */,
-				232DAFD65FD65951D36C6F2618D6B7FC /* NaturaFont.swift in Sources */,
-				6BFB32624F50430015503A6734A64C41 /* NaturaFontLetterSpacings.swift in Sources */,
-				9D81C94D0FD2ABE3E6F5B350D1DE51B3 /* NaturaFontSizes.swift in Sources */,
-				86F8857C7577478735C05E26B01F6E61 /* NaturaFontWeights.swift in Sources */,
-				104CDF5166233472D947A0F32FF81911 /* NaturaOpacities.swift in Sources */,
-				DEAED175A7E1BF88A6B5827AB9029B2E /* NaturaSizes.swift in Sources */,
-				26A3DF759DBD205A03559B561D576D13 /* NaturaSpacing.swift in Sources */,
-				0B8E46E0DEAF3F9ACFCD7D8FBCB6B4A6 /* NaturaTheme.swift in Sources */,
-				13070104FE3F89CB14F76D621EF9A7F1 /* NavigationDrawer+IndexMenu.swift in Sources */,
-				84F709FF1D1DFC32BA4E9CB1803A6E30 /* NavigationDrawer.swift in Sources */,
-				B16B10A0AA533EF36343B6B8A4AE4DA0 /* NavigationDrawerItemCell.swift in Sources */,
-				A096BCFF55DBEF25B29C30C1537210D5 /* NavigationDrawerSubitemCell.swift in Sources */,
-				38ACA8E49786402581AA78B85DAE6CA7 /* Opacities.swift in Sources */,
-				9D4FF6FB92A6A5BD0AF263A69FF707E4 /* Pulsable.swift in Sources */,
-				E4FCC8108D5F57339F6297CDD676F8DF /* PulseContainerLayer.swift in Sources */,
-				80FE219D764217C0520E0C784F9C0C0B /* PulseLayer.swift in Sources */,
-				851B94BB8C1F2DE82905BF1FE9495800 /* Radius.swift in Sources */,
-				ECA4CB7769FB08CB62C5F8CD79EE6521 /* ReusableView.swift in Sources */,
-				509D46F287D25DAEB7A71BF2665EF894 /* SearchBar.swift in Sources */,
-				D27BE56EFE3A19A922C3319484C81601 /* Sizes.swift in Sources */,
-				CC12FA9DD2B8935D427D78F863301A2E /* Space.swift in Sources */,
-				10953079D3A781AA63E2E03A93F222C4 /* String+Icon.swift in Sources */,
-				604835F2975D92A9D2EF46132C17C0A5 /* Tab.swift in Sources */,
-				AAA3820978AE27C3A6ED940916227C9D /* TabItemView.swift in Sources */,
-				5C0716F242EFC1AF6A61CBE257DA7CFE /* TextField.swift in Sources */,
-				56E21DDCD3217649B6CC5332DB901648 /* TextFieldDelegate.swift in Sources */,
-				E07925C3535D79164EBC061C7D6A6CE4 /* TextFieldType.swift in Sources */,
-				339C954298A9F77CB9621B31DC02DC8D /* TheBodyShopColorPaletteDark.swift in Sources */,
-				B4BFA93EBA8942D4512C2DD78387EBCE /* TheBodyShopColorPaletteLight.swift in Sources */,
-				073F4DA419280EF6C28D50EF95ECC947 /* TheBodyShopElevations.swift in Sources */,
-				3C5FAD37FB59E21D268CEC6DF60A61BB /* TheBodyShopFont.swift in Sources */,
-				E0F623F11FAFC75EA92353F270449E96 /* TheBodyShopFontLetterSpacings.swift in Sources */,
-				590A53D96F90B89C4E352ADB38743179 /* TheBodyShopFontSizes.swift in Sources */,
-				F53456A828AC4A581E5F0DD6451BCD0A /* TheBodyShopFontWeights.swift in Sources */,
-				65D57A64A56F3130E6444CB713188276 /* TheBodyShopOpacities.swift in Sources */,
-				93927EA4437A34A37E0CD79E21377713 /* TheBodyShopRadius.swift in Sources */,
-				87A77C8CE141E19AE56906A928D824AB /* TheBodyShopSpacing.swift in Sources */,
-				6C8512981F307B7CFC65975B94D811BE /* TheBodyShopTheme.swift in Sources */,
-				4C069F66A6CE331187EDEAE788EC0877 /* TheBodySystemSize.swift in Sources */,
-				6B5F3A36A4FD345C2559A12A3A61FEAF /* Theme.swift in Sources */,
-				518E40E608084AD36390CE8A38A1CB5A /* UICollectionView+Reusable.swift in Sources */,
-				37953EE81D12EA2376E8C56E16BC4A29 /* UIColor+Hex.swift in Sources */,
-				56B51E3D524A0D2900D7DD3E6CC761E7 /* UIFont+Icon.swift in Sources */,
-				6C6CB092994DB60C83AC24F93B0F4E49 /* UITableView+Reusable.swift in Sources */,
-				3A50A52D23FB5E21A70E4FBB1063381A /* ValidateTheme.swift in Sources */,
-				77C55B339CA403354D76ABF05E283D5A /* ValueTextHighlight.swift in Sources */,
-				EE1E7A9F49A18BCD194E0C03FB2F0074 /* ViewStyle.swift in Sources */,
-			);
-			runOnlyForDeploymentPostprocessing = 0;
-		};
 		346E93ED37BDA991757BCF2022BFE271 /* Sources */ = {
 			isa = PBXSourcesBuildPhase;
 			buildActionMask = 2147483647;
@@ -3022,6 +1747,7 @@
 				705A576866667D11B1D05EBB709BCC00 /* DynamicColorFactory+Spec.swift in Sources */,
 				91A18CB3646844B3C0EF8924AF376ACD /* DynamicColors+Spec.swift in Sources */,
 				5C3B779F94FC59E1F2329996E3E55DF5 /* ElevationAttributes+Equitable.swift in Sources */,
+				4CEBA5F26393AC6F09BEE6382ABC55E9 /* ExpansionPanelTests.swift in Sources */,
 				E6AE8A410953E6B447735D9E565B0264 /* FieldTests.swift in Sources */,
 				9710B5B12B03F97C954A8C56CFCB26B3 /* FlatButtonTests.swift in Sources */,
 				346443D54361FCD8E0E7BFAF8FE2D299 /* FontIconStyleTests.swift in Sources */,
@@ -3101,8 +1827,131 @@
 				2BDA355514374303493927D93B1FBE10 /* UITableView+ReusableTests.swift in Sources */,
 				D05CEB5C2F5F9D32FA015604F6E719F0 /* ValidateTheme+Spec.swift in Sources */,
 				1FBF5A52B03E9E219462A06F9487D3B4 /* ValueTextHighlightTests.swift in Sources */,
+				1734E4583B85C0197E0AC6F1CE877ADC /* ViewAnimatingMock.swift in Sources */,
 				E4B171E23C40B91B211DB2F64357778D /* ViewStyle+Spec.swift in Sources */,
->>>>>>> 52d6beb4
+			);
+			runOnlyForDeploymentPostprocessing = 0;
+		};
+		70540C3AB68C69E5A197D55C1312C20E /* Sources */ = {
+			isa = PBXSourcesBuildPhase;
+			buildActionMask = 2147483647;
+			files = (
+				BBCC40A29117B4CB675FE57C3B0130E4 /* AssetsHelper.swift in Sources */,
+				75C6E6108454D8D59FCFD7B5C82D9902 /* AvonBorderRadius.swift in Sources */,
+				FC5D4E056A537A2355FB279F63D7BBDB /* AvonColorPaletteDark.swift in Sources */,
+				3D429A6E88BA742E49ECCA485A26E70F /* AvonColorPaletteLight.swift in Sources */,
+				E595C8E0683039156EECADB28A93AC69 /* AvonElevations.swift in Sources */,
+				AA2218A08849224F57943C49A7CE3DDA /* AvonFont.swift in Sources */,
+				1C33F8923E873C6C60821B00A3AF20C8 /* AvonFontLetterSpacings.swift in Sources */,
+				3F12D75506942B4F6ED3212F793C6177 /* AvonFontSizes.swift in Sources */,
+				B00E0C6AC86C3AEFF988F529F639B0FB /* AvonFontWeights.swift in Sources */,
+				156EE5EBDDF801745FB87B90E7559617 /* AvonOpacities.swift in Sources */,
+				71BFF46A2E8EE022B73DF3171D0C08CE /* AvonSizes.swift in Sources */,
+				1486785D9C1BC4FCF2308F2B9CC28543 /* AvonSpacing.swift in Sources */,
+				38DB283DDC43587A2456F690D45DFE67 /* AvonTheme.swift in Sources */,
+				1F40DBA4B8A3C9B0558AD83B5B2884D6 /* ButtonContainedStyle.swift in Sources */,
+				98C6EB095DD059D51DD9883B943AF889 /* ButtonOutlineStyle.swift in Sources */,
+				14016A20C7BF7046BAFCD2AE53673EB0 /* ButtonStyle.swift in Sources */,
+				000598F48ADE170D305737C11E3F2D99 /* ButtonTextStyle.swift in Sources */,
+				95DDF51D083DECFEF5B51DEF0BB24E3D /* ColorPalette.swift in Sources */,
+				E39867F4E1EED3D8D5DF7E46799F4939 /* ColorProvider.swift in Sources */,
+				E6FD461A93420854906BA6F9E90F89CE /* Colors.swift in Sources */,
+				7B00B2BBB09B3E7B317323F17DE99832 /* ColorsNatura.swift in Sources */,
+				92FF5150726174EFBBFDC8A50657C90E /* ConfigurationStorable.swift in Sources */,
+				40B14F67117654B7854317119E5B3509 /* ConfigurationStorage.swift in Sources */,
+				7E5A9E64BC68581EC58FCA6EB03DF802 /* ContainedButton.swift in Sources */,
+				AB9CCFDF8B930FD49AFAEAE1BB5CA718 /* DesignSystem.swift in Sources */,
+				7CA6BAC353B73AF5D31F09CAF0268EE5 /* DesignSystemFatalError.swift in Sources */,
+				65DE37E89F4C8BC79A50DF8B2A6B2CC5 /* DialogStandardStyle+BodyView.swift in Sources */,
+				CFC424818CB82EF756A82A7F704B73D9 /* DialogStandardStyle+FooterView.swift in Sources */,
+				37A93641BA74BB2B1843E4050E30944A /* DialogStandardStyle+TitleView.swift in Sources */,
+				5F820478257AA41E3EA76AADA9612062 /* DialogStandardStyle.swift in Sources */,
+				8F808FFBB4549BC4F3895B8CBB23ADB3 /* Divider.swift in Sources */,
+				4BDEB19DC31DEB91FAB5CC161B159FA7 /* DynamicColorFactory.swift in Sources */,
+				A0A9D4F59612E12F2A8B878133B8289A /* DynamicColors.swift in Sources */,
+				6D4DFEB09D32E1F36B9FA29904AE1ED8 /* ElevationAttributes.swift in Sources */,
+				2655155E5437F0880708125E1F9F5BC9 /* Elevations.swift in Sources */,
+				3A65DE112EB34ED5B9F3F1DF7B8D3FBD /* ExpansionPanel.swift in Sources */,
+				4612CED8B9691035EFA62E01E2B30FD6 /* Field.swift in Sources */,
+				2175BE4F7334ED85AECC5C401B400BD8 /* FlatButton.swift in Sources */,
+				18B9F28B461F8F6294ABA51229BA2385 /* Font.swift in Sources */,
+				758EE01159A6E7AFC7217055678D4ED3 /* FontIconStyle.swift in Sources */,
+				ABAA902E9332B77F192D5EF948B5E88E /* FontLetterSpacings.swift in Sources */,
+				288891838FD58A93C7A7CC39277932E8 /* FontSizes.swift in Sources */,
+				F01F3CA72313B3C97F42498878234A82 /* FontStyle.swift in Sources */,
+				494B238CBB871A4FB2092730783EF93C /* FontWeights.swift in Sources */,
+				1255F87384A5EC561A10BF1598651BBF /* Fonts.swift in Sources */,
+				5B1A38F8E6EC1AA2AA97A02F4F7AE9F7 /* FontsNatura.swift in Sources */,
+				E5D0580914B53A966EF6E25F9735D747 /* GetTheme.swift in Sources */,
+				7FCD65E56A79CE1AE08A4C86B8DC1303 /* Icon.swift in Sources */,
+				F72BEF338B46182BC440C92CCF3D02B0 /* IconView.swift in Sources */,
+				5737265E1EA6FD9BF1004F1CC1333F29 /* IllustrationIcons.swift in Sources */,
+				1908219397D007DC35BC0F99D5DEDE80 /* NSMutableAttributedString+Builder.swift in Sources */,
+				CF14752D6F385AD399A59F275DEB1ED7 /* NatBorderRadius.swift in Sources */,
+				C0F15375EEFCBC922341EBD9DED5A29B /* NatButton+Height.swift in Sources */,
+				AC66A51CB3C8EE95429250880CADCB07 /* NatButton+Style.swift in Sources */,
+				E70EF1AC4BB7A93A80A500786C1A6497 /* NatButton.swift in Sources */,
+				4838BBC57B1464D82D59DE861726268A /* NatColors.swift in Sources */,
+				44AE5569BEE1FB22D18213FDA1499502 /* NatDialogController+ButtonConfiguration.swift in Sources */,
+				0FB003017C3A179872BC65E6E321FD13 /* NatDialogController+StandardStyleBuilder.swift in Sources */,
+				69C11E581C612BD00EC0590B5FE51930 /* NatDialogController.swift in Sources */,
+				7C00D9B09D306A421DBD99953C7BC9E4 /* NatElevation.swift in Sources */,
+				F7894B76EE9A0F4726C5DF88653A4816 /* NatFonts.swift in Sources */,
+				81AA5DF0A9D5F332072CA1EC9C5CF968 /* NatOpacities.swift in Sources */,
+				6F66306180843E285A6B82D8788835D2 /* NatSizes.swift in Sources */,
+				1E1CA75D4F2464DBEA0DD722294FFDEB /* NatSpacing.swift in Sources */,
+				9FE54A146C1346B993F49E58E27A43D6 /* NaturaBorderRadius.swift in Sources */,
+				EC5DC493DBC599A1A5215E49662545D5 /* NaturaColorPaletteDark.swift in Sources */,
+				7C70828FE3E0B0D94A3CD29705B2BEDA /* NaturaColorPaletteLight.swift in Sources */,
+				852951C972BCD617DDBCE725AE58B8DF /* NaturaElevations.swift in Sources */,
+				232DAFD65FD65951D36C6F2618D6B7FC /* NaturaFont.swift in Sources */,
+				6BFB32624F50430015503A6734A64C41 /* NaturaFontLetterSpacings.swift in Sources */,
+				9D81C94D0FD2ABE3E6F5B350D1DE51B3 /* NaturaFontSizes.swift in Sources */,
+				86F8857C7577478735C05E26B01F6E61 /* NaturaFontWeights.swift in Sources */,
+				104CDF5166233472D947A0F32FF81911 /* NaturaOpacities.swift in Sources */,
+				DEAED175A7E1BF88A6B5827AB9029B2E /* NaturaSizes.swift in Sources */,
+				26A3DF759DBD205A03559B561D576D13 /* NaturaSpacing.swift in Sources */,
+				0B8E46E0DEAF3F9ACFCD7D8FBCB6B4A6 /* NaturaTheme.swift in Sources */,
+				13070104FE3F89CB14F76D621EF9A7F1 /* NavigationDrawer+IndexMenu.swift in Sources */,
+				84F709FF1D1DFC32BA4E9CB1803A6E30 /* NavigationDrawer.swift in Sources */,
+				B16B10A0AA533EF36343B6B8A4AE4DA0 /* NavigationDrawerItemCell.swift in Sources */,
+				A096BCFF55DBEF25B29C30C1537210D5 /* NavigationDrawerSubitemCell.swift in Sources */,
+				38ACA8E49786402581AA78B85DAE6CA7 /* Opacities.swift in Sources */,
+				9D4FF6FB92A6A5BD0AF263A69FF707E4 /* Pulsable.swift in Sources */,
+				E4FCC8108D5F57339F6297CDD676F8DF /* PulseContainerLayer.swift in Sources */,
+				80FE219D764217C0520E0C784F9C0C0B /* PulseLayer.swift in Sources */,
+				851B94BB8C1F2DE82905BF1FE9495800 /* Radius.swift in Sources */,
+				ECA4CB7769FB08CB62C5F8CD79EE6521 /* ReusableView.swift in Sources */,
+				509D46F287D25DAEB7A71BF2665EF894 /* SearchBar.swift in Sources */,
+				D27BE56EFE3A19A922C3319484C81601 /* Sizes.swift in Sources */,
+				CC12FA9DD2B8935D427D78F863301A2E /* Space.swift in Sources */,
+				10953079D3A781AA63E2E03A93F222C4 /* String+Icon.swift in Sources */,
+				604835F2975D92A9D2EF46132C17C0A5 /* Tab.swift in Sources */,
+				AAA3820978AE27C3A6ED940916227C9D /* TabItemView.swift in Sources */,
+				5C0716F242EFC1AF6A61CBE257DA7CFE /* TextField.swift in Sources */,
+				56E21DDCD3217649B6CC5332DB901648 /* TextFieldDelegate.swift in Sources */,
+				E07925C3535D79164EBC061C7D6A6CE4 /* TextFieldType.swift in Sources */,
+				339C954298A9F77CB9621B31DC02DC8D /* TheBodyShopColorPaletteDark.swift in Sources */,
+				B4BFA93EBA8942D4512C2DD78387EBCE /* TheBodyShopColorPaletteLight.swift in Sources */,
+				073F4DA419280EF6C28D50EF95ECC947 /* TheBodyShopElevations.swift in Sources */,
+				3C5FAD37FB59E21D268CEC6DF60A61BB /* TheBodyShopFont.swift in Sources */,
+				E0F623F11FAFC75EA92353F270449E96 /* TheBodyShopFontLetterSpacings.swift in Sources */,
+				590A53D96F90B89C4E352ADB38743179 /* TheBodyShopFontSizes.swift in Sources */,
+				F53456A828AC4A581E5F0DD6451BCD0A /* TheBodyShopFontWeights.swift in Sources */,
+				65D57A64A56F3130E6444CB713188276 /* TheBodyShopOpacities.swift in Sources */,
+				93927EA4437A34A37E0CD79E21377713 /* TheBodyShopRadius.swift in Sources */,
+				87A77C8CE141E19AE56906A928D824AB /* TheBodyShopSpacing.swift in Sources */,
+				6C8512981F307B7CFC65975B94D811BE /* TheBodyShopTheme.swift in Sources */,
+				4C069F66A6CE331187EDEAE788EC0877 /* TheBodySystemSize.swift in Sources */,
+				6B5F3A36A4FD345C2559A12A3A61FEAF /* Theme.swift in Sources */,
+				518E40E608084AD36390CE8A38A1CB5A /* UICollectionView+Reusable.swift in Sources */,
+				37953EE81D12EA2376E8C56E16BC4A29 /* UIColor+Hex.swift in Sources */,
+				56B51E3D524A0D2900D7DD3E6CC761E7 /* UIFont+Icon.swift in Sources */,
+				6C6CB092994DB60C83AC24F93B0F4E49 /* UITableView+Reusable.swift in Sources */,
+				3A50A52D23FB5E21A70E4FBB1063381A /* ValidateTheme.swift in Sources */,
+				77C55B339CA403354D76ABF05E283D5A /* ValueTextHighlight.swift in Sources */,
+				840B6A754236624B9738CBC3D5CFE895 /* ViewAnimatingWrapper.swift in Sources */,
+				EE1E7A9F49A18BCD194E0C03FB2F0074 /* ViewStyle.swift in Sources */,
 			);
 			runOnlyForDeploymentPostprocessing = 0;
 		};
@@ -3117,7 +1966,6 @@
 /* End PBXTargetDependency section */
 
 /* Begin XCBuildConfiguration section */
-<<<<<<< HEAD
 		3A36E05DD8E57CC423F189F37D2BACB5 /* Debug */ = {
 			isa = XCBuildConfiguration;
 			buildSettings = {
@@ -3149,9 +1997,6 @@
 			name = Debug;
 		};
 		42FBF6687DB14A58A42268DE340C66D1 /* Release */ = {
-=======
-		DEC6944B592A7264392F0394953FF616 /* Debug */ = {
->>>>>>> 52d6beb4
 			isa = XCBuildConfiguration;
 			buildSettings = {
 				ALWAYS_SEARCH_USER_PATHS = NO;
@@ -3209,7 +2054,6 @@
 			};
 			name = Release;
 		};
-<<<<<<< HEAD
 		4D287AD50A3EEE3A610D8B83E32DC7F4 /* Release */ = {
 			isa = XCBuildConfiguration;
 			baseConfigurationReference = EC5970C426475EACCF56EF2C12EB450D /* Pods-NatDSTests.release.xcconfig */;
@@ -3233,9 +2077,6 @@
 			name = Release;
 		};
 		DEC6944B592A7264392F0394953FF616 /* Debug */ = {
-=======
-		42FBF6687DB14A58A42268DE340C66D1 /* Release */ = {
->>>>>>> 52d6beb4
 			isa = XCBuildConfiguration;
 			buildSettings = {
 				ALWAYS_SEARCH_USER_PATHS = NO;
@@ -3296,39 +2137,6 @@
 				VERSIONING_SYSTEM = "apple-generic";
 				VERSION_INFO_PREFIX = "";
 			};
-<<<<<<< HEAD
-=======
-			name = Release;
-		};
-		3A36E05DD8E57CC423F189F37D2BACB5 /* Debug */ = {
-			isa = XCBuildConfiguration;
-			buildSettings = {
-				CLANG_ENABLE_MODULES = YES;
-				CODE_SIGN_IDENTITY = "";
-				CODE_SIGN_STYLE = Automatic;
-				CURRENT_PROJECT_VERSION = 6;
-				DEFINES_MODULE = YES;
-				DEVELOPMENT_TEAM = "";
-				DYLIB_COMPATIBILITY_VERSION = 1;
-				DYLIB_CURRENT_VERSION = 1;
-				DYLIB_INSTALL_NAME_BASE = "@rpath";
-				INFOPLIST_FILE = "Supporting Files/Info.plist";
-				INSTALL_PATH = "$(LOCAL_LIBRARY_DIR)/Frameworks";
-				IPHONEOS_DEPLOYMENT_TARGET = 10.0;
-				LD_RUNPATH_SEARCH_PATHS = (
-					"$(inherited)",
-					"@executable_path/Frameworks",
-					"@loader_path/Frameworks",
-				);
-				MARKETING_VERSION = 1.0.0;
-				PRODUCT_BUNDLE_IDENTIFIER = net.natura.NatDS;
-				PRODUCT_NAME = "$(TARGET_NAME:c99extidentifier)";
-				SKIP_INSTALL = YES;
-				SWIFT_OPTIMIZATION_LEVEL = "-Onone";
-				SWIFT_VERSION = 5.0;
-				TARGETED_DEVICE_FAMILY = "1,2";
-			};
->>>>>>> 52d6beb4
 			name = Debug;
 		};
 		E81B60C5B552018D194773A2E10A8CD0 /* Release */ = {
@@ -3383,7 +2191,6 @@
 			};
 			name = Debug;
 		};
-<<<<<<< HEAD
 /* End XCBuildConfiguration section */
 
 /* Begin XCConfigurationList section */
@@ -3392,64 +2199,24 @@
 			buildConfigurations = (
 				FBC77EE31371C561733A5714B988A29D /* Debug */,
 				4D287AD50A3EEE3A610D8B83E32DC7F4 /* Release */,
-=======
-		4D287AD50A3EEE3A610D8B83E32DC7F4 /* Release */ = {
-			isa = XCBuildConfiguration;
-			baseConfigurationReference = EC5970C426475EACCF56EF2C12EB450D /* Pods-NatDSTests.release.xcconfig */;
-			buildSettings = {
-				ALWAYS_EMBED_SWIFT_STANDARD_LIBRARIES = "$(inherited)";
-				CLANG_ENABLE_MODULES = YES;
-				CODE_SIGN_STYLE = Automatic;
-				DEVELOPMENT_TEAM = "";
-				INFOPLIST_FILE = "Tests/Supporting Files/Info.plist";
-				LD_RUNPATH_SEARCH_PATHS = (
-					"$(inherited)",
-					"@executable_path/Frameworks",
-					"@loader_path/Frameworks",
-				);
-				PRODUCT_BUNDLE_IDENTIFIER = net.natura.NatDSTests;
-				PRODUCT_NAME = "$(TARGET_NAME)";
-				SWIFT_OBJC_BRIDGING_HEADER = "";
-				SWIFT_VERSION = 5.0;
-				TARGETED_DEVICE_FAMILY = "1,2";
-			};
-			name = Release;
-		};
-/* End XCBuildConfiguration section */
-
-/* Begin XCConfigurationList section */
+			);
+			defaultConfigurationIsVisible = 0;
+			defaultConfigurationName = Release;
+		};
+		650E1A9FAEBD0381F7048BAAB943A336 /* Build configuration list for PBXNativeTarget "NatDS" */ = {
+			isa = XCConfigurationList;
+			buildConfigurations = (
+				3A36E05DD8E57CC423F189F37D2BACB5 /* Debug */,
+				E81B60C5B552018D194773A2E10A8CD0 /* Release */,
+			);
+			defaultConfigurationIsVisible = 0;
+			defaultConfigurationName = Release;
+		};
 		BCE3B58D37844576117D65C6BC8A5781 /* Build configuration list for PBXProject "NatDS" */ = {
 			isa = XCConfigurationList;
 			buildConfigurations = (
 				DEC6944B592A7264392F0394953FF616 /* Debug */,
 				42FBF6687DB14A58A42268DE340C66D1 /* Release */,
->>>>>>> 52d6beb4
-			);
-			defaultConfigurationIsVisible = 0;
-			defaultConfigurationName = Release;
-		};
-		650E1A9FAEBD0381F7048BAAB943A336 /* Build configuration list for PBXNativeTarget "NatDS" */ = {
-			isa = XCConfigurationList;
-			buildConfigurations = (
-				3A36E05DD8E57CC423F189F37D2BACB5 /* Debug */,
-				E81B60C5B552018D194773A2E10A8CD0 /* Release */,
-			);
-			defaultConfigurationIsVisible = 0;
-			defaultConfigurationName = Release;
-		};
-<<<<<<< HEAD
-		BCE3B58D37844576117D65C6BC8A5781 /* Build configuration list for PBXProject "NatDS" */ = {
-			isa = XCConfigurationList;
-			buildConfigurations = (
-				DEC6944B592A7264392F0394953FF616 /* Debug */,
-				42FBF6687DB14A58A42268DE340C66D1 /* Release */,
-=======
-		4362247C7D260F44FF1BDDF69AA10A47 /* Build configuration list for PBXNativeTarget "NatDSTests" */ = {
-			isa = XCConfigurationList;
-			buildConfigurations = (
-				FBC77EE31371C561733A5714B988A29D /* Debug */,
-				4D287AD50A3EEE3A610D8B83E32DC7F4 /* Release */,
->>>>>>> 52d6beb4
 			);
 			defaultConfigurationIsVisible = 0;
 			defaultConfigurationName = Release;
