--- conflicted
+++ resolved
@@ -1529,10 +1529,7 @@
 			children = (
 				7D75A43825DB00130050ACA9 /* NatAvatar.swift */,
 				7D75A44025DB00230050ACA9 /* NatAvatar+Size.swift */,
-<<<<<<< HEAD
-=======
 				7D5120B925E9914100557E21 /* NatAvatar+Style.swift */,
->>>>>>> 37cc172d
 			);
 			path = Avatar;
 			sourceTree = "<group>";
@@ -1542,10 +1539,7 @@
 			children = (
 				7DAF750825E4342E0094F865 /* NatAvatar+Spec.swift */,
 				7D9EEB8A25E6A3D300CEF6BC /* NatAvatar+Sizes+Spec.swift */,
-<<<<<<< HEAD
-=======
 				7D5120BE25E997CD00557E21 /* NatAvatar+Styles+Spec.swift */,
->>>>>>> 37cc172d
 			);
 			path = Avatar;
 			sourceTree = "<group>";
