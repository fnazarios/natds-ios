--- conflicted
+++ resolved
@@ -186,24 +186,16 @@
 		7D17AB1B25E91C380070FD31 /* NatAvatar+Snapshots+Tests.swift in Sources */ = {isa = PBXBuildFile; fileRef = 7D17AB1A25E91C380070FD31 /* NatAvatar+Snapshots+Tests.swift */; };
 		7D19998925756FFC00F939BF /* NatProgressIndicatorCircular+Size.swift in Sources */ = {isa = PBXBuildFile; fileRef = 7D19998825756FFC00F939BF /* NatProgressIndicatorCircular+Size.swift */; };
 		7D3D59152593D1B600C9197B /* UIImageView+UIColor.swift in Sources */ = {isa = PBXBuildFile; fileRef = 7D3D59142593D1B500C9197B /* UIImageView+UIColor.swift */; };
-<<<<<<< HEAD
-		7D5120BA25E9914100557E21 /* NatAvatar+Type.swift in Sources */ = {isa = PBXBuildFile; fileRef = 7D5120B925E9914100557E21 /* NatAvatar+Type.swift */; };
-		7D5120BF25E997CD00557E21 /* NatAvatar+Styles+Spec.swift in Sources */ = {isa = PBXBuildFile; fileRef = 7D5120BE25E997CD00557E21 /* NatAvatar+Styles+Spec.swift */; };
-=======
 		7D43162225ED9477004AE34F /* TextField+Size.swift in Sources */ = {isa = PBXBuildFile; fileRef = 7D43162125ED9477004AE34F /* TextField+Size.swift */; };
 		7D43162D25EE8944004AE34F /* TextField+FeedbackState.swift in Sources */ = {isa = PBXBuildFile; fileRef = 7D43162C25EE8944004AE34F /* TextField+FeedbackState.swift */; };
 		7D43165925F2A16F004AE34F /* UIImageView+URL.swift in Sources */ = {isa = PBXBuildFile; fileRef = 7D43165825F2A16F004AE34F /* UIImageView+URL.swift */; };
 		7D5120D025ED7CE200557E21 /* TextField+InteractionState.swift in Sources */ = {isa = PBXBuildFile; fileRef = 7D5120CF25ED7CE200557E21 /* TextField+InteractionState.swift */; };
->>>>>>> f11db740
+		7D5120BA25E9914100557E21 /* NatAvatar+Type.swift in Sources */ = {isa = PBXBuildFile; fileRef = 7D5120B925E9914100557E21 /* NatAvatar+Type.swift */; };
+		7D5120BF25E997CD00557E21 /* NatAvatar+Styles+Spec.swift in Sources */ = {isa = PBXBuildFile; fileRef = 7D5120BE25E997CD00557E21 /* NatAvatar+Styles+Spec.swift */; };
 		7D5F149A25A782AB007986EE /* IconsSource.swift in Sources */ = {isa = PBXBuildFile; fileRef = 7D5F149925A782AB007986EE /* IconsSource.swift */; };
 		7D75A43925DB00130050ACA9 /* NatAvatar.swift in Sources */ = {isa = PBXBuildFile; fileRef = 7D75A43825DB00130050ACA9 /* NatAvatar.swift */; };
 		7D75A44125DB00230050ACA9 /* NatAvatar+Size.swift in Sources */ = {isa = PBXBuildFile; fileRef = 7D75A44025DB00230050ACA9 /* NatAvatar+Size.swift */; };
 		7D8F3E6A258A81C1003A7DEB /* ShortcutView.swift in Sources */ = {isa = PBXBuildFile; fileRef = 7D8F3E69258A81C1003A7DEB /* ShortcutView.swift */; };
-<<<<<<< HEAD
-		7D9EEB8B25E6A3D300CEF6BC /* NatAvatar+Sizes+Spec.swift in Sources */ = {isa = PBXBuildFile; fileRef = 7D9EEB8A25E6A3D300CEF6BC /* NatAvatar+Sizes+Spec.swift */; };
-		7DAF750925E4342E0094F865 /* NatAvatar+Spec.swift in Sources */ = {isa = PBXBuildFile; fileRef = 7DAF750825E4342E0094F865 /* NatAvatar+Spec.swift */; };
-		7DAF750E25E5AF830094F865 /* String+Initials.swift in Sources */ = {isa = PBXBuildFile; fileRef = 7DAF750D25E5AF830094F865 /* String+Initials.swift */; };
-=======
 		7D9838BD25F8F70300A99628 /* NatListItem.swift in Sources */ = {isa = PBXBuildFile; fileRef = 7D9838BC25F8F70300A99628 /* NatListItem.swift */; };
 		7DE2B10725FBD57300C5CBC0 /* NatListItem+Spec.swift in Sources */ = {isa = PBXBuildFile; fileRef = 7DE2B10625FBD57300C5CBC0 /* NatListItem+Spec.swift */; };
 		7DE2B11625FBFBAB00C5CBC0 /* NatListItemCell+Snapshot+Tests.swift in Sources */ = {isa = PBXBuildFile; fileRef = 7DE2B11525FBFBAB00C5CBC0 /* NatListItemCell+Snapshot+Tests.swift */; };
@@ -213,7 +205,9 @@
 		7D98389225F6A69B00A99628 /* TextField+States+Spec.swift in Sources */ = {isa = PBXBuildFile; fileRef = 7D98389125F6A69B00A99628 /* TextField+States+Spec.swift */; };
 		7D98389725F6A6FA00A99628 /* TextField+Types+Spec.swift in Sources */ = {isa = PBXBuildFile; fileRef = 7D98389625F6A6FA00A99628 /* TextField+Types+Spec.swift */; };
 		7DE2B12C26000BA600C5CBC0 /* UIImageView+Clickable.swift in Sources */ = {isa = PBXBuildFile; fileRef = 7DE2B12B26000BA600C5CBC0 /* UIImageView+Clickable.swift */; };
->>>>>>> f11db740
+		7D9EEB8B25E6A3D300CEF6BC /* NatAvatar+Sizes+Spec.swift in Sources */ = {isa = PBXBuildFile; fileRef = 7D9EEB8A25E6A3D300CEF6BC /* NatAvatar+Sizes+Spec.swift */; };
+		7DAF750925E4342E0094F865 /* NatAvatar+Spec.swift in Sources */ = {isa = PBXBuildFile; fileRef = 7DAF750825E4342E0094F865 /* NatAvatar+Spec.swift */; };
+		7DAF750E25E5AF830094F865 /* String+Initials.swift in Sources */ = {isa = PBXBuildFile; fileRef = 7DAF750D25E5AF830094F865 /* String+Initials.swift */; };
 		80FE219D764217C0520E0C784F9C0C0B /* PulseLayer.swift in Sources */ = {isa = PBXBuildFile; fileRef = 5AF8919785F0CA6D3AB0AD57F759ED73 /* PulseLayer.swift */; };
 		81AA5DF0A9D5F332072CA1EC9C5CF968 /* NatOpacities.swift in Sources */ = {isa = PBXBuildFile; fileRef = A54E76AA6120032EE8B86EB90B51BFD8 /* NatOpacities.swift */; };
 		8401A9C024FED41E00B6E762 /* NatIconButton+Snapshot+Tests.swift in Sources */ = {isa = PBXBuildFile; fileRef = 8401A9BF24FED41E00B6E762 /* NatIconButton+Snapshot+Tests.swift */; };
@@ -571,25 +565,17 @@
 		7D17AB1A25E91C380070FD31 /* NatAvatar+Snapshots+Tests.swift */ = {isa = PBXFileReference; lastKnownFileType = sourcecode.swift; path = "NatAvatar+Snapshots+Tests.swift"; sourceTree = "<group>"; };
 		7D19998825756FFC00F939BF /* NatProgressIndicatorCircular+Size.swift */ = {isa = PBXFileReference; lastKnownFileType = sourcecode.swift; path = "NatProgressIndicatorCircular+Size.swift"; sourceTree = "<group>"; };
 		7D3D59142593D1B500C9197B /* UIImageView+UIColor.swift */ = {isa = PBXFileReference; lastKnownFileType = sourcecode.swift; path = "UIImageView+UIColor.swift"; sourceTree = "<group>"; };
-<<<<<<< HEAD
-		7D5120B925E9914100557E21 /* NatAvatar+Type.swift */ = {isa = PBXFileReference; lastKnownFileType = sourcecode.swift; path = "NatAvatar+Type.swift"; sourceTree = "<group>"; };
-		7D5120BE25E997CD00557E21 /* NatAvatar+Styles+Spec.swift */ = {isa = PBXFileReference; lastKnownFileType = sourcecode.swift; path = "NatAvatar+Styles+Spec.swift"; sourceTree = "<group>"; };
-=======
 		7D43162125ED9477004AE34F /* TextField+Size.swift */ = {isa = PBXFileReference; lastKnownFileType = sourcecode.swift; path = "TextField+Size.swift"; sourceTree = "<group>"; };
 		7D43162C25EE8944004AE34F /* TextField+FeedbackState.swift */ = {isa = PBXFileReference; lastKnownFileType = sourcecode.swift; path = "TextField+FeedbackState.swift"; sourceTree = "<group>"; };
 		7D43165825F2A16F004AE34F /* UIImageView+URL.swift */ = {isa = PBXFileReference; lastKnownFileType = sourcecode.swift; path = "UIImageView+URL.swift"; sourceTree = "<group>"; };
 		7D5120CF25ED7CE200557E21 /* TextField+InteractionState.swift */ = {isa = PBXFileReference; lastKnownFileType = sourcecode.swift; path = "TextField+InteractionState.swift"; sourceTree = "<group>"; };
->>>>>>> f11db740
+		7D5120B925E9914100557E21 /* NatAvatar+Type.swift */ = {isa = PBXFileReference; lastKnownFileType = sourcecode.swift; path = "NatAvatar+Type.swift"; sourceTree = "<group>"; };
+		7D5120BE25E997CD00557E21 /* NatAvatar+Styles+Spec.swift */ = {isa = PBXFileReference; lastKnownFileType = sourcecode.swift; path = "NatAvatar+Styles+Spec.swift"; sourceTree = "<group>"; };
 		7D5F149925A782AB007986EE /* IconsSource.swift */ = {isa = PBXFileReference; lastKnownFileType = sourcecode.swift; path = IconsSource.swift; sourceTree = "<group>"; };
 		7D75A43825DB00130050ACA9 /* NatAvatar.swift */ = {isa = PBXFileReference; lastKnownFileType = sourcecode.swift; path = NatAvatar.swift; sourceTree = "<group>"; };
 		7D75A44025DB00230050ACA9 /* NatAvatar+Size.swift */ = {isa = PBXFileReference; lastKnownFileType = sourcecode.swift; path = "NatAvatar+Size.swift"; sourceTree = "<group>"; };
 		7D8E6D9764598D210D58B32B2AEB0FE9 /* DesignSystemFatalError.swift */ = {isa = PBXFileReference; lastKnownFileType = sourcecode.swift; path = DesignSystemFatalError.swift; sourceTree = "<group>"; };
 		7D8F3E69258A81C1003A7DEB /* ShortcutView.swift */ = {isa = PBXFileReference; lastKnownFileType = sourcecode.swift; path = ShortcutView.swift; sourceTree = "<group>"; };
-<<<<<<< HEAD
-		7D9EEB8A25E6A3D300CEF6BC /* NatAvatar+Sizes+Spec.swift */ = {isa = PBXFileReference; lastKnownFileType = sourcecode.swift; path = "NatAvatar+Sizes+Spec.swift"; sourceTree = "<group>"; };
-		7DAF750825E4342E0094F865 /* NatAvatar+Spec.swift */ = {isa = PBXFileReference; lastKnownFileType = sourcecode.swift; path = "NatAvatar+Spec.swift"; sourceTree = "<group>"; };
-		7DAF750D25E5AF830094F865 /* String+Initials.swift */ = {isa = PBXFileReference; lastKnownFileType = sourcecode.swift; path = "String+Initials.swift"; sourceTree = "<group>"; };
-=======
 		7D9838BC25F8F70300A99628 /* NatListItem.swift */ = {isa = PBXFileReference; lastKnownFileType = sourcecode.swift; path = NatListItem.swift; sourceTree = "<group>"; };
 		7DE2B10625FBD57300C5CBC0 /* NatListItem+Spec.swift */ = {isa = PBXFileReference; lastKnownFileType = sourcecode.swift; path = "NatListItem+Spec.swift"; sourceTree = "<group>"; };
 		7DE2B11525FBFBAB00C5CBC0 /* NatListItemCell+Snapshot+Tests.swift */ = {isa = PBXFileReference; lastKnownFileType = sourcecode.swift; path = "NatListItemCell+Snapshot+Tests.swift"; sourceTree = "<group>"; };
@@ -599,7 +585,9 @@
 		7D98389125F6A69B00A99628 /* TextField+States+Spec.swift */ = {isa = PBXFileReference; lastKnownFileType = sourcecode.swift; path = "TextField+States+Spec.swift"; sourceTree = "<group>"; };
 		7D98389625F6A6FA00A99628 /* TextField+Types+Spec.swift */ = {isa = PBXFileReference; lastKnownFileType = sourcecode.swift; path = "TextField+Types+Spec.swift"; sourceTree = "<group>"; };
 		7DE2B12B26000BA600C5CBC0 /* UIImageView+Clickable.swift */ = {isa = PBXFileReference; lastKnownFileType = sourcecode.swift; path = "UIImageView+Clickable.swift"; sourceTree = "<group>"; };
->>>>>>> f11db740
+		7D9EEB8A25E6A3D300CEF6BC /* NatAvatar+Sizes+Spec.swift */ = {isa = PBXFileReference; lastKnownFileType = sourcecode.swift; path = "NatAvatar+Sizes+Spec.swift"; sourceTree = "<group>"; };
+		7DAF750825E4342E0094F865 /* NatAvatar+Spec.swift */ = {isa = PBXFileReference; lastKnownFileType = sourcecode.swift; path = "NatAvatar+Spec.swift"; sourceTree = "<group>"; };
+		7DAF750D25E5AF830094F865 /* String+Initials.swift */ = {isa = PBXFileReference; lastKnownFileType = sourcecode.swift; path = "String+Initials.swift"; sourceTree = "<group>"; };
 		7F9C4251076A01537D0A8CB995DF81EC /* NavigationDrawerSubitemCellTests.swift */ = {isa = PBXFileReference; lastKnownFileType = sourcecode.swift; path = NavigationDrawerSubitemCellTests.swift; sourceTree = "<group>"; };
 		83C59F929E88764313134A046BA5C30F /* DesignSystem+Spec.swift */ = {isa = PBXFileReference; lastKnownFileType = sourcecode.swift; path = "DesignSystem+Spec.swift"; sourceTree = "<group>"; };
 		8401A9BF24FED41E00B6E762 /* NatIconButton+Snapshot+Tests.swift */ = {isa = PBXFileReference; lastKnownFileType = sourcecode.swift; path = "NatIconButton+Snapshot+Tests.swift"; sourceTree = "<group>"; };
@@ -1586,7 +1574,30 @@
 			path = IconSource;
 			sourceTree = "<group>";
 		};
-<<<<<<< HEAD
+		7D9838BB25F8F5CD00A99628 /* ListItem */ = {
+			isa = PBXGroup;
+			children = (
+				7D9838BC25F8F70300A99628 /* NatListItem.swift */,
+			);
+			path = ListItem;
+			sourceTree = "<group>";
+		};
+		7DE2B10525FBD55100C5CBC0 /* List */ = {
+			isa = PBXGroup;
+			children = (
+				7DE2B10625FBD57300C5CBC0 /* NatListItem+Spec.swift */,
+			);
+			path = List;
+			sourceTree = "<group>";
+		};
+		7DE2B11425FBFB5F00C5CBC0 /* ListItem */ = {
+			isa = PBXGroup;
+			children = (
+				7DE2B11525FBFBAB00C5CBC0 /* NatListItemCell+Snapshot+Tests.swift */,
+			);
+			path = ListItem;
+			sourceTree = "<group>";
+		};
 		7D75A43725DAFF3F0050ACA9 /* Avatar */ = {
 			isa = PBXGroup;
 			children = (
@@ -1605,30 +1616,6 @@
 				7D5120BE25E997CD00557E21 /* NatAvatar+Styles+Spec.swift */,
 			);
 			path = Avatar;
-=======
-		7D9838BB25F8F5CD00A99628 /* ListItem */ = {
-			isa = PBXGroup;
-			children = (
-				7D9838BC25F8F70300A99628 /* NatListItem.swift */,
-			);
-			path = ListItem;
-			sourceTree = "<group>";
-		};
-		7DE2B10525FBD55100C5CBC0 /* List */ = {
-			isa = PBXGroup;
-			children = (
-				7DE2B10625FBD57300C5CBC0 /* NatListItem+Spec.swift */,
-			);
-			path = List;
-			sourceTree = "<group>";
-		};
-		7DE2B11425FBFB5F00C5CBC0 /* ListItem */ = {
-			isa = PBXGroup;
-			children = (
-				7DE2B11525FBFBAB00C5CBC0 /* NatListItemCell+Snapshot+Tests.swift */,
-			);
-			path = ListItem;
->>>>>>> f11db740
 			sourceTree = "<group>";
 		};
 		8401A9BE24FED3C900B6E762 /* IconButton */ = {
@@ -2432,12 +2419,9 @@
 				3E6444578A8B4B35C37D0B5FA4D8E0F6 /* UIColor+Hex.swift */,
 				8BA9C4721134BD5277D76AEDED7A01DB /* UIFont+Icon.swift */,
 				7D3D59142593D1B500C9197B /* UIImageView+UIColor.swift */,
-<<<<<<< HEAD
-				7DAF750D25E5AF830094F865 /* String+Initials.swift */,
-=======
 				7D43165825F2A16F004AE34F /* UIImageView+URL.swift */,
 				7DE2B12B26000BA600C5CBC0 /* UIImageView+Clickable.swift */,
->>>>>>> f11db740
+				7DAF750D25E5AF830094F865 /* String+Initials.swift */,
 			);
 			path = Extensions;
 			sourceTree = "<group>";
