--- conflicted
+++ resolved
@@ -1966,12 +1966,8 @@
 				84BC901624AA17C0007DF09D /* NatDialogCustomBodyConfigurable.swift in Sources */,
 				156EE5EBDDF801745FB87B90E7559617 /* AvonOpacities.swift in Sources */,
 				84BC901824AA17C0007DF09D /* NatDialogBuilder.swift in Sources */,
-<<<<<<< HEAD
+				84BC901524AA17C0007DF09D /* NatDialogBodyConfigurable.swift in Sources */,
 				26740A4B24B3A62F00419526 /* NatBadge+Color.swift in Sources */,
-				84BC901524AA17C0007DF09D /* NatDialogBodyConfigurator.swift in Sources */,
-=======
-				84BC901524AA17C0007DF09D /* NatDialogBodyConfigurable.swift in Sources */,
->>>>>>> 5c36d44b
 				71BFF46A2E8EE022B73DF3171D0C08CE /* AvonSizes.swift in Sources */,
 				1486785D9C1BC4FCF2308F2B9CC28543 /* AvonSpacing.swift in Sources */,
 				38DB283DDC43587A2456F690D45DFE67 /* AvonTheme.swift in Sources */,
