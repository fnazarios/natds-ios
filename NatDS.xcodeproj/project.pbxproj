// !$*UTF8*$!
{
	archiveVersion = 1;
	classes = {
	};
	objectVersion = 51;
	objects = {

/* Begin PBXBuildFile section */
		110F55B323BE5A3F00B9937A /* ContainedButton.swift in Sources */ = {isa = PBXBuildFile; fileRef = 110F55B223BE5A3F00B9937A /* ContainedButton.swift */; };
		110F55B623BE643A00B9937A /* ContainedButtonTests.swift in Sources */ = {isa = PBXBuildFile; fileRef = 110F55B523BE643A00B9937A /* ContainedButtonTests.swift */; };
		112BAC23239843CB009001A7 /* ReusableView.swift in Sources */ = {isa = PBXBuildFile; fileRef = 112BAC22239843CB009001A7 /* ReusableView.swift */; };
		112BAC2523984416009001A7 /* UITableView+Reusable.swift in Sources */ = {isa = PBXBuildFile; fileRef = 112BAC2423984416009001A7 /* UITableView+Reusable.swift */; };
		112BAC2723984476009001A7 /* ReusableViewTests.swift in Sources */ = {isa = PBXBuildFile; fileRef = 112BAC2623984476009001A7 /* ReusableViewTests.swift */; };
		112BAC2923984562009001A7 /* UITableView+ReusableTests.swift in Sources */ = {isa = PBXBuildFile; fileRef = 112BAC2823984562009001A7 /* UITableView+ReusableTests.swift */; };
		11518B682396C00700220570 /* NavigationDrawer.swift in Sources */ = {isa = PBXBuildFile; fileRef = 11518B662396BFAE00220570 /* NavigationDrawer.swift */; };
		11518B6C2396C4AB00220570 /* NavigationDrawerTests.swift in Sources */ = {isa = PBXBuildFile; fileRef = 11518B6B2396C4AB00220570 /* NavigationDrawerTests.swift */; };
		11581A9B238EC15E003E45D7 /* NavigationDrawerItemCellTests.swift in Sources */ = {isa = PBXBuildFile; fileRef = 11581A9A238EC15E003E45D7 /* NavigationDrawerItemCellTests.swift */; };
		11581A9D238EC256003E45D7 /* NavigationDrawerItemCell.swift in Sources */ = {isa = PBXBuildFile; fileRef = 11581A9C238EC256003E45D7 /* NavigationDrawerItemCell.swift */; };
		11581AA0238EFE7A003E45D7 /* Images.xcassets in Resources */ = {isa = PBXBuildFile; fileRef = 11581A9F238EFE7A003E45D7 /* Images.xcassets */; };
		11581AA8238F037D003E45D7 /* AssetsHelperTests.swift in Sources */ = {isa = PBXBuildFile; fileRef = 11581AA7238F037D003E45D7 /* AssetsHelperTests.swift */; };
		11581AAA238F04D8003E45D7 /* AssetsHelper.swift in Sources */ = {isa = PBXBuildFile; fileRef = 11581AA9238F04D8003E45D7 /* AssetsHelper.swift */; };
		117FE015238D9AEB0032E2AC /* ColorsNaturaTests.swift in Sources */ = {isa = PBXBuildFile; fileRef = 117FE00F238D9AEB0032E2AC /* ColorsNaturaTests.swift */; };
		117FE016238D9AEB0032E2AC /* ColorsTests.swift in Sources */ = {isa = PBXBuildFile; fileRef = 117FE010238D9AEB0032E2AC /* ColorsTests.swift */; };
		117FE017238D9AEB0032E2AC /* FontsNaturaTests.swift in Sources */ = {isa = PBXBuildFile; fileRef = 117FE013238D9AEB0032E2AC /* FontsNaturaTests.swift */; };
		117FE018238D9AEB0032E2AC /* FontsTests.swift in Sources */ = {isa = PBXBuildFile; fileRef = 117FE014238D9AEB0032E2AC /* FontsTests.swift */; };
		117FE023238D9B070032E2AC /* ColorsNatura.swift in Sources */ = {isa = PBXBuildFile; fileRef = 117FE01D238D9B070032E2AC /* ColorsNatura.swift */; };
		117FE024238D9B070032E2AC /* Colors.swift in Sources */ = {isa = PBXBuildFile; fileRef = 117FE01E238D9B070032E2AC /* Colors.swift */; };
		117FE025238D9B070032E2AC /* FontsNatura.swift in Sources */ = {isa = PBXBuildFile; fileRef = 117FE021238D9B070032E2AC /* FontsNatura.swift */; };
		117FE026238D9B070032E2AC /* Fonts.swift in Sources */ = {isa = PBXBuildFile; fileRef = 117FE022238D9B070032E2AC /* Fonts.swift */; };
		117FE029238DA4B70032E2AC /* NavigationDrawerSubitemCellTests.swift in Sources */ = {isa = PBXBuildFile; fileRef = 117FE028238DA4B70032E2AC /* NavigationDrawerSubitemCellTests.swift */; };
		117FE02C238DA53E0032E2AC /* NavigationDrawerSubitemCell.swift in Sources */ = {isa = PBXBuildFile; fileRef = 117FE02B238DA53E0032E2AC /* NavigationDrawerSubitemCell.swift */; };
		11FC55BE23C64E8800C91014 /* IllustrationIcons.swift in Sources */ = {isa = PBXBuildFile; fileRef = 11FC55BD23C64E8800C91014 /* IllustrationIcons.swift */; };
		11FC55C023C64EA800C91014 /* IllustrationIconsTests.swift in Sources */ = {isa = PBXBuildFile; fileRef = 11FC55BF23C64EA800C91014 /* IllustrationIconsTests.swift */; };
		428277050E055F4A92D2A29F /* Pods_NatDSTests.framework in Frameworks */ = {isa = PBXBuildFile; fileRef = B496A6BAA901771980AF5E95 /* Pods_NatDSTests.framework */; };
		434E66182419764A00D91E59 /* SearchBar.swift in Sources */ = {isa = PBXBuildFile; fileRef = 434E66172419764A00D91E59 /* SearchBar.swift */; };
		434E662324198FCE00D91E59 /* SearchBar.swift in Sources */ = {isa = PBXBuildFile; fileRef = 434E662224198FCE00D91E59 /* SearchBar.swift */; };
		4378068723F33A66004A9998 /* ValueTextHighlight.swift in Sources */ = {isa = PBXBuildFile; fileRef = 4378068623F33A66004A9998 /* ValueTextHighlight.swift */; };
		4378068A23F3442D004A9998 /* ValueTextHighlightTests.swift in Sources */ = {isa = PBXBuildFile; fileRef = 4378068923F3442D004A9998 /* ValueTextHighlightTests.swift */; };
		4395D1DA23FC6AB700C7DC6F /* Tab.swift in Sources */ = {isa = PBXBuildFile; fileRef = 4395D1D923FC6AB700C7DC6F /* Tab.swift */; };
		4395D1DC23FC6EC700C7DC6F /* TabItemView.swift in Sources */ = {isa = PBXBuildFile; fileRef = 4395D1DB23FC6EC700C7DC6F /* TabItemView.swift */; };
		4395D1DF23FC71C400C7DC6F /* TabTests.swift in Sources */ = {isa = PBXBuildFile; fileRef = 4395D1DE23FC71C400C7DC6F /* TabTests.swift */; };
		43C02A3523FAFDDD0057A31C /* NSMutableAttributedString+Builder.swift in Sources */ = {isa = PBXBuildFile; fileRef = 43C02A3423FAFDDD0057A31C /* NSMutableAttributedString+Builder.swift */; };
		43C02A3723FAFE290057A31C /* NSMutableAttributedString+BuilderTests.swift in Sources */ = {isa = PBXBuildFile; fileRef = 43C02A3623FAFE290057A31C /* NSMutableAttributedString+BuilderTests.swift */; };
		43F1DD4C24183BA0005A0C4A /* PulseLayerTests.swift in Sources */ = {isa = PBXBuildFile; fileRef = 43F1DD4A24183B8F005A0C4A /* PulseLayerTests.swift */; };
		6404360523F45FF00088B20D /* TextField.swift in Sources */ = {isa = PBXBuildFile; fileRef = 6404360423F45FF00088B20D /* TextField.swift */; };
		6404360823F462C30088B20D /* TextFieldTests.swift in Sources */ = {isa = PBXBuildFile; fileRef = 6404360723F462C30088B20D /* TextFieldTests.swift */; };
		6404360B23F4658D0088B20D /* Field.swift in Sources */ = {isa = PBXBuildFile; fileRef = 6404360A23F4658D0088B20D /* Field.swift */; };
		6404360E23F471AB0088B20D /* FieldTests.swift in Sources */ = {isa = PBXBuildFile; fileRef = 6404360D23F471AB0088B20D /* FieldTests.swift */; };
		642468AB23FDC63B008EAE6B /* TabItemViewTests.swift in Sources */ = {isa = PBXBuildFile; fileRef = 642468AA23FDC63B008EAE6B /* TabItemViewTests.swift */; };
		642468AE23FDCAE8008EAE6B /* TabDelegateMock.swift in Sources */ = {isa = PBXBuildFile; fileRef = 642468AD23FDCAE8008EAE6B /* TabDelegateMock.swift */; };
		642468B023FDE1AA008EAE6B /* TabItemViewDelegateMock.swift in Sources */ = {isa = PBXBuildFile; fileRef = 642468AF23FDE1AA008EAE6B /* TabItemViewDelegateMock.swift */; };
		643ABFEF24117C79000918EA /* Pulsable.swift in Sources */ = {isa = PBXBuildFile; fileRef = 643ABFEE24117C79000918EA /* Pulsable.swift */; };
		643ABFF124118536000918EA /* FlatButton.swift in Sources */ = {isa = PBXBuildFile; fileRef = 643ABFF024118536000918EA /* FlatButton.swift */; };
		644DFBD9240811D300D49AD7 /* TextFieldDelegateMock.swift in Sources */ = {isa = PBXBuildFile; fileRef = 644DFBD8240811D300D49AD7 /* TextFieldDelegateMock.swift */; };
		64A1125A23F32EF300119CE4 /* Divider.swift in Sources */ = {isa = PBXBuildFile; fileRef = 64A1125923F32EF300119CE4 /* Divider.swift */; };
		64A1125E23F331CA00119CE4 /* DividerTests.swift in Sources */ = {isa = PBXBuildFile; fileRef = 64A1125C23F331C500119CE4 /* DividerTests.swift */; };
		64B47D66240EFDA700E19797 /* PulseLayer.swift in Sources */ = {isa = PBXBuildFile; fileRef = 64B47D65240EFDA700E19797 /* PulseLayer.swift */; };
		64B47D6B240F3D9000E19797 /* FlatButtonTests.swift in Sources */ = {isa = PBXBuildFile; fileRef = 64B47D6A240F3D9000E19797 /* FlatButtonTests.swift */; };
		64D84FCE23F5F574004DD910 /* String+Icon.swift in Sources */ = {isa = PBXBuildFile; fileRef = 64D84FCD23F5F574004DD910 /* String+Icon.swift */; };
		64DF47DF23FB2C7D00DAF441 /* String+IconTests.swift in Sources */ = {isa = PBXBuildFile; fileRef = 64DF47DE23FB2C7D00DAF441 /* String+IconTests.swift */; };
		64DF47E123FB490200DAF441 /* TextFieldDelegate.swift in Sources */ = {isa = PBXBuildFile; fileRef = 64DF47E023FB490200DAF441 /* TextFieldDelegate.swift */; };
		64DF47E323FB492100DAF441 /* TextFieldType.swift in Sources */ = {isa = PBXBuildFile; fileRef = 64DF47E223FB492100DAF441 /* TextFieldType.swift */; };
		64DF47E523FB4A5600DAF441 /* TextFieldTypeTests.swift in Sources */ = {isa = PBXBuildFile; fileRef = 64DF47E423FB4A5600DAF441 /* TextFieldTypeTests.swift */; };
		8410F28F2490710E002028E8 /* NatDialogController.swift in Sources */ = {isa = PBXBuildFile; fileRef = 8410F28E2490710E002028E8 /* NatDialogController.swift */; };
		8427A28C2447774B00CF30D5 /* Theme.swift in Sources */ = {isa = PBXBuildFile; fileRef = 8427A28B2447774B00CF30D5 /* Theme.swift */; };
		8427A28E2447778600CF30D5 /* AvonTheme.swift in Sources */ = {isa = PBXBuildFile; fileRef = 8427A28D2447778600CF30D5 /* AvonTheme.swift */; };
		8427A292244778C700CF30D5 /* DesignSystem.swift in Sources */ = {isa = PBXBuildFile; fileRef = 8427A291244778C700CF30D5 /* DesignSystem.swift */; };
		8427A29D2448ED6D00CF30D5 /* NatColors.swift in Sources */ = {isa = PBXBuildFile; fileRef = 8427A29C2448ED6D00CF30D5 /* NatColors.swift */; };
		8427A2A02449F2A700CF30D5 /* ColorPalette.swift in Sources */ = {isa = PBXBuildFile; fileRef = 8427A29F2449F2A700CF30D5 /* ColorPalette.swift */; };
		8427A2AE2449FE1200CF30D5 /* TheBodyShopTheme.swift in Sources */ = {isa = PBXBuildFile; fileRef = 8427A2AD2449FE1200CF30D5 /* TheBodyShopTheme.swift */; };
		8427A2B4244F790800CF30D5 /* DesignSystem+Spec.swift in Sources */ = {isa = PBXBuildFile; fileRef = 8427A2B2244F78CA00CF30D5 /* DesignSystem+Spec.swift */; };
		8427A2B52450ED6600CF30D5 /* UIColor+AsHexString.swift in Sources */ = {isa = PBXBuildFile; fileRef = 8427A2AF244F720B00CF30D5 /* UIColor+AsHexString.swift */; };
		8427A2B82451C93B00CF30D5 /* NaturaTheme.swift in Sources */ = {isa = PBXBuildFile; fileRef = 8427A2B72451C93B00CF30D5 /* NaturaTheme.swift */; };
		8427A2C02451CB9D00CF30D5 /* NaturaThemeSpec.swift in Sources */ = {isa = PBXBuildFile; fileRef = 8427A2BE2451CB4A00CF30D5 /* NaturaThemeSpec.swift */; };
		8427A2C62451CEF500CF30D5 /* AvonThemeSpec.swift in Sources */ = {isa = PBXBuildFile; fileRef = 8427A2C42451CE7400CF30D5 /* AvonThemeSpec.swift */; };
		8427A2CE2451D15F00CF30D5 /* TheBodyShopTheme+Spec.swift in Sources */ = {isa = PBXBuildFile; fileRef = 8427A2CC2451D10F00CF30D5 /* TheBodyShopTheme+Spec.swift */; };
		8427A2D02451DA6800CF30D5 /* AvonColorPaletteLight+Spec.swift in Sources */ = {isa = PBXBuildFile; fileRef = 8427A2CF2451DA6800CF30D5 /* AvonColorPaletteLight+Spec.swift */; };
		8427A2D22451DD0400CF30D5 /* AvonColorPaletteDark+Spec.swift in Sources */ = {isa = PBXBuildFile; fileRef = 8427A2D12451DD0400CF30D5 /* AvonColorPaletteDark+Spec.swift */; };
		8427A2D42451DE7C00CF30D5 /* NaturaColorPaletteDark+Spec.swift in Sources */ = {isa = PBXBuildFile; fileRef = 8427A2D32451DE7C00CF30D5 /* NaturaColorPaletteDark+Spec.swift */; };
		8427A2D62451E07700CF30D5 /* NaturaColorPaletteLight+Spec.swift in Sources */ = {isa = PBXBuildFile; fileRef = 8427A2D52451E07700CF30D5 /* NaturaColorPaletteLight+Spec.swift */; };
		8427A2D82451E11400CF30D5 /* TheBodyShopColorPaletteLight+Spec.swift in Sources */ = {isa = PBXBuildFile; fileRef = 8427A2D72451E11400CF30D5 /* TheBodyShopColorPaletteLight+Spec.swift */; };
		8427A2DA2451E19500CF30D5 /* TheBodyShopColorPaletteDark+Spec.swift in Sources */ = {isa = PBXBuildFile; fileRef = 8427A2D92451E19500CF30D5 /* TheBodyShopColorPaletteDark+Spec.swift */; };
		8427A32924538D9D00CF30D5 /* ConfigurationStorable.swift in Sources */ = {isa = PBXBuildFile; fileRef = 8427A32824538D9D00CF30D5 /* ConfigurationStorable.swift */; };
		8427A32C24538DFA00CF30D5 /* ConfigurationStorage.swift in Sources */ = {isa = PBXBuildFile; fileRef = 8427A32B24538DFA00CF30D5 /* ConfigurationStorage.swift */; };
		8427A32E2453A8C900CF30D5 /* MockStorage.swift in Sources */ = {isa = PBXBuildFile; fileRef = 8427A32D2453A8C900CF30D5 /* MockStorage.swift */; };
		84391CA92477019600803545 /* NatButton+Specs.swift in Sources */ = {isa = PBXBuildFile; fileRef = 84391CA72477019100803545 /* NatButton+Specs.swift */; };
		84391CAB247B220200803545 /* NatButton+Height+Spec.swift in Sources */ = {isa = PBXBuildFile; fileRef = 84391CAA247B220200803545 /* NatButton+Height+Spec.swift */; };
		84391CAD247BECD100803545 /* PulseContainerLayer.swift in Sources */ = {isa = PBXBuildFile; fileRef = 84391CAC247BECD000803545 /* PulseContainerLayer.swift */; };
		84391CAF247BF85F00803545 /* NatButton+Height.swift in Sources */ = {isa = PBXBuildFile; fileRef = 84391CAE247BF85F00803545 /* NatButton+Height.swift */; };
		843A1E6224A12AF300FA7A7B /* DialogStyle.swift in Sources */ = {isa = PBXBuildFile; fileRef = 843A1E6124A12AF300FA7A7B /* DialogStyle.swift */; };
		843A1E6624A188FB00FA7A7B /* NatDialogController+AlertStyleBuilder.swift in Sources */ = {isa = PBXBuildFile; fileRef = 843A1E6524A188FA00FA7A7B /* NatDialogController+AlertStyleBuilder.swift */; };
		843A1E6924A27D0800FA7A7B /* NatDialogBuilder.swift in Sources */ = {isa = PBXBuildFile; fileRef = 843A1E6824A27D0800FA7A7B /* NatDialogBuilder.swift */; };
		843A1E6B24A27E7300FA7A7B /* DialogViewModel.swift in Sources */ = {isa = PBXBuildFile; fileRef = 843A1E6A24A27E7300FA7A7B /* DialogViewModel.swift */; };
		843A1E6D24A27EA300FA7A7B /* NatDialogTitleConfigurator.swift in Sources */ = {isa = PBXBuildFile; fileRef = 843A1E6C24A27EA300FA7A7B /* NatDialogTitleConfigurator.swift */; };
		843A1E6F24A27FAC00FA7A7B /* NatDialogBodyConfigurator.swift in Sources */ = {isa = PBXBuildFile; fileRef = 843A1E6E24A27FAC00FA7A7B /* NatDialogBodyConfigurator.swift */; };
		843FA27B2461D82200D20D9A /* NatSizes.swift in Sources */ = {isa = PBXBuildFile; fileRef = 843FA27A2461D82200D20D9A /* NatSizes.swift */; };
		843FA27D2461DB1400D20D9A /* Sizes.swift in Sources */ = {isa = PBXBuildFile; fileRef = 843FA27C2461DB1400D20D9A /* Sizes.swift */; };
		843FA27F2461DDFC00D20D9A /* AvonSizes.swift in Sources */ = {isa = PBXBuildFile; fileRef = 843FA27E2461DDFC00D20D9A /* AvonSizes.swift */; };
		843FA2812461DF5400D20D9A /* NaturaSizes.swift in Sources */ = {isa = PBXBuildFile; fileRef = 843FA2802461DF5400D20D9A /* NaturaSizes.swift */; };
		843FA2832461E1CA00D20D9A /* TheBodySystemSize.swift in Sources */ = {isa = PBXBuildFile; fileRef = 843FA2822461E1CA00D20D9A /* TheBodySystemSize.swift */; };
		843FA2862461E32400D20D9A /* NatSizes+Spec.swift in Sources */ = {isa = PBXBuildFile; fileRef = 843FA2842461E2DC00D20D9A /* NatSizes+Spec.swift */; };
		843FA2882461F33600D20D9A /* AvonSizes+Spec.swift in Sources */ = {isa = PBXBuildFile; fileRef = 843FA2872461F33600D20D9A /* AvonSizes+Spec.swift */; };
		843FA28A2461F78200D20D9A /* NaturaSizes+Spec.swift in Sources */ = {isa = PBXBuildFile; fileRef = 843FA2892461F78200D20D9A /* NaturaSizes+Spec.swift */; };
		843FA28C2461F96700D20D9A /* TheBodyShopSizes+Spec.swift in Sources */ = {isa = PBXBuildFile; fileRef = 843FA28B2461F96700D20D9A /* TheBodyShopSizes+Spec.swift */; };
		843FA2962463310900D20D9A /* Radius.swift in Sources */ = {isa = PBXBuildFile; fileRef = 843FA2952463310900D20D9A /* Radius.swift */; };
		843FA298246331F000D20D9A /* AvonBorderRadius.swift in Sources */ = {isa = PBXBuildFile; fileRef = 843FA297246331F000D20D9A /* AvonBorderRadius.swift */; };
		843FA29A246335D700D20D9A /* NaturaBorderRadius.swift in Sources */ = {isa = PBXBuildFile; fileRef = 843FA299246335D600D20D9A /* NaturaBorderRadius.swift */; };
		843FA29C2463369A00D20D9A /* TheBodyShopRadius.swift in Sources */ = {isa = PBXBuildFile; fileRef = 843FA29B2463369A00D20D9A /* TheBodyShopRadius.swift */; };
		843FA29E24633CF700D20D9A /* NatBorderRadius.swift in Sources */ = {isa = PBXBuildFile; fileRef = 843FA29D24633CF700D20D9A /* NatBorderRadius.swift */; };
		843FA2AA24635D7400D20D9A /* AvonBorderRadius+Spec.swift in Sources */ = {isa = PBXBuildFile; fileRef = 843FA2A924635D7400D20D9A /* AvonBorderRadius+Spec.swift */; };
		843FA2AC24635E9F00D20D9A /* NaturaBorderRadius+Spec.swift in Sources */ = {isa = PBXBuildFile; fileRef = 843FA2AB24635E9F00D20D9A /* NaturaBorderRadius+Spec.swift */; };
		843FA2AE24635EDF00D20D9A /* TheBodyShopBorderRadius+Spec.swift in Sources */ = {isa = PBXBuildFile; fileRef = 843FA2AD24635EDF00D20D9A /* TheBodyShopBorderRadius+Spec.swift */; };
		843FA2B02463624A00D20D9A /* NatBorderRadius+Spec.swift in Sources */ = {isa = PBXBuildFile; fileRef = 843FA2AF2463624A00D20D9A /* NatBorderRadius+Spec.swift */; };
		843FA2B2246458C400D20D9A /* NatOpacities.swift in Sources */ = {isa = PBXBuildFile; fileRef = 843FA2B1246458C400D20D9A /* NatOpacities.swift */; };
		843FA2B42464717700D20D9A /* NatOpacities+Spec.swift in Sources */ = {isa = PBXBuildFile; fileRef = 843FA2B32464717600D20D9A /* NatOpacities+Spec.swift */; };
		843FA2B62464724C00D20D9A /* AvonOpacities.swift in Sources */ = {isa = PBXBuildFile; fileRef = 843FA2B52464724C00D20D9A /* AvonOpacities.swift */; };
		843FA2B82464736500D20D9A /* Opacities.swift in Sources */ = {isa = PBXBuildFile; fileRef = 843FA2B72464736500D20D9A /* Opacities.swift */; };
		843FA2BA2464757200D20D9A /* NaturaOpacities.swift in Sources */ = {isa = PBXBuildFile; fileRef = 843FA2B92464757200D20D9A /* NaturaOpacities.swift */; };
		843FA2BC2464759100D20D9A /* TheBodyShopOpacities.swift in Sources */ = {isa = PBXBuildFile; fileRef = 843FA2BB2464759100D20D9A /* TheBodyShopOpacities.swift */; };
		843FA2BE2464837E00D20D9A /* AvonOpacities+Spec.swift in Sources */ = {isa = PBXBuildFile; fileRef = 843FA2BD2464837E00D20D9A /* AvonOpacities+Spec.swift */; };
		843FA2C0246483CC00D20D9A /* NaturaOpacities+Spec.swift in Sources */ = {isa = PBXBuildFile; fileRef = 843FA2BF246483CC00D20D9A /* NaturaOpacities+Spec.swift */; };
		843FA2C2246483E500D20D9A /* TheBodyShopOpacities+Spec.swift in Sources */ = {isa = PBXBuildFile; fileRef = 843FA2C1246483E500D20D9A /* TheBodyShopOpacities+Spec.swift */; };
		843FA2CB2465CE9E00D20D9A /* Font.swift in Sources */ = {isa = PBXBuildFile; fileRef = 843FA2CA2465CE9E00D20D9A /* Font.swift */; };
		843FA2CF2465EE8100D20D9A /* FontWeights.swift in Sources */ = {isa = PBXBuildFile; fileRef = 843FA2CE2465EE8100D20D9A /* FontWeights.swift */; };
		843FA2D12465EEA000D20D9A /* FontSizes.swift in Sources */ = {isa = PBXBuildFile; fileRef = 843FA2D02465EEA000D20D9A /* FontSizes.swift */; };
		843FA2D324660E2100D20D9A /* NatFonts.swift in Sources */ = {isa = PBXBuildFile; fileRef = 843FA2D224660E2100D20D9A /* NatFonts.swift */; };
		84428F81245B03A100D46611 /* NaturaSpacing.swift in Sources */ = {isa = PBXBuildFile; fileRef = 84428F80245B03A100D46611 /* NaturaSpacing.swift */; };
		84428F83245B03FD00D46611 /* AvonSpacing.swift in Sources */ = {isa = PBXBuildFile; fileRef = 84428F82245B03FD00D46611 /* AvonSpacing.swift */; };
		84428F85245B044700D46611 /* TheBodyShopSpacing.swift in Sources */ = {isa = PBXBuildFile; fileRef = 84428F84245B044700D46611 /* TheBodyShopSpacing.swift */; };
		84428F87245B205D00D46611 /* Space.swift in Sources */ = {isa = PBXBuildFile; fileRef = 84428F86245B205D00D46611 /* Space.swift */; };
		84428F8A245B219700D46611 /* NaturaSpacing+Spec.swift in Sources */ = {isa = PBXBuildFile; fileRef = 84428F88245B217C00D46611 /* NaturaSpacing+Spec.swift */; };
		84428F8D245B248D00D46611 /* TheBodyShopSpacing+Spec.swift in Sources */ = {isa = PBXBuildFile; fileRef = 84428F8B245B245C00D46611 /* TheBodyShopSpacing+Spec.swift */; };
		84428F90245B24B300D46611 /* AvonSpacing+Spec.swift in Sources */ = {isa = PBXBuildFile; fileRef = 84428F8E245B24B000D46611 /* AvonSpacing+Spec.swift */; };
		84428F92245B265000D46611 /* NatSpacing+Spec.swift in Sources */ = {isa = PBXBuildFile; fileRef = 84428F91245B265000D46611 /* NatSpacing+Spec.swift */; };
		84428F95245B9DE000D46611 /* DesignSystemFatalError.swift in Sources */ = {isa = PBXBuildFile; fileRef = 84428F94245B9DE000D46611 /* DesignSystemFatalError.swift */; };
		84428F97245C3FFD00D46611 /* GetTheme.swift in Sources */ = {isa = PBXBuildFile; fileRef = 84428F96245C3FFD00D46611 /* GetTheme.swift */; };
		84428F99245C402B00D46611 /* ValidateTheme.swift in Sources */ = {isa = PBXBuildFile; fileRef = 84428F98245C402B00D46611 /* ValidateTheme.swift */; };
		8458A9932475C1E000BD8BC8 /* ButtonOutlinedStyle+Spec.swift in Sources */ = {isa = PBXBuildFile; fileRef = 8458A9922475C1E000BD8BC8 /* ButtonOutlinedStyle+Spec.swift */; };
		845D9EF8244DE32F003598B0 /* NatColors+TBS+Spec.swift in Sources */ = {isa = PBXBuildFile; fileRef = 845D9EF6244DE2E7003598B0 /* NatColors+TBS+Spec.swift */; };
		846313AC245C47D100387FCF /* ValidateTheme+Spec.swift in Sources */ = {isa = PBXBuildFile; fileRef = 846313AA245C47C400387FCF /* ValidateTheme+Spec.swift */; };
		846313AE245CE9AE00387FCF /* GetTheme+Spec.swift in Sources */ = {isa = PBXBuildFile; fileRef = 846313AD245CE9AE00387FCF /* GetTheme+Spec.swift */; };
		84685CBB24813CC6003E90C4 /* DynamicColors+Spec.swift in Sources */ = {isa = PBXBuildFile; fileRef = 84685CBA24813CC6003E90C4 /* DynamicColors+Spec.swift */; };
		84685CBD248154BF003E90C4 /* DynamicColorFactory+Spec.swift in Sources */ = {isa = PBXBuildFile; fileRef = 84685CBC248154BF003E90C4 /* DynamicColorFactory+Spec.swift */; };
		84692854247D46F2008DF255 /* FontLetterSpacings.swift in Sources */ = {isa = PBXBuildFile; fileRef = 84692853247D46F2008DF255 /* FontLetterSpacings.swift */; };
		84692856247D78BD008DF255 /* TheBodyShopFontLetterSpacings.swift in Sources */ = {isa = PBXBuildFile; fileRef = 84692855247D78BD008DF255 /* TheBodyShopFontLetterSpacings.swift */; };
		84692858247D79DC008DF255 /* AvonFontLetterSpacings.swift in Sources */ = {isa = PBXBuildFile; fileRef = 84692857247D79DC008DF255 /* AvonFontLetterSpacings.swift */; };
		8469285A247D7C2A008DF255 /* NaturaFontLetterSpacings.swift in Sources */ = {isa = PBXBuildFile; fileRef = 84692859247D7C2A008DF255 /* NaturaFontLetterSpacings.swift */; };
		8469285C247DA8F7008DF255 /* TheBodyShopFontLetterSpacings+Spec.swift in Sources */ = {isa = PBXBuildFile; fileRef = 8469285B247DA8F7008DF255 /* TheBodyShopFontLetterSpacings+Spec.swift */; };
		8469285E247DAB69008DF255 /* NaturaFontLetterSpacings+Spec.swift in Sources */ = {isa = PBXBuildFile; fileRef = 8469285D247DAB69008DF255 /* NaturaFontLetterSpacings+Spec.swift */; };
		84692860247DABC1008DF255 /* AvonFontLetterSpacings+Spec.swift in Sources */ = {isa = PBXBuildFile; fileRef = 8469285F247DABC1008DF255 /* AvonFontLetterSpacings+Spec.swift */; };
		84692865247FEB0D008DF255 /* AvonColorPaletteLight.swift in Sources */ = {isa = PBXBuildFile; fileRef = 84692864247FEB0D008DF255 /* AvonColorPaletteLight.swift */; };
		84692867247FEB5C008DF255 /* AvonColorPaletteDark.swift in Sources */ = {isa = PBXBuildFile; fileRef = 84692866247FEB5C008DF255 /* AvonColorPaletteDark.swift */; };
		84692869248022EB008DF255 /* NaturaColorPaletteLight.swift in Sources */ = {isa = PBXBuildFile; fileRef = 84692868248022EB008DF255 /* NaturaColorPaletteLight.swift */; };
		8469286B24802359008DF255 /* NaturaColorPaletteDark.swift in Sources */ = {isa = PBXBuildFile; fileRef = 8469286A24802359008DF255 /* NaturaColorPaletteDark.swift */; };
		8469286D248023E2008DF255 /* TheBodyShopColorPaletteLight.swift in Sources */ = {isa = PBXBuildFile; fileRef = 8469286C248023E2008DF255 /* TheBodyShopColorPaletteLight.swift */; };
		8469286F24802446008DF255 /* TheBodyShopColorPaletteDark.swift in Sources */ = {isa = PBXBuildFile; fileRef = 8469286E24802446008DF255 /* TheBodyShopColorPaletteDark.swift */; };
		84692871248036C0008DF255 /* DynamicColors.swift in Sources */ = {isa = PBXBuildFile; fileRef = 84692870248036C0008DF255 /* DynamicColors.swift */; };
		8469287324803738008DF255 /* DynamicColorFactory.swift in Sources */ = {isa = PBXBuildFile; fileRef = 8469287224803738008DF255 /* DynamicColorFactory.swift */; };
		846928762480458D008DF255 /* NatColors+Natura+Spec.swift in Sources */ = {isa = PBXBuildFile; fileRef = 8469287424804553008DF255 /* NatColors+Natura+Spec.swift */; };
		84692879248046F7008DF255 /* NatColors+Avon+Spec.swift in Sources */ = {isa = PBXBuildFile; fileRef = 84692877248046DD008DF255 /* NatColors+Avon+Spec.swift */; };
		846C9FC9248FB6D80079B686 /* Pulsable+Spec.swift in Sources */ = {isa = PBXBuildFile; fileRef = 846C9FC7248FB6050079B686 /* Pulsable+Spec.swift */; };
		846C9FCC248FC2050079B686 /* PulseContainerLayer+Spec.swift in Sources */ = {isa = PBXBuildFile; fileRef = 846C9FCB248FC2050079B686 /* PulseContainerLayer+Spec.swift */; };
		846EB6202486DA80000E3901 /* ButtonContainedStyle.swift in Sources */ = {isa = PBXBuildFile; fileRef = 846EB61F2486DA80000E3901 /* ButtonContainedStyle.swift */; };
		846EB6232487ED47000E3901 /* ButtonStyle.swift in Sources */ = {isa = PBXBuildFile; fileRef = 846EB6222487ED47000E3901 /* ButtonStyle.swift */; };
		846EB62624887BDC000E3901 /* ButtonContainedStyle+Spec.swift in Sources */ = {isa = PBXBuildFile; fileRef = 846EB62424887B7A000E3901 /* ButtonContainedStyle+Spec.swift */; };
		846EB62824891511000E3901 /* ButtonStyle+Spec.swift in Sources */ = {isa = PBXBuildFile; fileRef = 846EB62724891511000E3901 /* ButtonStyle+Spec.swift */; };
		846EB62A2489872C000E3901 /* ButtonTextStyle.swift in Sources */ = {isa = PBXBuildFile; fileRef = 846EB6292489872C000E3901 /* ButtonTextStyle.swift */; };
		846EB62D2489A8FF000E3901 /* ButtonTextStyle+Spec.swift in Sources */ = {isa = PBXBuildFile; fileRef = 846EB62C2489A8FF000E3901 /* ButtonTextStyle+Spec.swift */; };
		849F39E52481786800CCF076 /* ColorProvider.swift in Sources */ = {isa = PBXBuildFile; fileRef = 849F39E42481786800CCF076 /* ColorProvider.swift */; };
		849F39E724819C0D00CCF076 /* StubLightColorPalette.swift in Sources */ = {isa = PBXBuildFile; fileRef = 849F39E624819C0D00CCF076 /* StubLightColorPalette.swift */; };
		849F39E924819C3500CCF076 /* StubDarkColorPalette.swift in Sources */ = {isa = PBXBuildFile; fileRef = 849F39E824819C3500CCF076 /* StubDarkColorPalette.swift */; };
		84B197A02475915E00F1B575 /* ButtonOutlineStyle.swift in Sources */ = {isa = PBXBuildFile; fileRef = 84B1979F2475915E00F1B575 /* ButtonOutlineStyle.swift */; };
		84B197A3247593B500F1B575 /* NatButton+Style.swift in Sources */ = {isa = PBXBuildFile; fileRef = 84B197A2247593B500F1B575 /* NatButton+Style.swift */; };
		84BFB61A24695E7D00506ED1 /* NatFonts+Avon+Spec.swift in Sources */ = {isa = PBXBuildFile; fileRef = 84BFB61824695E6600506ED1 /* NatFonts+Avon+Spec.swift */; };
		84BFB61C2469810600506ED1 /* UIFont+GetWeight.swift in Sources */ = {isa = PBXBuildFile; fileRef = 84BFB61B2469810600506ED1 /* UIFont+GetWeight.swift */; };
		84BFB61F24699ECA00506ED1 /* NatFonts+Natura+Spec.swift in Sources */ = {isa = PBXBuildFile; fileRef = 84BFB61E24699ECA00506ED1 /* NatFonts+Natura+Spec.swift */; };
		84BFB62124699F2D00506ED1 /* NatFonts+TheBodyShop+Spec.swift in Sources */ = {isa = PBXBuildFile; fileRef = 84BFB62024699F2D00506ED1 /* NatFonts+TheBodyShop+Spec.swift */; };
		84BFB6232469A01D00506ED1 /* AvonFontSizes+Spec.swift in Sources */ = {isa = PBXBuildFile; fileRef = 84BFB6222469A01D00506ED1 /* AvonFontSizes+Spec.swift */; };
		84BFB6252469A30500506ED1 /* AvonFontWeights+Spec.swift in Sources */ = {isa = PBXBuildFile; fileRef = 84BFB6242469A30500506ED1 /* AvonFontWeights+Spec.swift */; };
		84BFB6282469B92000506ED1 /* TheBodyShopFont.swift in Sources */ = {isa = PBXBuildFile; fileRef = 84BFB6272469B92000506ED1 /* TheBodyShopFont.swift */; };
		84BFB62A2469B93C00506ED1 /* TheBodyShopFontSizes.swift in Sources */ = {isa = PBXBuildFile; fileRef = 84BFB6292469B93C00506ED1 /* TheBodyShopFontSizes.swift */; };
		84BFB62C2469B95300506ED1 /* TheBodyShopFontWeights.swift in Sources */ = {isa = PBXBuildFile; fileRef = 84BFB62B2469B95300506ED1 /* TheBodyShopFontWeights.swift */; };
		84BFB62F2469BDD700506ED1 /* NaturaFont.swift in Sources */ = {isa = PBXBuildFile; fileRef = 84BFB62E2469BDD700506ED1 /* NaturaFont.swift */; };
		84BFB6312469BDF400506ED1 /* NaturaFontSizes.swift in Sources */ = {isa = PBXBuildFile; fileRef = 84BFB6302469BDF400506ED1 /* NaturaFontSizes.swift */; };
		84BFB6332469BE1900506ED1 /* NaturaFontWeights.swift in Sources */ = {isa = PBXBuildFile; fileRef = 84BFB6322469BE1900506ED1 /* NaturaFontWeights.swift */; };
		84BFB6362469BF1A00506ED1 /* AvonFont.swift in Sources */ = {isa = PBXBuildFile; fileRef = 84BFB6352469BF1A00506ED1 /* AvonFont.swift */; };
		84BFB6382469BF4B00506ED1 /* AvonFontSizes.swift in Sources */ = {isa = PBXBuildFile; fileRef = 84BFB6372469BF4B00506ED1 /* AvonFontSizes.swift */; };
		84BFB63A2469BF6500506ED1 /* AvonFontWeights.swift in Sources */ = {isa = PBXBuildFile; fileRef = 84BFB6392469BF6500506ED1 /* AvonFontWeights.swift */; };
		84BFB6402469C2B900506ED1 /* NaturaFontWeights+Spec.swift in Sources */ = {isa = PBXBuildFile; fileRef = 84BFB63F2469C2B900506ED1 /* NaturaFontWeights+Spec.swift */; };
		84BFB6412469C2BE00506ED1 /* NaturaFontSizes+Spec.swift in Sources */ = {isa = PBXBuildFile; fileRef = 84BFB63D2469C28900506ED1 /* NaturaFontSizes+Spec.swift */; };
		84BFB6442469C9EB00506ED1 /* TheBodyShopFontWeights+Spec.swift in Sources */ = {isa = PBXBuildFile; fileRef = 84BFB6432469C9EB00506ED1 /* TheBodyShopFontWeights+Spec.swift */; };
		84BFB6462469C9FC00506ED1 /* TheBodyShopFontSizes+Spec.swift in Sources */ = {isa = PBXBuildFile; fileRef = 84BFB6452469C9FC00506ED1 /* TheBodyShopFontSizes+Spec.swift */; };
		84BFB6482469CB9000506ED1 /* TheBodyShopFont+Spec.swift in Sources */ = {isa = PBXBuildFile; fileRef = 84BFB6472469CB9000506ED1 /* TheBodyShopFont+Spec.swift */; };
		84BFB64A2469CBAA00506ED1 /* NaturaFont+Spec.swift in Sources */ = {isa = PBXBuildFile; fileRef = 84BFB6492469CBAA00506ED1 /* NaturaFont+Spec.swift */; };
		84BFB64C2469CBBC00506ED1 /* AvonFont+Spec.swift in Sources */ = {isa = PBXBuildFile; fileRef = 84BFB64B2469CBBC00506ED1 /* AvonFont+Spec.swift */; };
		84BFB652246C276800506ED1 /* NatElevation.swift in Sources */ = {isa = PBXBuildFile; fileRef = 84BFB651246C276800506ED1 /* NatElevation.swift */; };
		84BFB65B246DA40700506ED1 /* Elevations.swift in Sources */ = {isa = PBXBuildFile; fileRef = 84BFB65A246DA40700506ED1 /* Elevations.swift */; };
		84BFB65D246DA42800506ED1 /* ElevationAttributes.swift in Sources */ = {isa = PBXBuildFile; fileRef = 84BFB65C246DA42800506ED1 /* ElevationAttributes.swift */; };
		84BFB65F246DA47500506ED1 /* AvonElevations.swift in Sources */ = {isa = PBXBuildFile; fileRef = 84BFB65E246DA47500506ED1 /* AvonElevations.swift */; };
		84BFB661246DA4B400506ED1 /* NaturaElevations.swift in Sources */ = {isa = PBXBuildFile; fileRef = 84BFB660246DA4B400506ED1 /* NaturaElevations.swift */; };
		84BFB663246DA50100506ED1 /* TheBodyShopElevations.swift in Sources */ = {isa = PBXBuildFile; fileRef = 84BFB662246DA50100506ED1 /* TheBodyShopElevations.swift */; };
		84BFB666246DCB5900506ED1 /* ViewStyle.swift in Sources */ = {isa = PBXBuildFile; fileRef = 84BFB665246DCB5900506ED1 /* ViewStyle.swift */; };
		84BFB669246DCC0800506ED1 /* ViewStyle+Spec.swift in Sources */ = {isa = PBXBuildFile; fileRef = 84BFB668246DCC0800506ED1 /* ViewStyle+Spec.swift */; };
		84BFB66B246DCD1100506ED1 /* TheBodyShopElevations+Spec.swift in Sources */ = {isa = PBXBuildFile; fileRef = 84BFB66A246DCD1100506ED1 /* TheBodyShopElevations+Spec.swift */; };
		84BFB66D246DD12200506ED1 /* AvonElevations+Spec.swift in Sources */ = {isa = PBXBuildFile; fileRef = 84BFB66C246DD12200506ED1 /* AvonElevations+Spec.swift */; };
		84BFB66F246DD15700506ED1 /* NaturaElevations+Spec.swift in Sources */ = {isa = PBXBuildFile; fileRef = 84BFB66E246DD15700506ED1 /* NaturaElevations+Spec.swift */; };
		84BFB671246DF0B300506ED1 /* NatElevations+Spec.swift in Sources */ = {isa = PBXBuildFile; fileRef = 84BFB670246DF0B300506ED1 /* NatElevations+Spec.swift */; };
		84BFB673246DF82800506ED1 /* ElevationAttributes+Equitable.swift in Sources */ = {isa = PBXBuildFile; fileRef = 84BFB672246DF82800506ED1 /* ElevationAttributes+Equitable.swift */; };
		84C1CABD249952930041A511 /* DialogFooterView+ButtonConfiguration.swift in Sources */ = {isa = PBXBuildFile; fileRef = 84C1CABC249952930041A511 /* DialogFooterView+ButtonConfiguration.swift */; };
		84C1CABF249953440041A511 /* NatDialogController+StandardStyleBuilder.swift in Sources */ = {isa = PBXBuildFile; fileRef = 84C1CABE249953440041A511 /* NatDialogController+StandardStyleBuilder.swift */; };
		84C1CAC02499558E0041A511 /* NatDialogController+Spec.swift in Sources */ = {isa = PBXBuildFile; fileRef = 84C1CAB92499522D0041A511 /* NatDialogController+Spec.swift */; };
		84C1CAC2249A49A40041A511 /* NatDialogController+StandardStyleBuilder+Spec.swift in Sources */ = {isa = PBXBuildFile; fileRef = 84C1CAC1249A49A40041A511 /* NatDialogController+StandardStyleBuilder+Spec.swift */; };
		84C1CACB249A8AB00041A511 /* DialogFooterView+Spec.swift in Sources */ = {isa = PBXBuildFile; fileRef = 84C1CACA249A8AB00041A511 /* DialogFooterView+Spec.swift */; };
		84C1CACE249A93940041A511 /* NatDialogController+Snapshot+Tests.swift in Sources */ = {isa = PBXBuildFile; fileRef = 84C1CACD249A93940041A511 /* NatDialogController+Snapshot+Tests.swift */; };
<<<<<<< HEAD
=======
		84C1CAD0249B9A230041A511 /* DialogStandardStyle.swift in Sources */ = {isa = PBXBuildFile; fileRef = 84C1CACF249B9A230041A511 /* DialogStandardStyle.swift */; };
		84C1CAD2249D00DD0041A511 /* NatButton+EdgeInsets.swift in Sources */ = {isa = PBXBuildFile; fileRef = 84C1CAD1249D00DD0041A511 /* NatButton+EdgeInsets.swift */; };
		84C1CAD4249D2ED90041A511 /* NatButton+EdgeInsets+Spec.swift in Sources */ = {isa = PBXBuildFile; fileRef = 84C1CAD3249D2ED90041A511 /* NatButton+EdgeInsets+Spec.swift */; };
>>>>>>> 738bdcd6
		84C24DA6246F3DE40046833B /* NatButton.swift in Sources */ = {isa = PBXBuildFile; fileRef = 84C24DA5246F3DE40046833B /* NatButton.swift */; };
		84C8210E24A375A30090DE1E /* DialogFooterView.swift in Sources */ = {isa = PBXBuildFile; fileRef = 84C8210D24A375A30090DE1E /* DialogFooterView.swift */; };
		84C8211424A392BB0090DE1E /* NatDialogCustomBodyConfigurator.swift in Sources */ = {isa = PBXBuildFile; fileRef = 84C8211324A392BB0090DE1E /* NatDialogCustomBodyConfigurator.swift */; };
		84C8211624A3937A0090DE1E /* NatDialogController+AlertStyleBuilder+Spec.swift in Sources */ = {isa = PBXBuildFile; fileRef = 84C8211524A3937A0090DE1E /* NatDialogController+AlertStyleBuilder+Spec.swift */; };
		84C8211924A3980F0090DE1E /* DialogStyle+Spec.swift in Sources */ = {isa = PBXBuildFile; fileRef = 84C8211824A3980F0090DE1E /* DialogStyle+Spec.swift */; };
		84EE85E9245A0FB20009293A /* NatSpacing.swift in Sources */ = {isa = PBXBuildFile; fileRef = 84EE85E8245A0FB20009293A /* NatSpacing.swift */; };
		A9325A6623FB34EC0023979C /* UICollectionView+Reusable.swift in Sources */ = {isa = PBXBuildFile; fileRef = A9325A6523FB34EC0023979C /* UICollectionView+Reusable.swift */; };
		A9325A6A23FB35C50023979C /* UICollectionView+ReusableTests.swift in Sources */ = {isa = PBXBuildFile; fileRef = A9325A6723FB35450023979C /* UICollectionView+ReusableTests.swift */; };
		A971BE6F2398171C00A0D509 /* NavigationDrawerDelegateMock.swift in Sources */ = {isa = PBXBuildFile; fileRef = A971BE6E2398171C00A0D509 /* NavigationDrawerDelegateMock.swift */; };
		A971BE712398306300A0D509 /* NavigationDrawer+IndexMenu.swift in Sources */ = {isa = PBXBuildFile; fileRef = A971BE702398306300A0D509 /* NavigationDrawer+IndexMenu.swift */; };
		A971BE73239831F200A0D509 /* NavigationDrawer+IndexMenuTests.swift in Sources */ = {isa = PBXBuildFile; fileRef = A971BE72239831F200A0D509 /* NavigationDrawer+IndexMenuTests.swift */; };
		A988199B238C5AAF0008230F /* UIColor+Hex.swift in Sources */ = {isa = PBXBuildFile; fileRef = A988199A238C5AAF0008230F /* UIColor+Hex.swift */; };
		A9B71E8D237B559A00A2BF51 /* NatDS.framework in Frameworks */ = {isa = PBXBuildFile; fileRef = A9B71E83237B559A00A2BF51 /* NatDS.framework */; };
		A9B71E94237B559A00A2BF51 /* NatDS.h in Headers */ = {isa = PBXBuildFile; fileRef = A9B71E86237B559A00A2BF51 /* NatDS.h */; settings = {ATTRIBUTES = (Public, ); }; };
		A9CBAD8523CE535300A46CB2 /* IconTests.swift in Sources */ = {isa = PBXBuildFile; fileRef = A9CBAD8423CE535300A46CB2 /* IconTests.swift */; };
		A9CCF8D823CCDAC900000FC0 /* Icon.swift in Sources */ = {isa = PBXBuildFile; fileRef = A9CCF8D723CCDAC900000FC0 /* Icon.swift */; };
		A9CCF8DA23CCDDF700000FC0 /* UIFont+Icon.swift in Sources */ = {isa = PBXBuildFile; fileRef = A9CCF8D923CCDDF700000FC0 /* UIFont+Icon.swift */; };
		A9CCF8DC23CCDF0100000FC0 /* FontIconStyle.swift in Sources */ = {isa = PBXBuildFile; fileRef = A9CCF8DB23CCDF0100000FC0 /* FontIconStyle.swift */; };
		A9CCF8DD23CCE0F700000FC0 /* natds-icons.ttf in Resources */ = {isa = PBXBuildFile; fileRef = A9D451B823C7E08F001D73B0 /* natds-icons.ttf */; };
		A9CCF8DF23CCE1CE00000FC0 /* IconView.swift in Sources */ = {isa = PBXBuildFile; fileRef = A9CCF8DE23CCE1CE00000FC0 /* IconView.swift */; };
		A9CCF8E123CCE39800000FC0 /* IconViewTests.swift in Sources */ = {isa = PBXBuildFile; fileRef = A9CCF8E023CCE39800000FC0 /* IconViewTests.swift */; };
		A9CCF8E523CCEC5400000FC0 /* FontStyle.swift in Sources */ = {isa = PBXBuildFile; fileRef = A9CCF8E323CCEBD600000FC0 /* FontStyle.swift */; };
		A9CCF8E823CCF03500000FC0 /* FontIconStyleTests.swift in Sources */ = {isa = PBXBuildFile; fileRef = A9CCF8E723CCF03500000FC0 /* FontIconStyleTests.swift */; };
		A9CCF8EA23CCF16400000FC0 /* UIFont+IconTests.swift in Sources */ = {isa = PBXBuildFile; fileRef = A9CCF8E923CCF16400000FC0 /* UIFont+IconTests.swift */; };
		A9D3454B238C69480013398C /* UIColor+HexTests.swift in Sources */ = {isa = PBXBuildFile; fileRef = A9D3454A238C69480013398C /* UIColor+HexTests.swift */; };
/* End PBXBuildFile section */

/* Begin PBXContainerItemProxy section */
		A9B71E8E237B559A00A2BF51 /* PBXContainerItemProxy */ = {
			isa = PBXContainerItemProxy;
			containerPortal = A9B71E7A237B559A00A2BF51 /* Project object */;
			proxyType = 1;
			remoteGlobalIDString = A9B71E82237B559A00A2BF51;
			remoteInfo = NatDS;
		};
/* End PBXContainerItemProxy section */

/* Begin PBXFileReference section */
		110F55B223BE5A3F00B9937A /* ContainedButton.swift */ = {isa = PBXFileReference; lastKnownFileType = sourcecode.swift; path = ContainedButton.swift; sourceTree = "<group>"; };
		110F55B523BE643A00B9937A /* ContainedButtonTests.swift */ = {isa = PBXFileReference; lastKnownFileType = sourcecode.swift; path = ContainedButtonTests.swift; sourceTree = "<group>"; };
		112BAC22239843CB009001A7 /* ReusableView.swift */ = {isa = PBXFileReference; lastKnownFileType = sourcecode.swift; path = ReusableView.swift; sourceTree = "<group>"; };
		112BAC2423984416009001A7 /* UITableView+Reusable.swift */ = {isa = PBXFileReference; lastKnownFileType = sourcecode.swift; path = "UITableView+Reusable.swift"; sourceTree = "<group>"; };
		112BAC2623984476009001A7 /* ReusableViewTests.swift */ = {isa = PBXFileReference; lastKnownFileType = sourcecode.swift; path = ReusableViewTests.swift; sourceTree = "<group>"; };
		112BAC2823984562009001A7 /* UITableView+ReusableTests.swift */ = {isa = PBXFileReference; lastKnownFileType = sourcecode.swift; path = "UITableView+ReusableTests.swift"; sourceTree = "<group>"; };
		11518B662396BFAE00220570 /* NavigationDrawer.swift */ = {isa = PBXFileReference; lastKnownFileType = sourcecode.swift; path = NavigationDrawer.swift; sourceTree = "<group>"; };
		11518B6B2396C4AB00220570 /* NavigationDrawerTests.swift */ = {isa = PBXFileReference; lastKnownFileType = sourcecode.swift; path = NavigationDrawerTests.swift; sourceTree = "<group>"; };
		11581A9A238EC15E003E45D7 /* NavigationDrawerItemCellTests.swift */ = {isa = PBXFileReference; lastKnownFileType = sourcecode.swift; path = NavigationDrawerItemCellTests.swift; sourceTree = "<group>"; };
		11581A9C238EC256003E45D7 /* NavigationDrawerItemCell.swift */ = {isa = PBXFileReference; lastKnownFileType = sourcecode.swift; path = NavigationDrawerItemCell.swift; sourceTree = "<group>"; };
		11581A9F238EFE7A003E45D7 /* Images.xcassets */ = {isa = PBXFileReference; lastKnownFileType = folder.assetcatalog; path = Images.xcassets; sourceTree = "<group>"; };
		11581AA7238F037D003E45D7 /* AssetsHelperTests.swift */ = {isa = PBXFileReference; lastKnownFileType = sourcecode.swift; path = AssetsHelperTests.swift; sourceTree = "<group>"; };
		11581AA9238F04D8003E45D7 /* AssetsHelper.swift */ = {isa = PBXFileReference; lastKnownFileType = sourcecode.swift; path = AssetsHelper.swift; sourceTree = "<group>"; };
		117FE00F238D9AEB0032E2AC /* ColorsNaturaTests.swift */ = {isa = PBXFileReference; fileEncoding = 4; lastKnownFileType = sourcecode.swift; path = ColorsNaturaTests.swift; sourceTree = "<group>"; };
		117FE010238D9AEB0032E2AC /* ColorsTests.swift */ = {isa = PBXFileReference; fileEncoding = 4; lastKnownFileType = sourcecode.swift; path = ColorsTests.swift; sourceTree = "<group>"; };
		117FE013238D9AEB0032E2AC /* FontsNaturaTests.swift */ = {isa = PBXFileReference; fileEncoding = 4; lastKnownFileType = sourcecode.swift; path = FontsNaturaTests.swift; sourceTree = "<group>"; };
		117FE014238D9AEB0032E2AC /* FontsTests.swift */ = {isa = PBXFileReference; fileEncoding = 4; lastKnownFileType = sourcecode.swift; path = FontsTests.swift; sourceTree = "<group>"; };
		117FE01D238D9B070032E2AC /* ColorsNatura.swift */ = {isa = PBXFileReference; fileEncoding = 4; lastKnownFileType = sourcecode.swift; path = ColorsNatura.swift; sourceTree = "<group>"; };
		117FE01E238D9B070032E2AC /* Colors.swift */ = {isa = PBXFileReference; fileEncoding = 4; lastKnownFileType = sourcecode.swift; path = Colors.swift; sourceTree = "<group>"; };
		117FE021238D9B070032E2AC /* FontsNatura.swift */ = {isa = PBXFileReference; fileEncoding = 4; lastKnownFileType = sourcecode.swift; path = FontsNatura.swift; sourceTree = "<group>"; };
		117FE022238D9B070032E2AC /* Fonts.swift */ = {isa = PBXFileReference; fileEncoding = 4; lastKnownFileType = sourcecode.swift; path = Fonts.swift; sourceTree = "<group>"; };
		117FE028238DA4B70032E2AC /* NavigationDrawerSubitemCellTests.swift */ = {isa = PBXFileReference; lastKnownFileType = sourcecode.swift; path = NavigationDrawerSubitemCellTests.swift; sourceTree = "<group>"; };
		117FE02B238DA53E0032E2AC /* NavigationDrawerSubitemCell.swift */ = {isa = PBXFileReference; lastKnownFileType = sourcecode.swift; path = NavigationDrawerSubitemCell.swift; sourceTree = "<group>"; };
		11FC55BD23C64E8800C91014 /* IllustrationIcons.swift */ = {isa = PBXFileReference; lastKnownFileType = sourcecode.swift; path = IllustrationIcons.swift; sourceTree = "<group>"; };
		11FC55BF23C64EA800C91014 /* IllustrationIconsTests.swift */ = {isa = PBXFileReference; lastKnownFileType = sourcecode.swift; path = IllustrationIconsTests.swift; sourceTree = "<group>"; };
		434E66172419764A00D91E59 /* SearchBar.swift */ = {isa = PBXFileReference; lastKnownFileType = sourcecode.swift; path = SearchBar.swift; sourceTree = "<group>"; };
		434E662224198FCE00D91E59 /* SearchBar.swift */ = {isa = PBXFileReference; lastKnownFileType = sourcecode.swift; path = SearchBar.swift; sourceTree = "<group>"; };
		4378068623F33A66004A9998 /* ValueTextHighlight.swift */ = {isa = PBXFileReference; lastKnownFileType = sourcecode.swift; path = ValueTextHighlight.swift; sourceTree = "<group>"; };
		4378068923F3442D004A9998 /* ValueTextHighlightTests.swift */ = {isa = PBXFileReference; lastKnownFileType = sourcecode.swift; path = ValueTextHighlightTests.swift; sourceTree = "<group>"; };
		4395D1D923FC6AB700C7DC6F /* Tab.swift */ = {isa = PBXFileReference; lastKnownFileType = sourcecode.swift; path = Tab.swift; sourceTree = "<group>"; };
		4395D1DB23FC6EC700C7DC6F /* TabItemView.swift */ = {isa = PBXFileReference; lastKnownFileType = sourcecode.swift; path = TabItemView.swift; sourceTree = "<group>"; };
		4395D1DE23FC71C400C7DC6F /* TabTests.swift */ = {isa = PBXFileReference; lastKnownFileType = sourcecode.swift; path = TabTests.swift; sourceTree = "<group>"; };
		43C02A3423FAFDDD0057A31C /* NSMutableAttributedString+Builder.swift */ = {isa = PBXFileReference; lastKnownFileType = sourcecode.swift; path = "NSMutableAttributedString+Builder.swift"; sourceTree = "<group>"; };
		43C02A3623FAFE290057A31C /* NSMutableAttributedString+BuilderTests.swift */ = {isa = PBXFileReference; lastKnownFileType = sourcecode.swift; path = "NSMutableAttributedString+BuilderTests.swift"; sourceTree = "<group>"; };
		43F1DD4A24183B8F005A0C4A /* PulseLayerTests.swift */ = {isa = PBXFileReference; lastKnownFileType = sourcecode.swift; path = PulseLayerTests.swift; sourceTree = "<group>"; };
		6404360423F45FF00088B20D /* TextField.swift */ = {isa = PBXFileReference; lastKnownFileType = sourcecode.swift; path = TextField.swift; sourceTree = "<group>"; };
		6404360723F462C30088B20D /* TextFieldTests.swift */ = {isa = PBXFileReference; lastKnownFileType = sourcecode.swift; path = TextFieldTests.swift; sourceTree = "<group>"; };
		6404360A23F4658D0088B20D /* Field.swift */ = {isa = PBXFileReference; lastKnownFileType = sourcecode.swift; path = Field.swift; sourceTree = "<group>"; };
		6404360D23F471AB0088B20D /* FieldTests.swift */ = {isa = PBXFileReference; lastKnownFileType = sourcecode.swift; path = FieldTests.swift; sourceTree = "<group>"; };
		642468AA23FDC63B008EAE6B /* TabItemViewTests.swift */ = {isa = PBXFileReference; lastKnownFileType = sourcecode.swift; path = TabItemViewTests.swift; sourceTree = "<group>"; };
		642468AD23FDCAE8008EAE6B /* TabDelegateMock.swift */ = {isa = PBXFileReference; lastKnownFileType = sourcecode.swift; path = TabDelegateMock.swift; sourceTree = "<group>"; };
		642468AF23FDE1AA008EAE6B /* TabItemViewDelegateMock.swift */ = {isa = PBXFileReference; lastKnownFileType = sourcecode.swift; path = TabItemViewDelegateMock.swift; sourceTree = "<group>"; };
		643ABFEE24117C79000918EA /* Pulsable.swift */ = {isa = PBXFileReference; lastKnownFileType = sourcecode.swift; path = Pulsable.swift; sourceTree = "<group>"; };
		643ABFF024118536000918EA /* FlatButton.swift */ = {isa = PBXFileReference; lastKnownFileType = sourcecode.swift; path = FlatButton.swift; sourceTree = "<group>"; };
		644DFBD8240811D300D49AD7 /* TextFieldDelegateMock.swift */ = {isa = PBXFileReference; lastKnownFileType = sourcecode.swift; path = TextFieldDelegateMock.swift; sourceTree = "<group>"; };
		64A1125923F32EF300119CE4 /* Divider.swift */ = {isa = PBXFileReference; lastKnownFileType = sourcecode.swift; path = Divider.swift; sourceTree = "<group>"; };
		64A1125C23F331C500119CE4 /* DividerTests.swift */ = {isa = PBXFileReference; lastKnownFileType = sourcecode.swift; path = DividerTests.swift; sourceTree = "<group>"; };
		64B47D65240EFDA700E19797 /* PulseLayer.swift */ = {isa = PBXFileReference; lastKnownFileType = sourcecode.swift; path = PulseLayer.swift; sourceTree = "<group>"; };
		64B47D6A240F3D9000E19797 /* FlatButtonTests.swift */ = {isa = PBXFileReference; lastKnownFileType = sourcecode.swift; path = FlatButtonTests.swift; sourceTree = "<group>"; };
		64D84FCD23F5F574004DD910 /* String+Icon.swift */ = {isa = PBXFileReference; lastKnownFileType = sourcecode.swift; path = "String+Icon.swift"; sourceTree = "<group>"; };
		64DF47DE23FB2C7D00DAF441 /* String+IconTests.swift */ = {isa = PBXFileReference; lastKnownFileType = sourcecode.swift; path = "String+IconTests.swift"; sourceTree = "<group>"; };
		64DF47E023FB490200DAF441 /* TextFieldDelegate.swift */ = {isa = PBXFileReference; lastKnownFileType = sourcecode.swift; path = TextFieldDelegate.swift; sourceTree = "<group>"; };
		64DF47E223FB492100DAF441 /* TextFieldType.swift */ = {isa = PBXFileReference; lastKnownFileType = sourcecode.swift; path = TextFieldType.swift; sourceTree = "<group>"; };
		64DF47E423FB4A5600DAF441 /* TextFieldTypeTests.swift */ = {isa = PBXFileReference; lastKnownFileType = sourcecode.swift; path = TextFieldTypeTests.swift; sourceTree = "<group>"; };
		8410F28E2490710E002028E8 /* NatDialogController.swift */ = {isa = PBXFileReference; lastKnownFileType = sourcecode.swift; path = NatDialogController.swift; sourceTree = "<group>"; };
		8427A28B2447774B00CF30D5 /* Theme.swift */ = {isa = PBXFileReference; lastKnownFileType = sourcecode.swift; path = Theme.swift; sourceTree = "<group>"; };
		8427A28D2447778600CF30D5 /* AvonTheme.swift */ = {isa = PBXFileReference; lastKnownFileType = sourcecode.swift; path = AvonTheme.swift; sourceTree = "<group>"; };
		8427A291244778C700CF30D5 /* DesignSystem.swift */ = {isa = PBXFileReference; lastKnownFileType = sourcecode.swift; path = DesignSystem.swift; sourceTree = "<group>"; };
		8427A29C2448ED6D00CF30D5 /* NatColors.swift */ = {isa = PBXFileReference; lastKnownFileType = sourcecode.swift; path = NatColors.swift; sourceTree = "<group>"; };
		8427A29F2449F2A700CF30D5 /* ColorPalette.swift */ = {isa = PBXFileReference; lastKnownFileType = sourcecode.swift; path = ColorPalette.swift; sourceTree = "<group>"; };
		8427A2AD2449FE1200CF30D5 /* TheBodyShopTheme.swift */ = {isa = PBXFileReference; lastKnownFileType = sourcecode.swift; path = TheBodyShopTheme.swift; sourceTree = "<group>"; };
		8427A2AF244F720B00CF30D5 /* UIColor+AsHexString.swift */ = {isa = PBXFileReference; lastKnownFileType = sourcecode.swift; path = "UIColor+AsHexString.swift"; sourceTree = "<group>"; };
		8427A2B2244F78CA00CF30D5 /* DesignSystem+Spec.swift */ = {isa = PBXFileReference; lastKnownFileType = sourcecode.swift; path = "DesignSystem+Spec.swift"; sourceTree = "<group>"; };
		8427A2B72451C93B00CF30D5 /* NaturaTheme.swift */ = {isa = PBXFileReference; lastKnownFileType = sourcecode.swift; path = NaturaTheme.swift; sourceTree = "<group>"; };
		8427A2BE2451CB4A00CF30D5 /* NaturaThemeSpec.swift */ = {isa = PBXFileReference; lastKnownFileType = sourcecode.swift; path = NaturaThemeSpec.swift; sourceTree = "<group>"; };
		8427A2C42451CE7400CF30D5 /* AvonThemeSpec.swift */ = {isa = PBXFileReference; lastKnownFileType = sourcecode.swift; path = AvonThemeSpec.swift; sourceTree = "<group>"; };
		8427A2CC2451D10F00CF30D5 /* TheBodyShopTheme+Spec.swift */ = {isa = PBXFileReference; lastKnownFileType = sourcecode.swift; path = "TheBodyShopTheme+Spec.swift"; sourceTree = "<group>"; };
		8427A2CF2451DA6800CF30D5 /* AvonColorPaletteLight+Spec.swift */ = {isa = PBXFileReference; lastKnownFileType = sourcecode.swift; path = "AvonColorPaletteLight+Spec.swift"; sourceTree = "<group>"; };
		8427A2D12451DD0400CF30D5 /* AvonColorPaletteDark+Spec.swift */ = {isa = PBXFileReference; lastKnownFileType = sourcecode.swift; path = "AvonColorPaletteDark+Spec.swift"; sourceTree = "<group>"; };
		8427A2D32451DE7C00CF30D5 /* NaturaColorPaletteDark+Spec.swift */ = {isa = PBXFileReference; lastKnownFileType = sourcecode.swift; path = "NaturaColorPaletteDark+Spec.swift"; sourceTree = "<group>"; };
		8427A2D52451E07700CF30D5 /* NaturaColorPaletteLight+Spec.swift */ = {isa = PBXFileReference; lastKnownFileType = sourcecode.swift; path = "NaturaColorPaletteLight+Spec.swift"; sourceTree = "<group>"; };
		8427A2D72451E11400CF30D5 /* TheBodyShopColorPaletteLight+Spec.swift */ = {isa = PBXFileReference; lastKnownFileType = sourcecode.swift; path = "TheBodyShopColorPaletteLight+Spec.swift"; sourceTree = "<group>"; };
		8427A2D92451E19500CF30D5 /* TheBodyShopColorPaletteDark+Spec.swift */ = {isa = PBXFileReference; lastKnownFileType = sourcecode.swift; path = "TheBodyShopColorPaletteDark+Spec.swift"; sourceTree = "<group>"; };
		8427A32824538D9D00CF30D5 /* ConfigurationStorable.swift */ = {isa = PBXFileReference; lastKnownFileType = sourcecode.swift; path = ConfigurationStorable.swift; sourceTree = "<group>"; };
		8427A32B24538DFA00CF30D5 /* ConfigurationStorage.swift */ = {isa = PBXFileReference; lastKnownFileType = sourcecode.swift; path = ConfigurationStorage.swift; sourceTree = "<group>"; };
		8427A32D2453A8C900CF30D5 /* MockStorage.swift */ = {isa = PBXFileReference; lastKnownFileType = sourcecode.swift; path = MockStorage.swift; sourceTree = "<group>"; };
		84391CA72477019100803545 /* NatButton+Specs.swift */ = {isa = PBXFileReference; lastKnownFileType = sourcecode.swift; path = "NatButton+Specs.swift"; sourceTree = "<group>"; };
		84391CAA247B220200803545 /* NatButton+Height+Spec.swift */ = {isa = PBXFileReference; lastKnownFileType = sourcecode.swift; path = "NatButton+Height+Spec.swift"; sourceTree = "<group>"; };
		84391CAC247BECD000803545 /* PulseContainerLayer.swift */ = {isa = PBXFileReference; lastKnownFileType = sourcecode.swift; path = PulseContainerLayer.swift; sourceTree = "<group>"; };
		84391CAE247BF85F00803545 /* NatButton+Height.swift */ = {isa = PBXFileReference; lastKnownFileType = sourcecode.swift; path = "NatButton+Height.swift"; sourceTree = "<group>"; };
		843A1E6124A12AF300FA7A7B /* DialogStyle.swift */ = {isa = PBXFileReference; lastKnownFileType = sourcecode.swift; path = DialogStyle.swift; sourceTree = "<group>"; };
		843A1E6524A188FA00FA7A7B /* NatDialogController+AlertStyleBuilder.swift */ = {isa = PBXFileReference; lastKnownFileType = sourcecode.swift; path = "NatDialogController+AlertStyleBuilder.swift"; sourceTree = "<group>"; };
		843A1E6824A27D0800FA7A7B /* NatDialogBuilder.swift */ = {isa = PBXFileReference; lastKnownFileType = sourcecode.swift; path = NatDialogBuilder.swift; sourceTree = "<group>"; };
		843A1E6A24A27E7300FA7A7B /* DialogViewModel.swift */ = {isa = PBXFileReference; lastKnownFileType = sourcecode.swift; path = DialogViewModel.swift; sourceTree = "<group>"; };
		843A1E6C24A27EA300FA7A7B /* NatDialogTitleConfigurator.swift */ = {isa = PBXFileReference; lastKnownFileType = sourcecode.swift; path = NatDialogTitleConfigurator.swift; sourceTree = "<group>"; };
		843A1E6E24A27FAC00FA7A7B /* NatDialogBodyConfigurator.swift */ = {isa = PBXFileReference; lastKnownFileType = sourcecode.swift; path = NatDialogBodyConfigurator.swift; sourceTree = "<group>"; };
		843FA27A2461D82200D20D9A /* NatSizes.swift */ = {isa = PBXFileReference; lastKnownFileType = sourcecode.swift; path = NatSizes.swift; sourceTree = "<group>"; };
		843FA27C2461DB1400D20D9A /* Sizes.swift */ = {isa = PBXFileReference; lastKnownFileType = sourcecode.swift; path = Sizes.swift; sourceTree = "<group>"; };
		843FA27E2461DDFC00D20D9A /* AvonSizes.swift */ = {isa = PBXFileReference; lastKnownFileType = sourcecode.swift; path = AvonSizes.swift; sourceTree = "<group>"; };
		843FA2802461DF5400D20D9A /* NaturaSizes.swift */ = {isa = PBXFileReference; lastKnownFileType = sourcecode.swift; path = NaturaSizes.swift; sourceTree = "<group>"; };
		843FA2822461E1CA00D20D9A /* TheBodySystemSize.swift */ = {isa = PBXFileReference; lastKnownFileType = sourcecode.swift; path = TheBodySystemSize.swift; sourceTree = "<group>"; };
		843FA2842461E2DC00D20D9A /* NatSizes+Spec.swift */ = {isa = PBXFileReference; lastKnownFileType = sourcecode.swift; path = "NatSizes+Spec.swift"; sourceTree = "<group>"; };
		843FA2872461F33600D20D9A /* AvonSizes+Spec.swift */ = {isa = PBXFileReference; lastKnownFileType = sourcecode.swift; path = "AvonSizes+Spec.swift"; sourceTree = "<group>"; };
		843FA2892461F78200D20D9A /* NaturaSizes+Spec.swift */ = {isa = PBXFileReference; lastKnownFileType = sourcecode.swift; path = "NaturaSizes+Spec.swift"; sourceTree = "<group>"; };
		843FA28B2461F96700D20D9A /* TheBodyShopSizes+Spec.swift */ = {isa = PBXFileReference; lastKnownFileType = sourcecode.swift; path = "TheBodyShopSizes+Spec.swift"; sourceTree = "<group>"; };
		843FA2952463310900D20D9A /* Radius.swift */ = {isa = PBXFileReference; lastKnownFileType = sourcecode.swift; path = Radius.swift; sourceTree = "<group>"; };
		843FA297246331F000D20D9A /* AvonBorderRadius.swift */ = {isa = PBXFileReference; lastKnownFileType = sourcecode.swift; path = AvonBorderRadius.swift; sourceTree = "<group>"; };
		843FA299246335D600D20D9A /* NaturaBorderRadius.swift */ = {isa = PBXFileReference; lastKnownFileType = sourcecode.swift; path = NaturaBorderRadius.swift; sourceTree = "<group>"; };
		843FA29B2463369A00D20D9A /* TheBodyShopRadius.swift */ = {isa = PBXFileReference; lastKnownFileType = sourcecode.swift; path = TheBodyShopRadius.swift; sourceTree = "<group>"; };
		843FA29D24633CF700D20D9A /* NatBorderRadius.swift */ = {isa = PBXFileReference; lastKnownFileType = sourcecode.swift; path = NatBorderRadius.swift; sourceTree = "<group>"; };
		843FA2A924635D7400D20D9A /* AvonBorderRadius+Spec.swift */ = {isa = PBXFileReference; lastKnownFileType = sourcecode.swift; path = "AvonBorderRadius+Spec.swift"; sourceTree = "<group>"; };
		843FA2AB24635E9F00D20D9A /* NaturaBorderRadius+Spec.swift */ = {isa = PBXFileReference; lastKnownFileType = sourcecode.swift; path = "NaturaBorderRadius+Spec.swift"; sourceTree = "<group>"; };
		843FA2AD24635EDF00D20D9A /* TheBodyShopBorderRadius+Spec.swift */ = {isa = PBXFileReference; lastKnownFileType = sourcecode.swift; path = "TheBodyShopBorderRadius+Spec.swift"; sourceTree = "<group>"; };
		843FA2AF2463624A00D20D9A /* NatBorderRadius+Spec.swift */ = {isa = PBXFileReference; lastKnownFileType = sourcecode.swift; path = "NatBorderRadius+Spec.swift"; sourceTree = "<group>"; };
		843FA2B1246458C400D20D9A /* NatOpacities.swift */ = {isa = PBXFileReference; lastKnownFileType = sourcecode.swift; path = NatOpacities.swift; sourceTree = "<group>"; };
		843FA2B32464717600D20D9A /* NatOpacities+Spec.swift */ = {isa = PBXFileReference; lastKnownFileType = sourcecode.swift; path = "NatOpacities+Spec.swift"; sourceTree = "<group>"; };
		843FA2B52464724C00D20D9A /* AvonOpacities.swift */ = {isa = PBXFileReference; lastKnownFileType = sourcecode.swift; path = AvonOpacities.swift; sourceTree = "<group>"; };
		843FA2B72464736500D20D9A /* Opacities.swift */ = {isa = PBXFileReference; lastKnownFileType = sourcecode.swift; path = Opacities.swift; sourceTree = "<group>"; };
		843FA2B92464757200D20D9A /* NaturaOpacities.swift */ = {isa = PBXFileReference; lastKnownFileType = sourcecode.swift; path = NaturaOpacities.swift; sourceTree = "<group>"; };
		843FA2BB2464759100D20D9A /* TheBodyShopOpacities.swift */ = {isa = PBXFileReference; lastKnownFileType = sourcecode.swift; path = TheBodyShopOpacities.swift; sourceTree = "<group>"; };
		843FA2BD2464837E00D20D9A /* AvonOpacities+Spec.swift */ = {isa = PBXFileReference; lastKnownFileType = sourcecode.swift; path = "AvonOpacities+Spec.swift"; sourceTree = "<group>"; };
		843FA2BF246483CC00D20D9A /* NaturaOpacities+Spec.swift */ = {isa = PBXFileReference; lastKnownFileType = sourcecode.swift; path = "NaturaOpacities+Spec.swift"; sourceTree = "<group>"; };
		843FA2C1246483E500D20D9A /* TheBodyShopOpacities+Spec.swift */ = {isa = PBXFileReference; lastKnownFileType = sourcecode.swift; path = "TheBodyShopOpacities+Spec.swift"; sourceTree = "<group>"; };
		843FA2CA2465CE9E00D20D9A /* Font.swift */ = {isa = PBXFileReference; lastKnownFileType = sourcecode.swift; path = Font.swift; sourceTree = "<group>"; };
		843FA2CE2465EE8100D20D9A /* FontWeights.swift */ = {isa = PBXFileReference; lastKnownFileType = sourcecode.swift; path = FontWeights.swift; sourceTree = "<group>"; };
		843FA2D02465EEA000D20D9A /* FontSizes.swift */ = {isa = PBXFileReference; lastKnownFileType = sourcecode.swift; path = FontSizes.swift; sourceTree = "<group>"; };
		843FA2D224660E2100D20D9A /* NatFonts.swift */ = {isa = PBXFileReference; lastKnownFileType = sourcecode.swift; path = NatFonts.swift; sourceTree = "<group>"; };
		84428F80245B03A100D46611 /* NaturaSpacing.swift */ = {isa = PBXFileReference; lastKnownFileType = sourcecode.swift; path = NaturaSpacing.swift; sourceTree = "<group>"; };
		84428F82245B03FD00D46611 /* AvonSpacing.swift */ = {isa = PBXFileReference; lastKnownFileType = sourcecode.swift; path = AvonSpacing.swift; sourceTree = "<group>"; };
		84428F84245B044700D46611 /* TheBodyShopSpacing.swift */ = {isa = PBXFileReference; lastKnownFileType = sourcecode.swift; path = TheBodyShopSpacing.swift; sourceTree = "<group>"; };
		84428F86245B205D00D46611 /* Space.swift */ = {isa = PBXFileReference; lastKnownFileType = sourcecode.swift; path = Space.swift; sourceTree = "<group>"; };
		84428F88245B217C00D46611 /* NaturaSpacing+Spec.swift */ = {isa = PBXFileReference; lastKnownFileType = sourcecode.swift; path = "NaturaSpacing+Spec.swift"; sourceTree = "<group>"; };
		84428F8B245B245C00D46611 /* TheBodyShopSpacing+Spec.swift */ = {isa = PBXFileReference; lastKnownFileType = sourcecode.swift; path = "TheBodyShopSpacing+Spec.swift"; sourceTree = "<group>"; };
		84428F8E245B24B000D46611 /* AvonSpacing+Spec.swift */ = {isa = PBXFileReference; lastKnownFileType = sourcecode.swift; path = "AvonSpacing+Spec.swift"; sourceTree = "<group>"; };
		84428F91245B265000D46611 /* NatSpacing+Spec.swift */ = {isa = PBXFileReference; lastKnownFileType = sourcecode.swift; path = "NatSpacing+Spec.swift"; sourceTree = "<group>"; };
		84428F94245B9DE000D46611 /* DesignSystemFatalError.swift */ = {isa = PBXFileReference; lastKnownFileType = sourcecode.swift; path = DesignSystemFatalError.swift; sourceTree = "<group>"; };
		84428F96245C3FFD00D46611 /* GetTheme.swift */ = {isa = PBXFileReference; lastKnownFileType = sourcecode.swift; path = GetTheme.swift; sourceTree = "<group>"; };
		84428F98245C402B00D46611 /* ValidateTheme.swift */ = {isa = PBXFileReference; lastKnownFileType = sourcecode.swift; path = ValidateTheme.swift; sourceTree = "<group>"; };
		8458A9922475C1E000BD8BC8 /* ButtonOutlinedStyle+Spec.swift */ = {isa = PBXFileReference; lastKnownFileType = sourcecode.swift; path = "ButtonOutlinedStyle+Spec.swift"; sourceTree = "<group>"; };
		845D9EF6244DE2E7003598B0 /* NatColors+TBS+Spec.swift */ = {isa = PBXFileReference; lastKnownFileType = sourcecode.swift; path = "NatColors+TBS+Spec.swift"; sourceTree = "<group>"; };
		846313AA245C47C400387FCF /* ValidateTheme+Spec.swift */ = {isa = PBXFileReference; lastKnownFileType = sourcecode.swift; path = "ValidateTheme+Spec.swift"; sourceTree = "<group>"; };
		846313AD245CE9AE00387FCF /* GetTheme+Spec.swift */ = {isa = PBXFileReference; lastKnownFileType = sourcecode.swift; path = "GetTheme+Spec.swift"; sourceTree = "<group>"; };
		84685CBA24813CC6003E90C4 /* DynamicColors+Spec.swift */ = {isa = PBXFileReference; lastKnownFileType = sourcecode.swift; path = "DynamicColors+Spec.swift"; sourceTree = "<group>"; };
		84685CBC248154BF003E90C4 /* DynamicColorFactory+Spec.swift */ = {isa = PBXFileReference; lastKnownFileType = sourcecode.swift; path = "DynamicColorFactory+Spec.swift"; sourceTree = "<group>"; };
		84692853247D46F2008DF255 /* FontLetterSpacings.swift */ = {isa = PBXFileReference; lastKnownFileType = sourcecode.swift; path = FontLetterSpacings.swift; sourceTree = "<group>"; };
		84692855247D78BD008DF255 /* TheBodyShopFontLetterSpacings.swift */ = {isa = PBXFileReference; lastKnownFileType = sourcecode.swift; path = TheBodyShopFontLetterSpacings.swift; sourceTree = "<group>"; };
		84692857247D79DC008DF255 /* AvonFontLetterSpacings.swift */ = {isa = PBXFileReference; lastKnownFileType = sourcecode.swift; path = AvonFontLetterSpacings.swift; sourceTree = "<group>"; };
		84692859247D7C2A008DF255 /* NaturaFontLetterSpacings.swift */ = {isa = PBXFileReference; lastKnownFileType = sourcecode.swift; path = NaturaFontLetterSpacings.swift; sourceTree = "<group>"; };
		8469285B247DA8F7008DF255 /* TheBodyShopFontLetterSpacings+Spec.swift */ = {isa = PBXFileReference; lastKnownFileType = sourcecode.swift; path = "TheBodyShopFontLetterSpacings+Spec.swift"; sourceTree = "<group>"; };
		8469285D247DAB69008DF255 /* NaturaFontLetterSpacings+Spec.swift */ = {isa = PBXFileReference; lastKnownFileType = sourcecode.swift; path = "NaturaFontLetterSpacings+Spec.swift"; sourceTree = "<group>"; };
		8469285F247DABC1008DF255 /* AvonFontLetterSpacings+Spec.swift */ = {isa = PBXFileReference; lastKnownFileType = sourcecode.swift; path = "AvonFontLetterSpacings+Spec.swift"; sourceTree = "<group>"; };
		84692864247FEB0D008DF255 /* AvonColorPaletteLight.swift */ = {isa = PBXFileReference; lastKnownFileType = sourcecode.swift; path = AvonColorPaletteLight.swift; sourceTree = "<group>"; };
		84692866247FEB5C008DF255 /* AvonColorPaletteDark.swift */ = {isa = PBXFileReference; lastKnownFileType = sourcecode.swift; path = AvonColorPaletteDark.swift; sourceTree = "<group>"; };
		84692868248022EB008DF255 /* NaturaColorPaletteLight.swift */ = {isa = PBXFileReference; lastKnownFileType = sourcecode.swift; path = NaturaColorPaletteLight.swift; sourceTree = "<group>"; };
		8469286A24802359008DF255 /* NaturaColorPaletteDark.swift */ = {isa = PBXFileReference; lastKnownFileType = sourcecode.swift; path = NaturaColorPaletteDark.swift; sourceTree = "<group>"; };
		8469286C248023E2008DF255 /* TheBodyShopColorPaletteLight.swift */ = {isa = PBXFileReference; lastKnownFileType = sourcecode.swift; path = TheBodyShopColorPaletteLight.swift; sourceTree = "<group>"; };
		8469286E24802446008DF255 /* TheBodyShopColorPaletteDark.swift */ = {isa = PBXFileReference; lastKnownFileType = sourcecode.swift; path = TheBodyShopColorPaletteDark.swift; sourceTree = "<group>"; };
		84692870248036C0008DF255 /* DynamicColors.swift */ = {isa = PBXFileReference; lastKnownFileType = sourcecode.swift; path = DynamicColors.swift; sourceTree = "<group>"; };
		8469287224803738008DF255 /* DynamicColorFactory.swift */ = {isa = PBXFileReference; lastKnownFileType = sourcecode.swift; path = DynamicColorFactory.swift; sourceTree = "<group>"; };
		8469287424804553008DF255 /* NatColors+Natura+Spec.swift */ = {isa = PBXFileReference; lastKnownFileType = sourcecode.swift; path = "NatColors+Natura+Spec.swift"; sourceTree = "<group>"; };
		84692877248046DD008DF255 /* NatColors+Avon+Spec.swift */ = {isa = PBXFileReference; lastKnownFileType = sourcecode.swift; path = "NatColors+Avon+Spec.swift"; sourceTree = "<group>"; };
		846C9FC7248FB6050079B686 /* Pulsable+Spec.swift */ = {isa = PBXFileReference; lastKnownFileType = sourcecode.swift; path = "Pulsable+Spec.swift"; sourceTree = "<group>"; };
		846C9FCB248FC2050079B686 /* PulseContainerLayer+Spec.swift */ = {isa = PBXFileReference; lastKnownFileType = sourcecode.swift; path = "PulseContainerLayer+Spec.swift"; sourceTree = "<group>"; };
		846EB61F2486DA80000E3901 /* ButtonContainedStyle.swift */ = {isa = PBXFileReference; lastKnownFileType = sourcecode.swift; path = ButtonContainedStyle.swift; sourceTree = "<group>"; };
		846EB6222487ED47000E3901 /* ButtonStyle.swift */ = {isa = PBXFileReference; lastKnownFileType = sourcecode.swift; path = ButtonStyle.swift; sourceTree = "<group>"; };
		846EB62424887B7A000E3901 /* ButtonContainedStyle+Spec.swift */ = {isa = PBXFileReference; lastKnownFileType = sourcecode.swift; path = "ButtonContainedStyle+Spec.swift"; sourceTree = "<group>"; };
		846EB62724891511000E3901 /* ButtonStyle+Spec.swift */ = {isa = PBXFileReference; lastKnownFileType = sourcecode.swift; path = "ButtonStyle+Spec.swift"; sourceTree = "<group>"; };
		846EB6292489872C000E3901 /* ButtonTextStyle.swift */ = {isa = PBXFileReference; lastKnownFileType = sourcecode.swift; path = ButtonTextStyle.swift; sourceTree = "<group>"; };
		846EB62C2489A8FF000E3901 /* ButtonTextStyle+Spec.swift */ = {isa = PBXFileReference; lastKnownFileType = sourcecode.swift; path = "ButtonTextStyle+Spec.swift"; sourceTree = "<group>"; };
		849F39E42481786800CCF076 /* ColorProvider.swift */ = {isa = PBXFileReference; lastKnownFileType = sourcecode.swift; path = ColorProvider.swift; sourceTree = "<group>"; };
		849F39E624819C0D00CCF076 /* StubLightColorPalette.swift */ = {isa = PBXFileReference; lastKnownFileType = sourcecode.swift; path = StubLightColorPalette.swift; sourceTree = "<group>"; };
		849F39E824819C3500CCF076 /* StubDarkColorPalette.swift */ = {isa = PBXFileReference; lastKnownFileType = sourcecode.swift; path = StubDarkColorPalette.swift; sourceTree = "<group>"; };
		84B1979F2475915E00F1B575 /* ButtonOutlineStyle.swift */ = {isa = PBXFileReference; lastKnownFileType = sourcecode.swift; path = ButtonOutlineStyle.swift; sourceTree = "<group>"; };
		84B197A2247593B500F1B575 /* NatButton+Style.swift */ = {isa = PBXFileReference; lastKnownFileType = sourcecode.swift; path = "NatButton+Style.swift"; sourceTree = "<group>"; };
		84BFB61824695E6600506ED1 /* NatFonts+Avon+Spec.swift */ = {isa = PBXFileReference; lastKnownFileType = sourcecode.swift; path = "NatFonts+Avon+Spec.swift"; sourceTree = "<group>"; };
		84BFB61B2469810600506ED1 /* UIFont+GetWeight.swift */ = {isa = PBXFileReference; lastKnownFileType = sourcecode.swift; path = "UIFont+GetWeight.swift"; sourceTree = "<group>"; };
		84BFB61E24699ECA00506ED1 /* NatFonts+Natura+Spec.swift */ = {isa = PBXFileReference; lastKnownFileType = sourcecode.swift; path = "NatFonts+Natura+Spec.swift"; sourceTree = "<group>"; };
		84BFB62024699F2D00506ED1 /* NatFonts+TheBodyShop+Spec.swift */ = {isa = PBXFileReference; lastKnownFileType = sourcecode.swift; path = "NatFonts+TheBodyShop+Spec.swift"; sourceTree = "<group>"; };
		84BFB6222469A01D00506ED1 /* AvonFontSizes+Spec.swift */ = {isa = PBXFileReference; lastKnownFileType = sourcecode.swift; path = "AvonFontSizes+Spec.swift"; sourceTree = "<group>"; };
		84BFB6242469A30500506ED1 /* AvonFontWeights+Spec.swift */ = {isa = PBXFileReference; lastKnownFileType = sourcecode.swift; path = "AvonFontWeights+Spec.swift"; sourceTree = "<group>"; };
		84BFB6272469B92000506ED1 /* TheBodyShopFont.swift */ = {isa = PBXFileReference; lastKnownFileType = sourcecode.swift; path = TheBodyShopFont.swift; sourceTree = "<group>"; };
		84BFB6292469B93C00506ED1 /* TheBodyShopFontSizes.swift */ = {isa = PBXFileReference; lastKnownFileType = sourcecode.swift; path = TheBodyShopFontSizes.swift; sourceTree = "<group>"; };
		84BFB62B2469B95300506ED1 /* TheBodyShopFontWeights.swift */ = {isa = PBXFileReference; lastKnownFileType = sourcecode.swift; path = TheBodyShopFontWeights.swift; sourceTree = "<group>"; };
		84BFB62E2469BDD700506ED1 /* NaturaFont.swift */ = {isa = PBXFileReference; lastKnownFileType = sourcecode.swift; path = NaturaFont.swift; sourceTree = "<group>"; };
		84BFB6302469BDF400506ED1 /* NaturaFontSizes.swift */ = {isa = PBXFileReference; lastKnownFileType = sourcecode.swift; path = NaturaFontSizes.swift; sourceTree = "<group>"; };
		84BFB6322469BE1900506ED1 /* NaturaFontWeights.swift */ = {isa = PBXFileReference; lastKnownFileType = sourcecode.swift; path = NaturaFontWeights.swift; sourceTree = "<group>"; };
		84BFB6352469BF1A00506ED1 /* AvonFont.swift */ = {isa = PBXFileReference; lastKnownFileType = sourcecode.swift; path = AvonFont.swift; sourceTree = "<group>"; };
		84BFB6372469BF4B00506ED1 /* AvonFontSizes.swift */ = {isa = PBXFileReference; lastKnownFileType = sourcecode.swift; path = AvonFontSizes.swift; sourceTree = "<group>"; };
		84BFB6392469BF6500506ED1 /* AvonFontWeights.swift */ = {isa = PBXFileReference; lastKnownFileType = sourcecode.swift; path = AvonFontWeights.swift; sourceTree = "<group>"; };
		84BFB63D2469C28900506ED1 /* NaturaFontSizes+Spec.swift */ = {isa = PBXFileReference; lastKnownFileType = sourcecode.swift; path = "NaturaFontSizes+Spec.swift"; sourceTree = "<group>"; };
		84BFB63F2469C2B900506ED1 /* NaturaFontWeights+Spec.swift */ = {isa = PBXFileReference; lastKnownFileType = sourcecode.swift; path = "NaturaFontWeights+Spec.swift"; sourceTree = "<group>"; };
		84BFB6432469C9EB00506ED1 /* TheBodyShopFontWeights+Spec.swift */ = {isa = PBXFileReference; lastKnownFileType = sourcecode.swift; path = "TheBodyShopFontWeights+Spec.swift"; sourceTree = "<group>"; };
		84BFB6452469C9FC00506ED1 /* TheBodyShopFontSizes+Spec.swift */ = {isa = PBXFileReference; lastKnownFileType = sourcecode.swift; path = "TheBodyShopFontSizes+Spec.swift"; sourceTree = "<group>"; };
		84BFB6472469CB9000506ED1 /* TheBodyShopFont+Spec.swift */ = {isa = PBXFileReference; lastKnownFileType = sourcecode.swift; path = "TheBodyShopFont+Spec.swift"; sourceTree = "<group>"; };
		84BFB6492469CBAA00506ED1 /* NaturaFont+Spec.swift */ = {isa = PBXFileReference; lastKnownFileType = sourcecode.swift; path = "NaturaFont+Spec.swift"; sourceTree = "<group>"; };
		84BFB64B2469CBBC00506ED1 /* AvonFont+Spec.swift */ = {isa = PBXFileReference; lastKnownFileType = sourcecode.swift; path = "AvonFont+Spec.swift"; sourceTree = "<group>"; };
		84BFB651246C276800506ED1 /* NatElevation.swift */ = {isa = PBXFileReference; lastKnownFileType = sourcecode.swift; path = NatElevation.swift; sourceTree = "<group>"; };
		84BFB65A246DA40700506ED1 /* Elevations.swift */ = {isa = PBXFileReference; lastKnownFileType = sourcecode.swift; path = Elevations.swift; sourceTree = "<group>"; };
		84BFB65C246DA42800506ED1 /* ElevationAttributes.swift */ = {isa = PBXFileReference; lastKnownFileType = sourcecode.swift; path = ElevationAttributes.swift; sourceTree = "<group>"; };
		84BFB65E246DA47500506ED1 /* AvonElevations.swift */ = {isa = PBXFileReference; lastKnownFileType = sourcecode.swift; path = AvonElevations.swift; sourceTree = "<group>"; };
		84BFB660246DA4B400506ED1 /* NaturaElevations.swift */ = {isa = PBXFileReference; lastKnownFileType = sourcecode.swift; path = NaturaElevations.swift; sourceTree = "<group>"; };
		84BFB662246DA50100506ED1 /* TheBodyShopElevations.swift */ = {isa = PBXFileReference; lastKnownFileType = sourcecode.swift; path = TheBodyShopElevations.swift; sourceTree = "<group>"; };
		84BFB665246DCB5900506ED1 /* ViewStyle.swift */ = {isa = PBXFileReference; lastKnownFileType = sourcecode.swift; path = ViewStyle.swift; sourceTree = "<group>"; };
		84BFB668246DCC0800506ED1 /* ViewStyle+Spec.swift */ = {isa = PBXFileReference; lastKnownFileType = sourcecode.swift; path = "ViewStyle+Spec.swift"; sourceTree = "<group>"; };
		84BFB66A246DCD1100506ED1 /* TheBodyShopElevations+Spec.swift */ = {isa = PBXFileReference; lastKnownFileType = sourcecode.swift; path = "TheBodyShopElevations+Spec.swift"; sourceTree = "<group>"; };
		84BFB66C246DD12200506ED1 /* AvonElevations+Spec.swift */ = {isa = PBXFileReference; lastKnownFileType = sourcecode.swift; path = "AvonElevations+Spec.swift"; sourceTree = "<group>"; };
		84BFB66E246DD15700506ED1 /* NaturaElevations+Spec.swift */ = {isa = PBXFileReference; lastKnownFileType = sourcecode.swift; path = "NaturaElevations+Spec.swift"; sourceTree = "<group>"; };
		84BFB670246DF0B300506ED1 /* NatElevations+Spec.swift */ = {isa = PBXFileReference; lastKnownFileType = sourcecode.swift; path = "NatElevations+Spec.swift"; sourceTree = "<group>"; };
		84BFB672246DF82800506ED1 /* ElevationAttributes+Equitable.swift */ = {isa = PBXFileReference; lastKnownFileType = sourcecode.swift; path = "ElevationAttributes+Equitable.swift"; sourceTree = "<group>"; };
		84C1CAB92499522D0041A511 /* NatDialogController+Spec.swift */ = {isa = PBXFileReference; lastKnownFileType = sourcecode.swift; path = "NatDialogController+Spec.swift"; sourceTree = "<group>"; };
		84C1CABC249952930041A511 /* DialogFooterView+ButtonConfiguration.swift */ = {isa = PBXFileReference; lastKnownFileType = sourcecode.swift; path = "DialogFooterView+ButtonConfiguration.swift"; sourceTree = "<group>"; };
		84C1CABE249953440041A511 /* NatDialogController+StandardStyleBuilder.swift */ = {isa = PBXFileReference; lastKnownFileType = sourcecode.swift; path = "NatDialogController+StandardStyleBuilder.swift"; sourceTree = "<group>"; };
		84C1CAC1249A49A40041A511 /* NatDialogController+StandardStyleBuilder+Spec.swift */ = {isa = PBXFileReference; lastKnownFileType = sourcecode.swift; path = "NatDialogController+StandardStyleBuilder+Spec.swift"; sourceTree = "<group>"; };
		84C1CACA249A8AB00041A511 /* DialogFooterView+Spec.swift */ = {isa = PBXFileReference; lastKnownFileType = sourcecode.swift; path = "DialogFooterView+Spec.swift"; sourceTree = "<group>"; };
		84C1CACD249A93940041A511 /* NatDialogController+Snapshot+Tests.swift */ = {isa = PBXFileReference; lastKnownFileType = sourcecode.swift; path = "NatDialogController+Snapshot+Tests.swift"; sourceTree = "<group>"; };
<<<<<<< HEAD
=======
		84C1CACF249B9A230041A511 /* DialogStandardStyle.swift */ = {isa = PBXFileReference; lastKnownFileType = sourcecode.swift; path = DialogStandardStyle.swift; sourceTree = "<group>"; };
		84C1CAD1249D00DD0041A511 /* NatButton+EdgeInsets.swift */ = {isa = PBXFileReference; lastKnownFileType = sourcecode.swift; path = "NatButton+EdgeInsets.swift"; sourceTree = "<group>"; };
		84C1CAD3249D2ED90041A511 /* NatButton+EdgeInsets+Spec.swift */ = {isa = PBXFileReference; lastKnownFileType = sourcecode.swift; path = "NatButton+EdgeInsets+Spec.swift"; sourceTree = "<group>"; };
>>>>>>> 738bdcd6
		84C24DA5246F3DE40046833B /* NatButton.swift */ = {isa = PBXFileReference; lastKnownFileType = sourcecode.swift; path = NatButton.swift; sourceTree = "<group>"; };
		84C8210D24A375A30090DE1E /* DialogFooterView.swift */ = {isa = PBXFileReference; lastKnownFileType = sourcecode.swift; path = DialogFooterView.swift; sourceTree = "<group>"; };
		84C8211324A392BB0090DE1E /* NatDialogCustomBodyConfigurator.swift */ = {isa = PBXFileReference; lastKnownFileType = sourcecode.swift; path = NatDialogCustomBodyConfigurator.swift; sourceTree = "<group>"; };
		84C8211524A3937A0090DE1E /* NatDialogController+AlertStyleBuilder+Spec.swift */ = {isa = PBXFileReference; lastKnownFileType = sourcecode.swift; path = "NatDialogController+AlertStyleBuilder+Spec.swift"; sourceTree = "<group>"; };
		84C8211824A3980F0090DE1E /* DialogStyle+Spec.swift */ = {isa = PBXFileReference; lastKnownFileType = sourcecode.swift; path = "DialogStyle+Spec.swift"; sourceTree = "<group>"; };
		84EE85E8245A0FB20009293A /* NatSpacing.swift */ = {isa = PBXFileReference; lastKnownFileType = sourcecode.swift; path = NatSpacing.swift; sourceTree = "<group>"; };
		9A46395C038D4497A880A6FF /* Pods-NatDSTests.release.xcconfig */ = {isa = PBXFileReference; includeInIndex = 1; lastKnownFileType = text.xcconfig; name = "Pods-NatDSTests.release.xcconfig"; path = "Target Support Files/Pods-NatDSTests/Pods-NatDSTests.release.xcconfig"; sourceTree = "<group>"; };
		A8B18363274C7A70CF4443A3 /* Pods-NatDSTests.debug.xcconfig */ = {isa = PBXFileReference; includeInIndex = 1; lastKnownFileType = text.xcconfig; name = "Pods-NatDSTests.debug.xcconfig"; path = "Target Support Files/Pods-NatDSTests/Pods-NatDSTests.debug.xcconfig"; sourceTree = "<group>"; };
		A9325A6523FB34EC0023979C /* UICollectionView+Reusable.swift */ = {isa = PBXFileReference; lastKnownFileType = sourcecode.swift; path = "UICollectionView+Reusable.swift"; sourceTree = "<group>"; };
		A9325A6723FB35450023979C /* UICollectionView+ReusableTests.swift */ = {isa = PBXFileReference; lastKnownFileType = sourcecode.swift; path = "UICollectionView+ReusableTests.swift"; sourceTree = "<group>"; };
		A971BE6E2398171C00A0D509 /* NavigationDrawerDelegateMock.swift */ = {isa = PBXFileReference; lastKnownFileType = sourcecode.swift; path = NavigationDrawerDelegateMock.swift; sourceTree = "<group>"; };
		A971BE702398306300A0D509 /* NavigationDrawer+IndexMenu.swift */ = {isa = PBXFileReference; lastKnownFileType = sourcecode.swift; path = "NavigationDrawer+IndexMenu.swift"; sourceTree = "<group>"; };
		A971BE72239831F200A0D509 /* NavigationDrawer+IndexMenuTests.swift */ = {isa = PBXFileReference; lastKnownFileType = sourcecode.swift; path = "NavigationDrawer+IndexMenuTests.swift"; sourceTree = "<group>"; };
		A988199A238C5AAF0008230F /* UIColor+Hex.swift */ = {isa = PBXFileReference; lastKnownFileType = sourcecode.swift; path = "UIColor+Hex.swift"; sourceTree = "<group>"; };
		A9B71E83237B559A00A2BF51 /* NatDS.framework */ = {isa = PBXFileReference; explicitFileType = wrapper.framework; includeInIndex = 0; path = NatDS.framework; sourceTree = BUILT_PRODUCTS_DIR; };
		A9B71E86237B559A00A2BF51 /* NatDS.h */ = {isa = PBXFileReference; lastKnownFileType = sourcecode.c.h; path = NatDS.h; sourceTree = "<group>"; };
		A9B71E87237B559A00A2BF51 /* Info.plist */ = {isa = PBXFileReference; lastKnownFileType = text.plist.xml; path = Info.plist; sourceTree = "<group>"; };
		A9B71E8C237B559A00A2BF51 /* NatDSTests.xctest */ = {isa = PBXFileReference; explicitFileType = wrapper.cfbundle; includeInIndex = 0; path = NatDSTests.xctest; sourceTree = BUILT_PRODUCTS_DIR; };
		A9B71E93237B559A00A2BF51 /* Info.plist */ = {isa = PBXFileReference; lastKnownFileType = text.plist.xml; path = Info.plist; sourceTree = "<group>"; };
		A9CBAD8423CE535300A46CB2 /* IconTests.swift */ = {isa = PBXFileReference; lastKnownFileType = sourcecode.swift; path = IconTests.swift; sourceTree = "<group>"; };
		A9CCF8D723CCDAC900000FC0 /* Icon.swift */ = {isa = PBXFileReference; lastKnownFileType = sourcecode.swift; path = Icon.swift; sourceTree = "<group>"; };
		A9CCF8D923CCDDF700000FC0 /* UIFont+Icon.swift */ = {isa = PBXFileReference; lastKnownFileType = sourcecode.swift; path = "UIFont+Icon.swift"; sourceTree = "<group>"; };
		A9CCF8DB23CCDF0100000FC0 /* FontIconStyle.swift */ = {isa = PBXFileReference; lastKnownFileType = sourcecode.swift; path = FontIconStyle.swift; sourceTree = "<group>"; };
		A9CCF8DE23CCE1CE00000FC0 /* IconView.swift */ = {isa = PBXFileReference; lastKnownFileType = sourcecode.swift; path = IconView.swift; sourceTree = "<group>"; };
		A9CCF8E023CCE39800000FC0 /* IconViewTests.swift */ = {isa = PBXFileReference; lastKnownFileType = sourcecode.swift; path = IconViewTests.swift; sourceTree = "<group>"; };
		A9CCF8E323CCEBD600000FC0 /* FontStyle.swift */ = {isa = PBXFileReference; lastKnownFileType = sourcecode.swift; path = FontStyle.swift; sourceTree = "<group>"; };
		A9CCF8E723CCF03500000FC0 /* FontIconStyleTests.swift */ = {isa = PBXFileReference; lastKnownFileType = sourcecode.swift; path = FontIconStyleTests.swift; sourceTree = "<group>"; };
		A9CCF8E923CCF16400000FC0 /* UIFont+IconTests.swift */ = {isa = PBXFileReference; lastKnownFileType = sourcecode.swift; path = "UIFont+IconTests.swift"; sourceTree = "<group>"; };
		A9D3454A238C69480013398C /* UIColor+HexTests.swift */ = {isa = PBXFileReference; lastKnownFileType = sourcecode.swift; path = "UIColor+HexTests.swift"; sourceTree = "<group>"; };
		A9D451B823C7E08F001D73B0 /* natds-icons.ttf */ = {isa = PBXFileReference; lastKnownFileType = file; path = "natds-icons.ttf"; sourceTree = "<group>"; };
		B496A6BAA901771980AF5E95 /* Pods_NatDSTests.framework */ = {isa = PBXFileReference; explicitFileType = wrapper.framework; includeInIndex = 0; path = Pods_NatDSTests.framework; sourceTree = BUILT_PRODUCTS_DIR; };
/* End PBXFileReference section */

/* Begin PBXFrameworksBuildPhase section */
		A9B71E80237B559A00A2BF51 /* Frameworks */ = {
			isa = PBXFrameworksBuildPhase;
			buildActionMask = 2147483647;
			files = (
			);
			runOnlyForDeploymentPostprocessing = 0;
		};
		A9B71E89237B559A00A2BF51 /* Frameworks */ = {
			isa = PBXFrameworksBuildPhase;
			buildActionMask = 2147483647;
			files = (
				A9B71E8D237B559A00A2BF51 /* NatDS.framework in Frameworks */,
				428277050E055F4A92D2A29F /* Pods_NatDSTests.framework in Frameworks */,
			);
			runOnlyForDeploymentPostprocessing = 0;
		};
/* End PBXFrameworksBuildPhase section */

/* Begin PBXGroup section */
		110F55B123BE5A1E00B9937A /* Button */ = {
			isa = PBXGroup;
			children = (
				84391CAC247BECD000803545 /* PulseContainerLayer.swift */,
				64B47D65240EFDA700E19797 /* PulseLayer.swift */,
				643ABFEE24117C79000918EA /* Pulsable.swift */,
				110F55B223BE5A3F00B9937A /* ContainedButton.swift */,
				643ABFF024118536000918EA /* FlatButton.swift */,
				84B197A12475934B00F1B575 /* NatButton */,
			);
			path = Button;
			sourceTree = "<group>";
		};
		110F55B423BE642200B9937A /* Button */ = {
			isa = PBXGroup;
			children = (
				846C9FCA248FC1D20079B686 /* Pusable */,
				110F55B523BE643A00B9937A /* ContainedButtonTests.swift */,
				64B47D6A240F3D9000E19797 /* FlatButtonTests.swift */,
				43F1DD4A24183B8F005A0C4A /* PulseLayerTests.swift */,
				84391CA72477019100803545 /* NatButton+Specs.swift */,
				84391CAA247B220200803545 /* NatButton+Height+Spec.swift */,
				84C1CAD3249D2ED90041A511 /* NatButton+EdgeInsets+Spec.swift */,
			);
			path = Button;
			sourceTree = "<group>";
		};
		11581A9E238EFE43003E45D7 /* Resources */ = {
			isa = PBXGroup;
			children = (
				A9D451B823C7E08F001D73B0 /* natds-icons.ttf */,
				11581A9F238EFE7A003E45D7 /* Images.xcassets */,
			);
			path = Resources;
			sourceTree = "<group>";
		};
		11581AA1238F00EA003E45D7 /* Icons */ = {
			isa = PBXGroup;
			children = (
				A9CBAD8423CE535300A46CB2 /* IconTests.swift */,
				A9CCF8E023CCE39800000FC0 /* IconViewTests.swift */,
				11FC55BF23C64EA800C91014 /* IllustrationIconsTests.swift */,
			);
			path = Icons;
			sourceTree = "<group>";
		};
		11581AA4238F030C003E45D7 /* Icons */ = {
			isa = PBXGroup;
			children = (
				A9CCF8D723CCDAC900000FC0 /* Icon.swift */,
				A9CCF8DE23CCE1CE00000FC0 /* IconView.swift */,
				11FC55BD23C64E8800C91014 /* IllustrationIcons.swift */,
			);
			path = Icons;
			sourceTree = "<group>";
		};
		11581AA5238F0315003E45D7 /* Helpers */ = {
			isa = PBXGroup;
			children = (
				11581AA9238F04D8003E45D7 /* AssetsHelper.swift */,
				112BAC22239843CB009001A7 /* ReusableView.swift */,
			);
			path = Helpers;
			sourceTree = "<group>";
		};
		11581AA6238F0348003E45D7 /* Helpers */ = {
			isa = PBXGroup;
			children = (
				11581AA7238F037D003E45D7 /* AssetsHelperTests.swift */,
				112BAC2623984476009001A7 /* ReusableViewTests.swift */,
			);
			path = Helpers;
			sourceTree = "<group>";
		};
		117FE00C238D9AEB0032E2AC /* DesignTokens */ = {
			isa = PBXGroup;
			children = (
				117FE00D238D9AEB0032E2AC /* Colors */,
				117FE011238D9AEB0032E2AC /* Fonts */,
				84428F91245B265000D46611 /* NatSpacing+Spec.swift */,
				843FA2842461E2DC00D20D9A /* NatSizes+Spec.swift */,
				843FA2B32464717600D20D9A /* NatOpacities+Spec.swift */,
				843FA2AF2463624A00D20D9A /* NatBorderRadius+Spec.swift */,
				84BFB61D24699DB600506ED1 /* NatFonts */,
				84BFB670246DF0B300506ED1 /* NatElevations+Spec.swift */,
			);
			path = DesignTokens;
			sourceTree = "<group>";
		};
		117FE00D238D9AEB0032E2AC /* Colors */ = {
			isa = PBXGroup;
			children = (
				845D9EF9244E2A75003598B0 /* NatColorsSpec */,
				117FE00E238D9AEB0032E2AC /* Branding */,
				117FE010238D9AEB0032E2AC /* ColorsTests.swift */,
				84685CBA24813CC6003E90C4 /* DynamicColors+Spec.swift */,
				84685CBC248154BF003E90C4 /* DynamicColorFactory+Spec.swift */,
			);
			path = Colors;
			sourceTree = "<group>";
		};
		117FE00E238D9AEB0032E2AC /* Branding */ = {
			isa = PBXGroup;
			children = (
				117FE00F238D9AEB0032E2AC /* ColorsNaturaTests.swift */,
			);
			path = Branding;
			sourceTree = "<group>";
		};
		117FE011238D9AEB0032E2AC /* Fonts */ = {
			isa = PBXGroup;
			children = (
				117FE014238D9AEB0032E2AC /* FontsTests.swift */,
				117FE012238D9AEB0032E2AC /* Branding */,
				A9CCF8E623CCEFEB00000FC0 /* Style */,
			);
			path = Fonts;
			sourceTree = "<group>";
		};
		117FE012238D9AEB0032E2AC /* Branding */ = {
			isa = PBXGroup;
			children = (
				117FE013238D9AEB0032E2AC /* FontsNaturaTests.swift */,
			);
			path = Branding;
			sourceTree = "<group>";
		};
		117FE01A238D9B070032E2AC /* DesignTokens */ = {
			isa = PBXGroup;
			children = (
				84BFB659246DA3F100506ED1 /* Elevation */,
				117FE01B238D9B070032E2AC /* Colors */,
				117FE01F238D9B070032E2AC /* Fonts */,
				84EE85E7245A0F930009293A /* Spacing */,
				843FA27C2461DB1400D20D9A /* Sizes.swift */,
				843FA2952463310900D20D9A /* Radius.swift */,
				843FA2B72464736500D20D9A /* Opacities.swift */,
			);
			path = DesignTokens;
			sourceTree = "<group>";
		};
		117FE01B238D9B070032E2AC /* Colors */ = {
			isa = PBXGroup;
			children = (
				84EE85E5245A0E970009293A /* DeprecatedWillBeRemoved */,
				8427A29E2449F28200CF30D5 /* ColorPalettes */,
			);
			path = Colors;
			sourceTree = "<group>";
		};
		117FE01C238D9B070032E2AC /* Branding */ = {
			isa = PBXGroup;
			children = (
				117FE01D238D9B070032E2AC /* ColorsNatura.swift */,
			);
			path = Branding;
			sourceTree = "<group>";
		};
		117FE01F238D9B070032E2AC /* Fonts */ = {
			isa = PBXGroup;
			children = (
				84BFB6502469F65900506ED1 /* DeprecatedWillBeRemoved */,
				A9CCF8E223CCEBB700000FC0 /* Style */,
				843FA2CA2465CE9E00D20D9A /* Font.swift */,
				843FA2CE2465EE8100D20D9A /* FontWeights.swift */,
				843FA2D02465EEA000D20D9A /* FontSizes.swift */,
				84692853247D46F2008DF255 /* FontLetterSpacings.swift */,
			);
			path = Fonts;
			sourceTree = "<group>";
		};
		117FE020238D9B070032E2AC /* Branding */ = {
			isa = PBXGroup;
			children = (
				117FE021238D9B070032E2AC /* FontsNatura.swift */,
			);
			path = Branding;
			sourceTree = "<group>";
		};
		117FE027238DA4760032E2AC /* Components */ = {
			isa = PBXGroup;
			children = (
				434E662124198FB700D91E59 /* Bar */,
				84C1CAB8249951C10041A511 /* Dialog */,
				4395D1DD23FC71B000C7DC6F /* Tab */,
				6404360623F462A20088B20D /* Field */,
				4378068823F343E8004A9998 /* ValueText */,
				64A1125B23F331A000119CE4 /* Divider */,
				110F55B423BE642200B9937A /* Button */,
				11581AA1238F00EA003E45D7 /* Icons */,
				117FE02E238DD5540032E2AC /* NavigationDrawer */,
			);
			path = Components;
			sourceTree = "<group>";
		};
		117FE02A238DA52D0032E2AC /* Components */ = {
			isa = PBXGroup;
			children = (
				434E66162419763C00D91E59 /* Bar */,
				8410F28D249070EE002028E8 /* Dialog */,
				4395D1D823FC6AA100C7DC6F /* Tab */,
				6404360323F45FC30088B20D /* Field */,
				4378068523F33A50004A9998 /* ValueText */,
				64A1125823F32E6A00119CE4 /* Divider */,
				110F55B123BE5A1E00B9937A /* Button */,
				11581AA4238F030C003E45D7 /* Icons */,
				117FE02D238DD53D0032E2AC /* NavigationDrawer */,
			);
			path = Components;
			sourceTree = "<group>";
		};
		117FE02D238DD53D0032E2AC /* NavigationDrawer */ = {
			isa = PBXGroup;
			children = (
				117FE02B238DA53E0032E2AC /* NavigationDrawerSubitemCell.swift */,
				11581A9C238EC256003E45D7 /* NavigationDrawerItemCell.swift */,
				11518B662396BFAE00220570 /* NavigationDrawer.swift */,
				A971BE702398306300A0D509 /* NavigationDrawer+IndexMenu.swift */,
			);
			path = NavigationDrawer;
			sourceTree = "<group>";
		};
		117FE02E238DD5540032E2AC /* NavigationDrawer */ = {
			isa = PBXGroup;
			children = (
				A971BE6D2398170B00A0D509 /* Mock */,
				117FE028238DA4B70032E2AC /* NavigationDrawerSubitemCellTests.swift */,
				11581A9A238EC15E003E45D7 /* NavigationDrawerItemCellTests.swift */,
				11518B6B2396C4AB00220570 /* NavigationDrawerTests.swift */,
				A971BE72239831F200A0D509 /* NavigationDrawer+IndexMenuTests.swift */,
			);
			path = NavigationDrawer;
			sourceTree = "<group>";
		};
		434E66162419763C00D91E59 /* Bar */ = {
			isa = PBXGroup;
			children = (
				434E66172419764A00D91E59 /* SearchBar.swift */,
			);
			path = Bar;
			sourceTree = "<group>";
		};
		434E662124198FB700D91E59 /* Bar */ = {
			isa = PBXGroup;
			children = (
				434E662224198FCE00D91E59 /* SearchBar.swift */,
			);
			path = Bar;
			sourceTree = "<group>";
		};
		4378068523F33A50004A9998 /* ValueText */ = {
			isa = PBXGroup;
			children = (
				4378068623F33A66004A9998 /* ValueTextHighlight.swift */,
			);
			path = ValueText;
			sourceTree = "<group>";
		};
		4378068823F343E8004A9998 /* ValueText */ = {
			isa = PBXGroup;
			children = (
				4378068923F3442D004A9998 /* ValueTextHighlightTests.swift */,
			);
			path = ValueText;
			sourceTree = "<group>";
		};
		4395D1D823FC6AA100C7DC6F /* Tab */ = {
			isa = PBXGroup;
			children = (
				4395D1D923FC6AB700C7DC6F /* Tab.swift */,
				4395D1DB23FC6EC700C7DC6F /* TabItemView.swift */,
			);
			path = Tab;
			sourceTree = "<group>";
		};
		4395D1DD23FC71B000C7DC6F /* Tab */ = {
			isa = PBXGroup;
			children = (
				642468AC23FDCAD8008EAE6B /* Mock */,
				4395D1DE23FC71C400C7DC6F /* TabTests.swift */,
				642468AA23FDC63B008EAE6B /* TabItemViewTests.swift */,
			);
			path = Tab;
			sourceTree = "<group>";
		};
		6404360323F45FC30088B20D /* Field */ = {
			isa = PBXGroup;
			children = (
				6404360A23F4658D0088B20D /* Field.swift */,
				6404360423F45FF00088B20D /* TextField.swift */,
				64DF47E223FB492100DAF441 /* TextFieldType.swift */,
				64DF47E023FB490200DAF441 /* TextFieldDelegate.swift */,
			);
			path = Field;
			sourceTree = "<group>";
		};
		6404360623F462A20088B20D /* Field */ = {
			isa = PBXGroup;
			children = (
				644DFBD7240811BC00D49AD7 /* Mock */,
				6404360D23F471AB0088B20D /* FieldTests.swift */,
				6404360723F462C30088B20D /* TextFieldTests.swift */,
				64DF47E423FB4A5600DAF441 /* TextFieldTypeTests.swift */,
			);
			path = Field;
			sourceTree = "<group>";
		};
		642468AC23FDCAD8008EAE6B /* Mock */ = {
			isa = PBXGroup;
			children = (
				642468AD23FDCAE8008EAE6B /* TabDelegateMock.swift */,
				642468AF23FDE1AA008EAE6B /* TabItemViewDelegateMock.swift */,
			);
			path = Mock;
			sourceTree = "<group>";
		};
		644DFBD7240811BC00D49AD7 /* Mock */ = {
			isa = PBXGroup;
			children = (
				644DFBD8240811D300D49AD7 /* TextFieldDelegateMock.swift */,
			);
			path = Mock;
			sourceTree = "<group>";
		};
		64A1125823F32E6A00119CE4 /* Divider */ = {
			isa = PBXGroup;
			children = (
				64A1125923F32EF300119CE4 /* Divider.swift */,
			);
			path = Divider;
			sourceTree = "<group>";
		};
		64A1125B23F331A000119CE4 /* Divider */ = {
			isa = PBXGroup;
			children = (
				64A1125C23F331C500119CE4 /* DividerTests.swift */,
			);
			path = Divider;
			sourceTree = "<group>";
		};
		7F7C949F669E1B554E52BEF2 /* Frameworks */ = {
			isa = PBXGroup;
			children = (
				B496A6BAA901771980AF5E95 /* Pods_NatDSTests.framework */,
			);
			name = Frameworks;
			sourceTree = "<group>";
		};
		8410F28D249070EE002028E8 /* Dialog */ = {
			isa = PBXGroup;
			children = (
				84C1CABB249952480041A511 /* Builders */,
				8410F28E2490710E002028E8 /* NatDialogController.swift */,
				843A1E6A24A27E7300FA7A7B /* DialogViewModel.swift */,
			);
			path = Dialog;
			sourceTree = "<group>";
		};
		8427A28A2447772B00CF30D5 /* Theme */ = {
			isa = PBXGroup;
			children = (
				8427A28B2447774B00CF30D5 /* Theme.swift */,
				8427A294244787A700CF30D5 /* SupportedBrands */,
			);
			path = Theme;
			sourceTree = "<group>";
		};
		8427A29324477F1F00CF30D5 /* Avon */ = {
			isa = PBXGroup;
			children = (
				8427A28D2447778600CF30D5 /* AvonTheme.swift */,
				84692864247FEB0D008DF255 /* AvonColorPaletteLight.swift */,
				84692866247FEB5C008DF255 /* AvonColorPaletteDark.swift */,
				84428F82245B03FD00D46611 /* AvonSpacing.swift */,
				843FA27E2461DDFC00D20D9A /* AvonSizes.swift */,
				843FA2B52464724C00D20D9A /* AvonOpacities.swift */,
				843FA297246331F000D20D9A /* AvonBorderRadius.swift */,
				84BFB6342469BEF900506ED1 /* Font */,
				84BFB65E246DA47500506ED1 /* AvonElevations.swift */,
			);
			path = Avon;
			sourceTree = "<group>";
		};
		8427A294244787A700CF30D5 /* SupportedBrands */ = {
			isa = PBXGroup;
			children = (
				8427A29324477F1F00CF30D5 /* Avon */,
				8427A2B62451C88400CF30D5 /* Natura */,
				8427A295244787F900CF30D5 /* TheBodyShop */,
			);
			path = SupportedBrands;
			sourceTree = "<group>";
		};
		8427A295244787F900CF30D5 /* TheBodyShop */ = {
			isa = PBXGroup;
			children = (
				8427A2AD2449FE1200CF30D5 /* TheBodyShopTheme.swift */,
				8469286C248023E2008DF255 /* TheBodyShopColorPaletteLight.swift */,
				8469286E24802446008DF255 /* TheBodyShopColorPaletteDark.swift */,
				84428F84245B044700D46611 /* TheBodyShopSpacing.swift */,
				843FA2822461E1CA00D20D9A /* TheBodySystemSize.swift */,
				843FA2BB2464759100D20D9A /* TheBodyShopOpacities.swift */,
				843FA29B2463369A00D20D9A /* TheBodyShopRadius.swift */,
				84BFB6262469B90000506ED1 /* Font */,
				84BFB662246DA50100506ED1 /* TheBodyShopElevations.swift */,
			);
			path = TheBodyShop;
			sourceTree = "<group>";
		};
		8427A29E2449F28200CF30D5 /* ColorPalettes */ = {
			isa = PBXGroup;
			children = (
				8427A29F2449F2A700CF30D5 /* ColorPalette.swift */,
				84692870248036C0008DF255 /* DynamicColors.swift */,
				8469287224803738008DF255 /* DynamicColorFactory.swift */,
				849F39E42481786800CCF076 /* ColorProvider.swift */,
			);
			path = ColorPalettes;
			sourceTree = "<group>";
		};
		8427A2B62451C88400CF30D5 /* Natura */ = {
			isa = PBXGroup;
			children = (
				8427A2B72451C93B00CF30D5 /* NaturaTheme.swift */,
				84692868248022EB008DF255 /* NaturaColorPaletteLight.swift */,
				8469286A24802359008DF255 /* NaturaColorPaletteDark.swift */,
				84428F80245B03A100D46611 /* NaturaSpacing.swift */,
				843FA2802461DF5400D20D9A /* NaturaSizes.swift */,
				843FA2B92464757200D20D9A /* NaturaOpacities.swift */,
				843FA299246335D600D20D9A /* NaturaBorderRadius.swift */,
				84BFB62D2469BDB900506ED1 /* Font */,
				84BFB660246DA4B400506ED1 /* NaturaElevations.swift */,
			);
			path = Natura;
			sourceTree = "<group>";
		};
		8427A2BD2451CB1E00CF30D5 /* Core */ = {
			isa = PBXGroup;
			children = (
				84BFB667246DCBE700506ED1 /* ViewStyle */,
				846313A9245C479F00387FCF /* Configuration */,
				8427A2C12451CE1D00CF30D5 /* SupportedBrands */,
			);
			path = Core;
			sourceTree = "<group>";
		};
		8427A2C12451CE1D00CF30D5 /* SupportedBrands */ = {
			isa = PBXGroup;
			children = (
				8427A2C32451CE5B00CF30D5 /* Avon */,
				8427A2C22451CE2F00CF30D5 /* Natura */,
				8427A2CB2451D0BB00CF30D5 /* TheBodyShop */,
			);
			path = SupportedBrands;
			sourceTree = "<group>";
		};
		8427A2C22451CE2F00CF30D5 /* Natura */ = {
			isa = PBXGroup;
			children = (
				8427A2BE2451CB4A00CF30D5 /* NaturaThemeSpec.swift */,
				8427A2E124520C0500CF30D5 /* ColorPalette */,
				84428F88245B217C00D46611 /* NaturaSpacing+Spec.swift */,
				843FA2892461F78200D20D9A /* NaturaSizes+Spec.swift */,
				843FA2AB24635E9F00D20D9A /* NaturaBorderRadius+Spec.swift */,
				843FA2BF246483CC00D20D9A /* NaturaOpacities+Spec.swift */,
				84BFB63C2469C26600506ED1 /* Font */,
				84BFB66E246DD15700506ED1 /* NaturaElevations+Spec.swift */,
			);
			path = Natura;
			sourceTree = "<group>";
		};
		8427A2C32451CE5B00CF30D5 /* Avon */ = {
			isa = PBXGroup;
			children = (
				8427A2C42451CE7400CF30D5 /* AvonThemeSpec.swift */,
				8427A2DD245209B300CF30D5 /* ColorPalette */,
				84428F8E245B24B000D46611 /* AvonSpacing+Spec.swift */,
				843FA2872461F33600D20D9A /* AvonSizes+Spec.swift */,
				843FA2A924635D7400D20D9A /* AvonBorderRadius+Spec.swift */,
				843FA2BD2464837E00D20D9A /* AvonOpacities+Spec.swift */,
				84BFB63B2469C24C00506ED1 /* Font */,
				84BFB66C246DD12200506ED1 /* AvonElevations+Spec.swift */,
			);
			path = Avon;
			sourceTree = "<group>";
		};
		8427A2CB2451D0BB00CF30D5 /* TheBodyShop */ = {
			isa = PBXGroup;
			children = (
				8427A2CC2451D10F00CF30D5 /* TheBodyShopTheme+Spec.swift */,
				8427A2E7245210FD00CF30D5 /* ColorPalette */,
				84428F8B245B245C00D46611 /* TheBodyShopSpacing+Spec.swift */,
				843FA28B2461F96700D20D9A /* TheBodyShopSizes+Spec.swift */,
				843FA2AD24635EDF00D20D9A /* TheBodyShopBorderRadius+Spec.swift */,
				843FA2C1246483E500D20D9A /* TheBodyShopOpacities+Spec.swift */,
				84BFB6422469C9C900506ED1 /* Font */,
				84BFB66A246DCD1100506ED1 /* TheBodyShopElevations+Spec.swift */,
			);
			path = TheBodyShop;
			sourceTree = "<group>";
		};
		8427A2DD245209B300CF30D5 /* ColorPalette */ = {
			isa = PBXGroup;
			children = (
				8427A2CF2451DA6800CF30D5 /* AvonColorPaletteLight+Spec.swift */,
				8427A2D12451DD0400CF30D5 /* AvonColorPaletteDark+Spec.swift */,
			);
			path = ColorPalette;
			sourceTree = "<group>";
		};
		8427A2E124520C0500CF30D5 /* ColorPalette */ = {
			isa = PBXGroup;
			children = (
				8427A2D52451E07700CF30D5 /* NaturaColorPaletteLight+Spec.swift */,
				8427A2D32451DE7C00CF30D5 /* NaturaColorPaletteDark+Spec.swift */,
			);
			path = ColorPalette;
			sourceTree = "<group>";
		};
		8427A2E7245210FD00CF30D5 /* ColorPalette */ = {
			isa = PBXGroup;
			children = (
				8427A2D72451E11400CF30D5 /* TheBodyShopColorPaletteLight+Spec.swift */,
				8427A2D92451E19500CF30D5 /* TheBodyShopColorPaletteDark+Spec.swift */,
			);
			path = ColorPalette;
			sourceTree = "<group>";
		};
		8427A32A24538DDF00CF30D5 /* Configuration */ = {
			isa = PBXGroup;
			children = (
				8427A32824538D9D00CF30D5 /* ConfigurationStorable.swift */,
				8427A32B24538DFA00CF30D5 /* ConfigurationStorage.swift */,
				84428F93245B9D5800D46611 /* Helpers */,
			);
			path = Configuration;
			sourceTree = "<group>";
		};
		8427A32F2453AAFD00CF30D5 /* TestingHelpers */ = {
			isa = PBXGroup;
			children = (
				8427A2AF244F720B00CF30D5 /* UIColor+AsHexString.swift */,
				8427A32D2453A8C900CF30D5 /* MockStorage.swift */,
				84BFB61B2469810600506ED1 /* UIFont+GetWeight.swift */,
				84BFB672246DF82800506ED1 /* ElevationAttributes+Equitable.swift */,
				849F39E624819C0D00CCF076 /* StubLightColorPalette.swift */,
				849F39E824819C3500CCF076 /* StubDarkColorPalette.swift */,
			);
			path = TestingHelpers;
			sourceTree = "<group>";
		};
		843A1E6724A27CEC00FA7A7B /* Protocols */ = {
			isa = PBXGroup;
			children = (
				843A1E6824A27D0800FA7A7B /* NatDialogBuilder.swift */,
				843A1E6C24A27EA300FA7A7B /* NatDialogTitleConfigurator.swift */,
				843A1E6E24A27FAC00FA7A7B /* NatDialogBodyConfigurator.swift */,
				84C8211324A392BB0090DE1E /* NatDialogCustomBodyConfigurator.swift */,
			);
			path = Protocols;
			sourceTree = "<group>";
		};
		84428F93245B9D5800D46611 /* Helpers */ = {
			isa = PBXGroup;
			children = (
				84428F94245B9DE000D46611 /* DesignSystemFatalError.swift */,
				84428F96245C3FFD00D46611 /* GetTheme.swift */,
				84428F98245C402B00D46611 /* ValidateTheme.swift */,
			);
			path = Helpers;
			sourceTree = "<group>";
		};
		8458A9912475C19A00BD8BC8 /* Button */ = {
			isa = PBXGroup;
			children = (
				846EB62724891511000E3901 /* ButtonStyle+Spec.swift */,
				846EB62424887B7A000E3901 /* ButtonContainedStyle+Spec.swift */,
				8458A9922475C1E000BD8BC8 /* ButtonOutlinedStyle+Spec.swift */,
				846EB62C2489A8FF000E3901 /* ButtonTextStyle+Spec.swift */,
			);
			path = Button;
			sourceTree = "<group>";
		};
		845D9EF0244DD615003598B0 /* Public */ = {
			isa = PBXGroup;
			children = (
				8427A291244778C700CF30D5 /* DesignSystem.swift */,
				117FE02A238DA52D0032E2AC /* Components */,
				845D9EF1244DD630003598B0 /* DesignTokens */,
				845D9EF4244DE1F7003598B0 /* Extensions */,
			);
			path = Public;
			sourceTree = "<group>";
		};
		845D9EF1244DD630003598B0 /* DesignTokens */ = {
			isa = PBXGroup;
			children = (
				84EE85E6245A0ED70009293A /* DeprecatedWillBeRemoved */,
				8427A29C2448ED6D00CF30D5 /* NatColors.swift */,
				843FA29D24633CF700D20D9A /* NatBorderRadius.swift */,
				843FA2D224660E2100D20D9A /* NatFonts.swift */,
				843FA2B1246458C400D20D9A /* NatOpacities.swift */,
				84EE85E8245A0FB20009293A /* NatSpacing.swift */,
				843FA27A2461D82200D20D9A /* NatSizes.swift */,
				84BFB651246C276800506ED1 /* NatElevation.swift */,
			);
			path = DesignTokens;
			sourceTree = "<group>";
		};
		845D9EF2244DE16C003598B0 /* Public */ = {
			isa = PBXGroup;
			children = (
				84C1CACC249A93460041A511 /* SnapShot */,
				8427A2B2244F78CA00CF30D5 /* DesignSystem+Spec.swift */,
				117FE027238DA4760032E2AC /* Components */,
				117FE00C238D9AEB0032E2AC /* DesignTokens */,
			);
			path = Public;
			sourceTree = "<group>";
		};
		845D9EF3244DE190003598B0 /* Core */ = {
			isa = PBXGroup;
			children = (
				84BFB664246DCB2B00506ED1 /* ViewStyling */,
				8427A32A24538DDF00CF30D5 /* Configuration */,
				8427A28A2447772B00CF30D5 /* Theme */,
				117FE01A238D9B070032E2AC /* DesignTokens */,
				11581AA5238F0315003E45D7 /* Helpers */,
				A9881999238C5A8E0008230F /* Extensions */,
			);
			path = Core;
			sourceTree = "<group>";
		};
		845D9EF4244DE1F7003598B0 /* Extensions */ = {
			isa = PBXGroup;
			children = (
				112BAC2423984416009001A7 /* UITableView+Reusable.swift */,
				A9325A6523FB34EC0023979C /* UICollectionView+Reusable.swift */,
			);
			path = Extensions;
			sourceTree = "<group>";
		};
		845D9EF9244E2A75003598B0 /* NatColorsSpec */ = {
			isa = PBXGroup;
			children = (
				8469287424804553008DF255 /* NatColors+Natura+Spec.swift */,
				845D9EF6244DE2E7003598B0 /* NatColors+TBS+Spec.swift */,
				84692877248046DD008DF255 /* NatColors+Avon+Spec.swift */,
			);
			path = NatColorsSpec;
			sourceTree = "<group>";
		};
		846313A9245C479F00387FCF /* Configuration */ = {
			isa = PBXGroup;
			children = (
				846313AA245C47C400387FCF /* ValidateTheme+Spec.swift */,
				846313AD245CE9AE00387FCF /* GetTheme+Spec.swift */,
			);
			path = Configuration;
			sourceTree = "<group>";
		};
		846C9FCA248FC1D20079B686 /* Pusable */ = {
			isa = PBXGroup;
			children = (
				846C9FC7248FB6050079B686 /* Pulsable+Spec.swift */,
				846C9FCB248FC2050079B686 /* PulseContainerLayer+Spec.swift */,
			);
			path = Pusable;
			sourceTree = "<group>";
		};
		84B1979E2475912300F1B575 /* Button */ = {
			isa = PBXGroup;
			children = (
				846EB6222487ED47000E3901 /* ButtonStyle.swift */,
				84B1979F2475915E00F1B575 /* ButtonOutlineStyle.swift */,
				846EB61F2486DA80000E3901 /* ButtonContainedStyle.swift */,
				846EB6292489872C000E3901 /* ButtonTextStyle.swift */,
			);
			path = Button;
			sourceTree = "<group>";
		};
		84B197A12475934B00F1B575 /* NatButton */ = {
			isa = PBXGroup;
			children = (
				84C24DA5246F3DE40046833B /* NatButton.swift */,
				84B197A2247593B500F1B575 /* NatButton+Style.swift */,
				84391CAE247BF85F00803545 /* NatButton+Height.swift */,
				84C1CAD1249D00DD0041A511 /* NatButton+EdgeInsets.swift */,
			);
			path = NatButton;
			sourceTree = "<group>";
		};
		84BFB61D24699DB600506ED1 /* NatFonts */ = {
			isa = PBXGroup;
			children = (
				84BFB61824695E6600506ED1 /* NatFonts+Avon+Spec.swift */,
				84BFB61E24699ECA00506ED1 /* NatFonts+Natura+Spec.swift */,
				84BFB62024699F2D00506ED1 /* NatFonts+TheBodyShop+Spec.swift */,
			);
			path = NatFonts;
			sourceTree = "<group>";
		};
		84BFB6262469B90000506ED1 /* Font */ = {
			isa = PBXGroup;
			children = (
				84BFB6272469B92000506ED1 /* TheBodyShopFont.swift */,
				84BFB6292469B93C00506ED1 /* TheBodyShopFontSizes.swift */,
				84BFB62B2469B95300506ED1 /* TheBodyShopFontWeights.swift */,
				84692855247D78BD008DF255 /* TheBodyShopFontLetterSpacings.swift */,
			);
			path = Font;
			sourceTree = "<group>";
		};
		84BFB62D2469BDB900506ED1 /* Font */ = {
			isa = PBXGroup;
			children = (
				84BFB62E2469BDD700506ED1 /* NaturaFont.swift */,
				84BFB6302469BDF400506ED1 /* NaturaFontSizes.swift */,
				84BFB6322469BE1900506ED1 /* NaturaFontWeights.swift */,
				84692859247D7C2A008DF255 /* NaturaFontLetterSpacings.swift */,
			);
			path = Font;
			sourceTree = "<group>";
		};
		84BFB6342469BEF900506ED1 /* Font */ = {
			isa = PBXGroup;
			children = (
				84BFB6352469BF1A00506ED1 /* AvonFont.swift */,
				84BFB6372469BF4B00506ED1 /* AvonFontSizes.swift */,
				84BFB6392469BF6500506ED1 /* AvonFontWeights.swift */,
				84692857247D79DC008DF255 /* AvonFontLetterSpacings.swift */,
			);
			path = Font;
			sourceTree = "<group>";
		};
		84BFB63B2469C24C00506ED1 /* Font */ = {
			isa = PBXGroup;
			children = (
				84BFB64B2469CBBC00506ED1 /* AvonFont+Spec.swift */,
				84BFB6222469A01D00506ED1 /* AvonFontSizes+Spec.swift */,
				84BFB6242469A30500506ED1 /* AvonFontWeights+Spec.swift */,
				8469285F247DABC1008DF255 /* AvonFontLetterSpacings+Spec.swift */,
			);
			path = Font;
			sourceTree = "<group>";
		};
		84BFB63C2469C26600506ED1 /* Font */ = {
			isa = PBXGroup;
			children = (
				84BFB6492469CBAA00506ED1 /* NaturaFont+Spec.swift */,
				84BFB63D2469C28900506ED1 /* NaturaFontSizes+Spec.swift */,
				84BFB63F2469C2B900506ED1 /* NaturaFontWeights+Spec.swift */,
				8469285D247DAB69008DF255 /* NaturaFontLetterSpacings+Spec.swift */,
			);
			path = Font;
			sourceTree = "<group>";
		};
		84BFB6422469C9C900506ED1 /* Font */ = {
			isa = PBXGroup;
			children = (
				84BFB6472469CB9000506ED1 /* TheBodyShopFont+Spec.swift */,
				84BFB6452469C9FC00506ED1 /* TheBodyShopFontSizes+Spec.swift */,
				84BFB6432469C9EB00506ED1 /* TheBodyShopFontWeights+Spec.swift */,
				8469285B247DA8F7008DF255 /* TheBodyShopFontLetterSpacings+Spec.swift */,
			);
			path = Font;
			sourceTree = "<group>";
		};
		84BFB6502469F65900506ED1 /* DeprecatedWillBeRemoved */ = {
			isa = PBXGroup;
			children = (
				117FE020238D9B070032E2AC /* Branding */,
			);
			path = DeprecatedWillBeRemoved;
			sourceTree = "<group>";
		};
		84BFB659246DA3F100506ED1 /* Elevation */ = {
			isa = PBXGroup;
			children = (
				84BFB65A246DA40700506ED1 /* Elevations.swift */,
				84BFB65C246DA42800506ED1 /* ElevationAttributes.swift */,
			);
			path = Elevation;
			sourceTree = "<group>";
		};
		84BFB664246DCB2B00506ED1 /* ViewStyling */ = {
			isa = PBXGroup;
			children = (
				84B1979E2475912300F1B575 /* Button */,
				84C1CAC6249A83AF0041A511 /* Dialog */,
				84BFB665246DCB5900506ED1 /* ViewStyle.swift */,
			);
			path = ViewStyling;
			sourceTree = "<group>";
		};
		84BFB667246DCBE700506ED1 /* ViewStyle */ = {
			isa = PBXGroup;
			children = (
				8458A9912475C19A00BD8BC8 /* Button */,
				84C1CAC7249A84BF0041A511 /* Dialog */,
				84BFB668246DCC0800506ED1 /* ViewStyle+Spec.swift */,
			);
			path = ViewStyle;
			sourceTree = "<group>";
		};
		84C1CAB8249951C10041A511 /* Dialog */ = {
			isa = PBXGroup;
			children = (
				84C1CAC5249A82030041A511 /* Builders */,
				84C1CAB92499522D0041A511 /* NatDialogController+Spec.swift */,
			);
			path = Dialog;
			sourceTree = "<group>";
		};
		84C1CABB249952480041A511 /* Builders */ = {
			isa = PBXGroup;
			children = (
				843A1E6724A27CEC00FA7A7B /* Protocols */,
				84C1CABE249953440041A511 /* NatDialogController+StandardStyleBuilder.swift */,
				843A1E6524A188FA00FA7A7B /* NatDialogController+AlertStyleBuilder.swift */,
			);
			path = Builders;
			sourceTree = "<group>";
		};
		84C1CAC5249A82030041A511 /* Builders */ = {
			isa = PBXGroup;
			children = (
				84C1CAC1249A49A40041A511 /* NatDialogController+StandardStyleBuilder+Spec.swift */,
				84C8211524A3937A0090DE1E /* NatDialogController+AlertStyleBuilder+Spec.swift */,
			);
			path = Builders;
			sourceTree = "<group>";
		};
		84C1CAC6249A83AF0041A511 /* Dialog */ = {
			isa = PBXGroup;
			children = (
				84C8210D24A375A30090DE1E /* DialogFooterView.swift */,
				84C1CABC249952930041A511 /* DialogFooterView+ButtonConfiguration.swift */,
				843A1E6124A12AF300FA7A7B /* DialogStyle.swift */,
			);
			path = Dialog;
			sourceTree = "<group>";
		};
		84C1CAC7249A84BF0041A511 /* Dialog */ = {
			isa = PBXGroup;
			children = (
				84C1CACA249A8AB00041A511 /* DialogFooterView+Spec.swift */,
				84C8211824A3980F0090DE1E /* DialogStyle+Spec.swift */,
			);
			path = Dialog;
			sourceTree = "<group>";
		};
		84C1CACC249A93460041A511 /* SnapShot */ = {
			isa = PBXGroup;
			children = (
				84C1CACD249A93940041A511 /* NatDialogController+Snapshot+Tests.swift */,
			);
			path = SnapShot;
			sourceTree = "<group>";
		};
		84EE85E5245A0E970009293A /* DeprecatedWillBeRemoved */ = {
			isa = PBXGroup;
			children = (
				117FE01C238D9B070032E2AC /* Branding */,
			);
			path = DeprecatedWillBeRemoved;
			sourceTree = "<group>";
		};
		84EE85E6245A0ED70009293A /* DeprecatedWillBeRemoved */ = {
			isa = PBXGroup;
			children = (
				117FE01E238D9B070032E2AC /* Colors.swift */,
				117FE022238D9B070032E2AC /* Fonts.swift */,
			);
			path = DeprecatedWillBeRemoved;
			sourceTree = "<group>";
		};
		84EE85E7245A0F930009293A /* Spacing */ = {
			isa = PBXGroup;
			children = (
				84428F86245B205D00D46611 /* Space.swift */,
			);
			path = Spacing;
			sourceTree = "<group>";
		};
		A971BE6D2398170B00A0D509 /* Mock */ = {
			isa = PBXGroup;
			children = (
				A971BE6E2398171C00A0D509 /* NavigationDrawerDelegateMock.swift */,
			);
			path = Mock;
			sourceTree = "<group>";
		};
		A9881999238C5A8E0008230F /* Extensions */ = {
			isa = PBXGroup;
			children = (
				43C02A3423FAFDDD0057A31C /* NSMutableAttributedString+Builder.swift */,
				64D84FCD23F5F574004DD910 /* String+Icon.swift */,
				A988199A238C5AAF0008230F /* UIColor+Hex.swift */,
				A9CCF8D923CCDDF700000FC0 /* UIFont+Icon.swift */,
			);
			path = Extensions;
			sourceTree = "<group>";
		};
		A988199D238C61780008230F /* Extensions */ = {
			isa = PBXGroup;
			children = (
				A9D3454A238C69480013398C /* UIColor+HexTests.swift */,
				112BAC2823984562009001A7 /* UITableView+ReusableTests.swift */,
				A9325A6723FB35450023979C /* UICollectionView+ReusableTests.swift */,
				A9CCF8E923CCF16400000FC0 /* UIFont+IconTests.swift */,
				64DF47DE23FB2C7D00DAF441 /* String+IconTests.swift */,
				43C02A3623FAFE290057A31C /* NSMutableAttributedString+BuilderTests.swift */,
			);
			path = Extensions;
			sourceTree = "<group>";
		};
		A9B71E79237B559A00A2BF51 = {
			isa = PBXGroup;
			children = (
				A9B71E85237B559A00A2BF51 /* Sources */,
				A9B71E90237B559A00A2BF51 /* Tests */,
				A9B71E84237B559A00A2BF51 /* Products */,
				B59DC9FA54CA6649D4077030 /* Pods */,
				7F7C949F669E1B554E52BEF2 /* Frameworks */,
			);
			sourceTree = "<group>";
		};
		A9B71E84237B559A00A2BF51 /* Products */ = {
			isa = PBXGroup;
			children = (
				A9B71E83237B559A00A2BF51 /* NatDS.framework */,
				A9B71E8C237B559A00A2BF51 /* NatDSTests.xctest */,
			);
			name = Products;
			sourceTree = "<group>";
		};
		A9B71E85237B559A00A2BF51 /* Sources */ = {
			isa = PBXGroup;
			children = (
				845D9EF0244DD615003598B0 /* Public */,
				845D9EF3244DE190003598B0 /* Core */,
				11581A9E238EFE43003E45D7 /* Resources */,
				A9CCF8D123CCD43700000FC0 /* Supporting Files */,
			);
			path = Sources;
			sourceTree = "<group>";
		};
		A9B71E90237B559A00A2BF51 /* Tests */ = {
			isa = PBXGroup;
			children = (
				845D9EF2244DE16C003598B0 /* Public */,
				8427A2BD2451CB1E00CF30D5 /* Core */,
				A988199D238C61780008230F /* Extensions */,
				11581AA6238F0348003E45D7 /* Helpers */,
				A9CCF8D423CCD4E400000FC0 /* Supporting Files */,
			);
			path = Tests;
			sourceTree = "<group>";
		};
		A9CCF8D123CCD43700000FC0 /* Supporting Files */ = {
			isa = PBXGroup;
			children = (
				A9B71E87237B559A00A2BF51 /* Info.plist */,
				A9B71E86237B559A00A2BF51 /* NatDS.h */,
			);
			name = "Supporting Files";
			path = "../Supporting Files";
			sourceTree = "<group>";
		};
		A9CCF8D423CCD4E400000FC0 /* Supporting Files */ = {
			isa = PBXGroup;
			children = (
				8427A32F2453AAFD00CF30D5 /* TestingHelpers */,
				A9B71E93237B559A00A2BF51 /* Info.plist */,
			);
			path = "Supporting Files";
			sourceTree = "<group>";
		};
		A9CCF8E223CCEBB700000FC0 /* Style */ = {
			isa = PBXGroup;
			children = (
				A9CCF8DB23CCDF0100000FC0 /* FontIconStyle.swift */,
				A9CCF8E323CCEBD600000FC0 /* FontStyle.swift */,
			);
			path = Style;
			sourceTree = "<group>";
		};
		A9CCF8E623CCEFEB00000FC0 /* Style */ = {
			isa = PBXGroup;
			children = (
				A9CCF8E723CCF03500000FC0 /* FontIconStyleTests.swift */,
			);
			path = Style;
			sourceTree = "<group>";
		};
		B59DC9FA54CA6649D4077030 /* Pods */ = {
			isa = PBXGroup;
			children = (
				A8B18363274C7A70CF4443A3 /* Pods-NatDSTests.debug.xcconfig */,
				9A46395C038D4497A880A6FF /* Pods-NatDSTests.release.xcconfig */,
			);
			path = Pods;
			sourceTree = "<group>";
		};
/* End PBXGroup section */

/* Begin PBXHeadersBuildPhase section */
		A9B71E7E237B559A00A2BF51 /* Headers */ = {
			isa = PBXHeadersBuildPhase;
			buildActionMask = 2147483647;
			files = (
				A9B71E94237B559A00A2BF51 /* NatDS.h in Headers */,
			);
			runOnlyForDeploymentPostprocessing = 0;
		};
/* End PBXHeadersBuildPhase section */

/* Begin PBXNativeTarget section */
		A9B71E82237B559A00A2BF51 /* NatDS */ = {
			isa = PBXNativeTarget;
			buildConfigurationList = A9B71E97237B559A00A2BF51 /* Build configuration list for PBXNativeTarget "NatDS" */;
			buildPhases = (
				A96E7CCC2384560F005EB150 /* Run Lint */,
				A9B71E7E237B559A00A2BF51 /* Headers */,
				A9B71E7F237B559A00A2BF51 /* Sources */,
				A9B71E80237B559A00A2BF51 /* Frameworks */,
				A9B71E81237B559A00A2BF51 /* Resources */,
			);
			buildRules = (
			);
			dependencies = (
			);
			name = NatDS;
			productName = NatDS;
			productReference = A9B71E83237B559A00A2BF51 /* NatDS.framework */;
			productType = "com.apple.product-type.framework";
		};
		A9B71E8B237B559A00A2BF51 /* NatDSTests */ = {
			isa = PBXNativeTarget;
			buildConfigurationList = A9B71E9A237B559A00A2BF51 /* Build configuration list for PBXNativeTarget "NatDSTests" */;
			buildPhases = (
				D1D492AFE15FD9623B9DF90E /* [CP] Check Pods Manifest.lock */,
				A9B71E88237B559A00A2BF51 /* Sources */,
				A9B71E89237B559A00A2BF51 /* Frameworks */,
				A9B71E8A237B559A00A2BF51 /* Resources */,
				0A23701BD2E645213B9C6A69 /* [CP] Embed Pods Frameworks */,
			);
			buildRules = (
			);
			dependencies = (
				A9B71E8F237B559A00A2BF51 /* PBXTargetDependency */,
			);
			name = NatDSTests;
			productName = NatDSTests;
			productReference = A9B71E8C237B559A00A2BF51 /* NatDSTests.xctest */;
			productType = "com.apple.product-type.bundle.unit-test";
		};
/* End PBXNativeTarget section */

/* Begin PBXProject section */
		A9B71E7A237B559A00A2BF51 /* Project object */ = {
			isa = PBXProject;
			attributes = {
				LastUpgradeCheck = 1140;
				ORGANIZATIONNAME = Natura;
				TargetAttributes = {
					A9B71E82237B559A00A2BF51 = {
						CreatedOnToolsVersion = 10.1;
						LastSwiftMigration = 1110;
					};
					A9B71E8B237B559A00A2BF51 = {
						CreatedOnToolsVersion = 10.1;
						LastSwiftMigration = 1010;
					};
				};
			};
			buildConfigurationList = A9B71E7D237B559A00A2BF51 /* Build configuration list for PBXProject "NatDS" */;
			compatibilityVersion = "Xcode 9.3";
			developmentRegion = en;
			hasScannedForEncodings = 0;
			knownRegions = (
				en,
				Base,
			);
			mainGroup = A9B71E79237B559A00A2BF51;
			productRefGroup = A9B71E84237B559A00A2BF51 /* Products */;
			projectDirPath = "";
			projectRoot = "";
			targets = (
				A9B71E82237B559A00A2BF51 /* NatDS */,
				A9B71E8B237B559A00A2BF51 /* NatDSTests */,
			);
		};
/* End PBXProject section */

/* Begin PBXResourcesBuildPhase section */
		A9B71E81237B559A00A2BF51 /* Resources */ = {
			isa = PBXResourcesBuildPhase;
			buildActionMask = 2147483647;
			files = (
				A9CCF8DD23CCE0F700000FC0 /* natds-icons.ttf in Resources */,
				11581AA0238EFE7A003E45D7 /* Images.xcassets in Resources */,
			);
			runOnlyForDeploymentPostprocessing = 0;
		};
		A9B71E8A237B559A00A2BF51 /* Resources */ = {
			isa = PBXResourcesBuildPhase;
			buildActionMask = 2147483647;
			files = (
			);
			runOnlyForDeploymentPostprocessing = 0;
		};
/* End PBXResourcesBuildPhase section */

/* Begin PBXShellScriptBuildPhase section */
		0A23701BD2E645213B9C6A69 /* [CP] Embed Pods Frameworks */ = {
			isa = PBXShellScriptBuildPhase;
			buildActionMask = 2147483647;
			files = (
			);
			inputFileListPaths = (
				"${PODS_ROOT}/Target Support Files/Pods-NatDSTests/Pods-NatDSTests-frameworks-${CONFIGURATION}-input-files.xcfilelist",
			);
			name = "[CP] Embed Pods Frameworks";
			outputFileListPaths = (
				"${PODS_ROOT}/Target Support Files/Pods-NatDSTests/Pods-NatDSTests-frameworks-${CONFIGURATION}-output-files.xcfilelist",
			);
			runOnlyForDeploymentPostprocessing = 0;
			shellPath = /bin/sh;
			shellScript = "\"${PODS_ROOT}/Target Support Files/Pods-NatDSTests/Pods-NatDSTests-frameworks.sh\"\n";
			showEnvVarsInLog = 0;
		};
		A96E7CCC2384560F005EB150 /* Run Lint */ = {
			isa = PBXShellScriptBuildPhase;
			buildActionMask = 2147483647;
			files = (
			);
			inputFileListPaths = (
			);
			inputPaths = (
			);
			name = "Run Lint";
			outputFileListPaths = (
			);
			outputPaths = (
			);
			runOnlyForDeploymentPostprocessing = 0;
			shellPath = /bin/sh;
			shellScript = "if which swiftlint >/dev/null; then\n  swiftlint\nelse\n  echo \"warning: SwiftLint not installed, download from https://github.com/realm/SwiftLint\"\nfi\n";
		};
		D1D492AFE15FD9623B9DF90E /* [CP] Check Pods Manifest.lock */ = {
			isa = PBXShellScriptBuildPhase;
			buildActionMask = 2147483647;
			files = (
			);
			inputFileListPaths = (
			);
			inputPaths = (
				"${PODS_PODFILE_DIR_PATH}/Podfile.lock",
				"${PODS_ROOT}/Manifest.lock",
			);
			name = "[CP] Check Pods Manifest.lock";
			outputFileListPaths = (
			);
			outputPaths = (
				"$(DERIVED_FILE_DIR)/Pods-NatDSTests-checkManifestLockResult.txt",
			);
			runOnlyForDeploymentPostprocessing = 0;
			shellPath = /bin/sh;
			shellScript = "diff \"${PODS_PODFILE_DIR_PATH}/Podfile.lock\" \"${PODS_ROOT}/Manifest.lock\" > /dev/null\nif [ $? != 0 ] ; then\n    # print error to STDERR\n    echo \"error: The sandbox is not in sync with the Podfile.lock. Run 'pod install' or update your CocoaPods installation.\" >&2\n    exit 1\nfi\n# This output is used by Xcode 'outputs' to avoid re-running this script phase.\necho \"SUCCESS\" > \"${SCRIPT_OUTPUT_FILE_0}\"\n";
			showEnvVarsInLog = 0;
		};
/* End PBXShellScriptBuildPhase section */

/* Begin PBXSourcesBuildPhase section */
		A9B71E7F237B559A00A2BF51 /* Sources */ = {
			isa = PBXSourcesBuildPhase;
			buildActionMask = 2147483647;
			files = (
				64DF47E123FB490200DAF441 /* TextFieldDelegate.swift in Sources */,
				64B47D66240EFDA700E19797 /* PulseLayer.swift in Sources */,
				84C1CABF249953440041A511 /* NatDialogController+StandardStyleBuilder.swift in Sources */,
				84692869248022EB008DF255 /* NaturaColorPaletteLight.swift in Sources */,
				11581AAA238F04D8003E45D7 /* AssetsHelper.swift in Sources */,
				84428F85245B044700D46611 /* TheBodyShopSpacing.swift in Sources */,
				11581A9D238EC256003E45D7 /* NavigationDrawerItemCell.swift in Sources */,
				843FA2D324660E2100D20D9A /* NatFonts.swift in Sources */,
				843A1E6624A188FB00FA7A7B /* NatDialogController+AlertStyleBuilder.swift in Sources */,
				4395D1DC23FC6EC700C7DC6F /* TabItemView.swift in Sources */,
				8469287324803738008DF255 /* DynamicColorFactory.swift in Sources */,
				84B197A3247593B500F1B575 /* NatButton+Style.swift in Sources */,
				84692867247FEB5C008DF255 /* AvonColorPaletteDark.swift in Sources */,
				84BFB62C2469B95300506ED1 /* TheBodyShopFontWeights.swift in Sources */,
				84692856247D78BD008DF255 /* TheBodyShopFontLetterSpacings.swift in Sources */,
				8410F28F2490710E002028E8 /* NatDialogController.swift in Sources */,
				843FA298246331F000D20D9A /* AvonBorderRadius.swift in Sources */,
				843A1E6224A12AF300FA7A7B /* DialogStyle.swift in Sources */,
				84EE85E9245A0FB20009293A /* NatSpacing.swift in Sources */,
				843FA2812461DF5400D20D9A /* NaturaSizes.swift in Sources */,
				843A1E6F24A27FAC00FA7A7B /* NatDialogBodyConfigurator.swift in Sources */,
				8427A29D2448ED6D00CF30D5 /* NatColors.swift in Sources */,
				843A1E6924A27D0800FA7A7B /* NatDialogBuilder.swift in Sources */,
				84BFB6362469BF1A00506ED1 /* AvonFont.swift in Sources */,
				84428F81245B03A100D46611 /* NaturaSpacing.swift in Sources */,
				643ABFEF24117C79000918EA /* Pulsable.swift in Sources */,
				A9CCF8E523CCEC5400000FC0 /* FontStyle.swift in Sources */,
				843FA2D12465EEA000D20D9A /* FontSizes.swift in Sources */,
				843FA2B2246458C400D20D9A /* NatOpacities.swift in Sources */,
				846EB6232487ED47000E3901 /* ButtonStyle.swift in Sources */,
				84C8210E24A375A30090DE1E /* DialogFooterView.swift in Sources */,
				6404360523F45FF00088B20D /* TextField.swift in Sources */,
				112BAC2523984416009001A7 /* UITableView+Reusable.swift in Sources */,
				84BFB661246DA4B400506ED1 /* NaturaElevations.swift in Sources */,
				84C1CABD249952930041A511 /* DialogFooterView+ButtonConfiguration.swift in Sources */,
				843FA27F2461DDFC00D20D9A /* AvonSizes.swift in Sources */,
				11FC55BE23C64E8800C91014 /* IllustrationIcons.swift in Sources */,
				84692865247FEB0D008DF255 /* AvonColorPaletteLight.swift in Sources */,
				84428F87245B205D00D46611 /* Space.swift in Sources */,
				84BFB6282469B92000506ED1 /* TheBodyShopFont.swift in Sources */,
				84C1CAD2249D00DD0041A511 /* NatButton+EdgeInsets.swift in Sources */,
				110F55B323BE5A3F00B9937A /* ContainedButton.swift in Sources */,
				843FA2B62464724C00D20D9A /* AvonOpacities.swift in Sources */,
				84428F83245B03FD00D46611 /* AvonSpacing.swift in Sources */,
				846EB62A2489872C000E3901 /* ButtonTextStyle.swift in Sources */,
				8427A2B82451C93B00CF30D5 /* NaturaTheme.swift in Sources */,
				84BFB65B246DA40700506ED1 /* Elevations.swift in Sources */,
				84BFB6312469BDF400506ED1 /* NaturaFontSizes.swift in Sources */,
				849F39E52481786800CCF076 /* ColorProvider.swift in Sources */,
				117FE023238D9B070032E2AC /* ColorsNatura.swift in Sources */,
				84BFB652246C276800506ED1 /* NatElevation.swift in Sources */,
				843FA27B2461D82200D20D9A /* NatSizes.swift in Sources */,
				8427A2AE2449FE1200CF30D5 /* TheBodyShopTheme.swift in Sources */,
				84428F99245C402B00D46611 /* ValidateTheme.swift in Sources */,
				84428F97245C3FFD00D46611 /* GetTheme.swift in Sources */,
				8427A292244778C700CF30D5 /* DesignSystem.swift in Sources */,
				64A1125A23F32EF300119CE4 /* Divider.swift in Sources */,
				84692871248036C0008DF255 /* DynamicColors.swift in Sources */,
				A9CCF8DA23CCDDF700000FC0 /* UIFont+Icon.swift in Sources */,
				112BAC23239843CB009001A7 /* ReusableView.swift in Sources */,
				843FA2CB2465CE9E00D20D9A /* Font.swift in Sources */,
				843FA29E24633CF700D20D9A /* NatBorderRadius.swift in Sources */,
				434E66182419764A00D91E59 /* SearchBar.swift in Sources */,
				843FA2BC2464759100D20D9A /* TheBodyShopOpacities.swift in Sources */,
				846EB6202486DA80000E3901 /* ButtonContainedStyle.swift in Sources */,
				6404360B23F4658D0088B20D /* Field.swift in Sources */,
				4378068723F33A66004A9998 /* ValueTextHighlight.swift in Sources */,
				84BFB63A2469BF6500506ED1 /* AvonFontWeights.swift in Sources */,
				8427A28E2447778600CF30D5 /* AvonTheme.swift in Sources */,
				84B197A02475915E00F1B575 /* ButtonOutlineStyle.swift in Sources */,
				117FE026238D9B070032E2AC /* Fonts.swift in Sources */,
				843FA2CF2465EE8100D20D9A /* FontWeights.swift in Sources */,
				843FA2BA2464757200D20D9A /* NaturaOpacities.swift in Sources */,
				84391CAF247BF85F00803545 /* NatButton+Height.swift in Sources */,
				A9CCF8DC23CCDF0100000FC0 /* FontIconStyle.swift in Sources */,
				843A1E6B24A27E7300FA7A7B /* DialogViewModel.swift in Sources */,
				84391CAD247BECD100803545 /* PulseContainerLayer.swift in Sources */,
				4395D1DA23FC6AB700C7DC6F /* Tab.swift in Sources */,
				A9325A6623FB34EC0023979C /* UICollectionView+Reusable.swift in Sources */,
				84BFB666246DCB5900506ED1 /* ViewStyle.swift in Sources */,
				84428F95245B9DE000D46611 /* DesignSystemFatalError.swift in Sources */,
				84BFB62A2469B93C00506ED1 /* TheBodyShopFontSizes.swift in Sources */,
				117FE025238D9B070032E2AC /* FontsNatura.swift in Sources */,
				8427A32924538D9D00CF30D5 /* ConfigurationStorable.swift in Sources */,
				8469286D248023E2008DF255 /* TheBodyShopColorPaletteLight.swift in Sources */,
				A9CCF8D823CCDAC900000FC0 /* Icon.swift in Sources */,
				8469286F24802446008DF255 /* TheBodyShopColorPaletteDark.swift in Sources */,
				84692858247D79DC008DF255 /* AvonFontLetterSpacings.swift in Sources */,
				8469285A247D7C2A008DF255 /* NaturaFontLetterSpacings.swift in Sources */,
				11518B682396C00700220570 /* NavigationDrawer.swift in Sources */,
				8469286B24802359008DF255 /* NaturaColorPaletteDark.swift in Sources */,
				A9CCF8DF23CCE1CE00000FC0 /* IconView.swift in Sources */,
				117FE02C238DA53E0032E2AC /* NavigationDrawerSubitemCell.swift in Sources */,
				843FA2832461E1CA00D20D9A /* TheBodySystemSize.swift in Sources */,
				843FA27D2461DB1400D20D9A /* Sizes.swift in Sources */,
				843A1E6D24A27EA300FA7A7B /* NatDialogTitleConfigurator.swift in Sources */,
				8427A28C2447774B00CF30D5 /* Theme.swift in Sources */,
				A971BE712398306300A0D509 /* NavigationDrawer+IndexMenu.swift in Sources */,
				84BFB6332469BE1900506ED1 /* NaturaFontWeights.swift in Sources */,
				843FA29C2463369A00D20D9A /* TheBodyShopRadius.swift in Sources */,
				84C24DA6246F3DE40046833B /* NatButton.swift in Sources */,
				643ABFF124118536000918EA /* FlatButton.swift in Sources */,
				843FA2B82464736500D20D9A /* Opacities.swift in Sources */,
				84BFB663246DA50100506ED1 /* TheBodyShopElevations.swift in Sources */,
				843FA2962463310900D20D9A /* Radius.swift in Sources */,
				8427A2A02449F2A700CF30D5 /* ColorPalette.swift in Sources */,
				64DF47E323FB492100DAF441 /* TextFieldType.swift in Sources */,
				8427A32C24538DFA00CF30D5 /* ConfigurationStorage.swift in Sources */,
				84BFB65F246DA47500506ED1 /* AvonElevations.swift in Sources */,
				84BFB6382469BF4B00506ED1 /* AvonFontSizes.swift in Sources */,
				43C02A3523FAFDDD0057A31C /* NSMutableAttributedString+Builder.swift in Sources */,
				117FE024238D9B070032E2AC /* Colors.swift in Sources */,
				84C8211424A392BB0090DE1E /* NatDialogCustomBodyConfigurator.swift in Sources */,
				84BFB65D246DA42800506ED1 /* ElevationAttributes.swift in Sources */,
				A988199B238C5AAF0008230F /* UIColor+Hex.swift in Sources */,
				84692854247D46F2008DF255 /* FontLetterSpacings.swift in Sources */,
				843FA29A246335D700D20D9A /* NaturaBorderRadius.swift in Sources */,
				64D84FCE23F5F574004DD910 /* String+Icon.swift in Sources */,
				84BFB62F2469BDD700506ED1 /* NaturaFont.swift in Sources */,
			);
			runOnlyForDeploymentPostprocessing = 0;
		};
		A9B71E88237B559A00A2BF51 /* Sources */ = {
			isa = PBXSourcesBuildPhase;
			buildActionMask = 2147483647;
			files = (
				843FA28A2461F78200D20D9A /* NaturaSizes+Spec.swift in Sources */,
				11FC55C023C64EA800C91014 /* IllustrationIconsTests.swift in Sources */,
				84BFB61A24695E7D00506ED1 /* NatFonts+Avon+Spec.swift in Sources */,
				8427A32E2453A8C900CF30D5 /* MockStorage.swift in Sources */,
				843FA2862461E32400D20D9A /* NatSizes+Spec.swift in Sources */,
				117FE018238D9AEB0032E2AC /* FontsTests.swift in Sources */,
				843FA2C0246483CC00D20D9A /* NaturaOpacities+Spec.swift in Sources */,
				11581A9B238EC15E003E45D7 /* NavigationDrawerItemCellTests.swift in Sources */,
				84C8211624A3937A0090DE1E /* NatDialogController+AlertStyleBuilder+Spec.swift in Sources */,
				84BFB6402469C2B900506ED1 /* NaturaFontWeights+Spec.swift in Sources */,
				84BFB66F246DD15700506ED1 /* NaturaElevations+Spec.swift in Sources */,
				43F1DD4C24183BA0005A0C4A /* PulseLayerTests.swift in Sources */,
				A971BE6F2398171C00A0D509 /* NavigationDrawerDelegateMock.swift in Sources */,
				434E662324198FCE00D91E59 /* SearchBar.swift in Sources */,
				84C8211924A3980F0090DE1E /* DialogStyle+Spec.swift in Sources */,
				84BFB6232469A01D00506ED1 /* AvonFontSizes+Spec.swift in Sources */,
				84BFB61F24699ECA00506ED1 /* NatFonts+Natura+Spec.swift in Sources */,
				11518B6C2396C4AB00220570 /* NavigationDrawerTests.swift in Sources */,
				64DF47E523FB4A5600DAF441 /* TextFieldTypeTests.swift in Sources */,
				8427A2B52450ED6600CF30D5 /* UIColor+AsHexString.swift in Sources */,
				84C1CAD4249D2ED90041A511 /* NatButton+EdgeInsets+Spec.swift in Sources */,
				8427A2D42451DE7C00CF30D5 /* NaturaColorPaletteDark+Spec.swift in Sources */,
				8427A2C62451CEF500CF30D5 /* AvonThemeSpec.swift in Sources */,
				846313AE245CE9AE00387FCF /* GetTheme+Spec.swift in Sources */,
				6404360E23F471AB0088B20D /* FieldTests.swift in Sources */,
				843FA2AC24635E9F00D20D9A /* NaturaBorderRadius+Spec.swift in Sources */,
				8427A2B4244F790800CF30D5 /* DesignSystem+Spec.swift in Sources */,
				43C02A3723FAFE290057A31C /* NSMutableAttributedString+BuilderTests.swift in Sources */,
				84685CBB24813CC6003E90C4 /* DynamicColors+Spec.swift in Sources */,
				8427A2D82451E11400CF30D5 /* TheBodyShopColorPaletteLight+Spec.swift in Sources */,
				84692879248046F7008DF255 /* NatColors+Avon+Spec.swift in Sources */,
				84BFB6462469C9FC00506ED1 /* TheBodyShopFontSizes+Spec.swift in Sources */,
				84BFB64A2469CBAA00506ED1 /* NaturaFont+Spec.swift in Sources */,
				84391CAB247B220200803545 /* NatButton+Height+Spec.swift in Sources */,
				84BFB6252469A30500506ED1 /* AvonFontWeights+Spec.swift in Sources */,
				846EB62624887BDC000E3901 /* ButtonContainedStyle+Spec.swift in Sources */,
				846EB62D2489A8FF000E3901 /* ButtonTextStyle+Spec.swift in Sources */,
				845D9EF8244DE32F003598B0 /* NatColors+TBS+Spec.swift in Sources */,
				A971BE73239831F200A0D509 /* NavigationDrawer+IndexMenuTests.swift in Sources */,
				84BFB6412469C2BE00506ED1 /* NaturaFontSizes+Spec.swift in Sources */,
				84428F8D245B248D00D46611 /* TheBodyShopSpacing+Spec.swift in Sources */,
				A9CCF8E123CCE39800000FC0 /* IconViewTests.swift in Sources */,
				84BFB6442469C9EB00506ED1 /* TheBodyShopFontWeights+Spec.swift in Sources */,
				84391CA92477019600803545 /* NatButton+Specs.swift in Sources */,
				843FA2AA24635D7400D20D9A /* AvonBorderRadius+Spec.swift in Sources */,
				84692860247DABC1008DF255 /* AvonFontLetterSpacings+Spec.swift in Sources */,
				8427A2D22451DD0400CF30D5 /* AvonColorPaletteDark+Spec.swift in Sources */,
				8427A2CE2451D15F00CF30D5 /* TheBodyShopTheme+Spec.swift in Sources */,
				84BFB671246DF0B300506ED1 /* NatElevations+Spec.swift in Sources */,
				64DF47DF23FB2C7D00DAF441 /* String+IconTests.swift in Sources */,
				110F55B623BE643A00B9937A /* ContainedButtonTests.swift in Sources */,
				843FA2BE2464837E00D20D9A /* AvonOpacities+Spec.swift in Sources */,
				84BFB62124699F2D00506ED1 /* NatFonts+TheBodyShop+Spec.swift in Sources */,
				843FA2882461F33600D20D9A /* AvonSizes+Spec.swift in Sources */,
				8427A2C02451CB9D00CF30D5 /* NaturaThemeSpec.swift in Sources */,
				644DFBD9240811D300D49AD7 /* TextFieldDelegateMock.swift in Sources */,
				A9D3454B238C69480013398C /* UIColor+HexTests.swift in Sources */,
				846313AC245C47D100387FCF /* ValidateTheme+Spec.swift in Sources */,
				642468AE23FDCAE8008EAE6B /* TabDelegateMock.swift in Sources */,
				117FE017238D9AEB0032E2AC /* FontsNaturaTests.swift in Sources */,
				A9CCF8EA23CCF16400000FC0 /* UIFont+IconTests.swift in Sources */,
				84BFB6482469CB9000506ED1 /* TheBodyShopFont+Spec.swift in Sources */,
				6404360823F462C30088B20D /* TextFieldTests.swift in Sources */,
				84BFB64C2469CBBC00506ED1 /* AvonFont+Spec.swift in Sources */,
				846C9FC9248FB6D80079B686 /* Pulsable+Spec.swift in Sources */,
				84C1CAC02499558E0041A511 /* NatDialogController+Spec.swift in Sources */,
				64B47D6B240F3D9000E19797 /* FlatButtonTests.swift in Sources */,
				846928762480458D008DF255 /* NatColors+Natura+Spec.swift in Sources */,
				84BFB669246DCC0800506ED1 /* ViewStyle+Spec.swift in Sources */,
				843FA2B42464717700D20D9A /* NatOpacities+Spec.swift in Sources */,
				843FA2AE24635EDF00D20D9A /* TheBodyShopBorderRadius+Spec.swift in Sources */,
				843FA28C2461F96700D20D9A /* TheBodyShopSizes+Spec.swift in Sources */,
				849F39E724819C0D00CCF076 /* StubLightColorPalette.swift in Sources */,
				A9CCF8E823CCF03500000FC0 /* FontIconStyleTests.swift in Sources */,
				117FE016238D9AEB0032E2AC /* ColorsTests.swift in Sources */,
				642468AB23FDC63B008EAE6B /* TabItemViewTests.swift in Sources */,
				84BFB673246DF82800506ED1 /* ElevationAttributes+Equitable.swift in Sources */,
				84BFB61C2469810600506ED1 /* UIFont+GetWeight.swift in Sources */,
				A9CBAD8523CE535300A46CB2 /* IconTests.swift in Sources */,
				84C1CACE249A93940041A511 /* NatDialogController+Snapshot+Tests.swift in Sources */,
				4395D1DF23FC71C400C7DC6F /* TabTests.swift in Sources */,
				117FE029238DA4B70032E2AC /* NavigationDrawerSubitemCellTests.swift in Sources */,
				84428F8A245B219700D46611 /* NaturaSpacing+Spec.swift in Sources */,
				84C1CAC2249A49A40041A511 /* NatDialogController+StandardStyleBuilder+Spec.swift in Sources */,
				8469285E247DAB69008DF255 /* NaturaFontLetterSpacings+Spec.swift in Sources */,
				8469285C247DA8F7008DF255 /* TheBodyShopFontLetterSpacings+Spec.swift in Sources */,
				8458A9932475C1E000BD8BC8 /* ButtonOutlinedStyle+Spec.swift in Sources */,
				8427A2DA2451E19500CF30D5 /* TheBodyShopColorPaletteDark+Spec.swift in Sources */,
				8427A2D02451DA6800CF30D5 /* AvonColorPaletteLight+Spec.swift in Sources */,
				84428F90245B24B300D46611 /* AvonSpacing+Spec.swift in Sources */,
				64A1125E23F331CA00119CE4 /* DividerTests.swift in Sources */,
				112BAC2723984476009001A7 /* ReusableViewTests.swift in Sources */,
				84C1CACB249A8AB00041A511 /* DialogFooterView+Spec.swift in Sources */,
				846EB62824891511000E3901 /* ButtonStyle+Spec.swift in Sources */,
				A9325A6A23FB35C50023979C /* UICollectionView+ReusableTests.swift in Sources */,
				843FA2B02463624A00D20D9A /* NatBorderRadius+Spec.swift in Sources */,
				4378068A23F3442D004A9998 /* ValueTextHighlightTests.swift in Sources */,
				112BAC2923984562009001A7 /* UITableView+ReusableTests.swift in Sources */,
				642468B023FDE1AA008EAE6B /* TabItemViewDelegateMock.swift in Sources */,
				84685CBD248154BF003E90C4 /* DynamicColorFactory+Spec.swift in Sources */,
				843FA2C2246483E500D20D9A /* TheBodyShopOpacities+Spec.swift in Sources */,
				84BFB66B246DCD1100506ED1 /* TheBodyShopElevations+Spec.swift in Sources */,
				11581AA8238F037D003E45D7 /* AssetsHelperTests.swift in Sources */,
				846C9FCC248FC2050079B686 /* PulseContainerLayer+Spec.swift in Sources */,
				84428F92245B265000D46611 /* NatSpacing+Spec.swift in Sources */,
				84BFB66D246DD12200506ED1 /* AvonElevations+Spec.swift in Sources */,
				8427A2D62451E07700CF30D5 /* NaturaColorPaletteLight+Spec.swift in Sources */,
				117FE015238D9AEB0032E2AC /* ColorsNaturaTests.swift in Sources */,
				849F39E924819C3500CCF076 /* StubDarkColorPalette.swift in Sources */,
			);
			runOnlyForDeploymentPostprocessing = 0;
		};
/* End PBXSourcesBuildPhase section */

/* Begin PBXTargetDependency section */
		A9B71E8F237B559A00A2BF51 /* PBXTargetDependency */ = {
			isa = PBXTargetDependency;
			target = A9B71E82237B559A00A2BF51 /* NatDS */;
			targetProxy = A9B71E8E237B559A00A2BF51 /* PBXContainerItemProxy */;
		};
/* End PBXTargetDependency section */

/* Begin XCBuildConfiguration section */
		A9B71E95237B559A00A2BF51 /* Debug */ = {
			isa = XCBuildConfiguration;
			buildSettings = {
				ALWAYS_SEARCH_USER_PATHS = NO;
				CLANG_ANALYZER_NONNULL = YES;
				CLANG_ANALYZER_NUMBER_OBJECT_CONVERSION = YES_AGGRESSIVE;
				CLANG_CXX_LANGUAGE_STANDARD = "gnu++14";
				CLANG_CXX_LIBRARY = "libc++";
				CLANG_ENABLE_MODULES = YES;
				CLANG_ENABLE_OBJC_ARC = YES;
				CLANG_ENABLE_OBJC_WEAK = YES;
				CLANG_WARN_BLOCK_CAPTURE_AUTORELEASING = YES;
				CLANG_WARN_BOOL_CONVERSION = YES;
				CLANG_WARN_COMMA = YES;
				CLANG_WARN_CONSTANT_CONVERSION = YES;
				CLANG_WARN_DEPRECATED_OBJC_IMPLEMENTATIONS = YES;
				CLANG_WARN_DIRECT_OBJC_ISA_USAGE = YES_ERROR;
				CLANG_WARN_DOCUMENTATION_COMMENTS = YES;
				CLANG_WARN_EMPTY_BODY = YES;
				CLANG_WARN_ENUM_CONVERSION = YES;
				CLANG_WARN_INFINITE_RECURSION = YES;
				CLANG_WARN_INT_CONVERSION = YES;
				CLANG_WARN_NON_LITERAL_NULL_CONVERSION = YES;
				CLANG_WARN_OBJC_IMPLICIT_RETAIN_SELF = YES;
				CLANG_WARN_OBJC_LITERAL_CONVERSION = YES;
				CLANG_WARN_OBJC_ROOT_CLASS = YES_ERROR;
				CLANG_WARN_RANGE_LOOP_ANALYSIS = YES;
				CLANG_WARN_STRICT_PROTOTYPES = YES;
				CLANG_WARN_SUSPICIOUS_MOVE = YES;
				CLANG_WARN_UNGUARDED_AVAILABILITY = YES_AGGRESSIVE;
				CLANG_WARN_UNREACHABLE_CODE = YES;
				CLANG_WARN__DUPLICATE_METHOD_MATCH = YES;
				CODE_SIGN_IDENTITY = "iPhone Developer";
				COPY_PHASE_STRIP = NO;
				CURRENT_PROJECT_VERSION = 1;
				DEBUG_INFORMATION_FORMAT = dwarf;
				ENABLE_STRICT_OBJC_MSGSEND = YES;
				ENABLE_TESTABILITY = YES;
				GCC_C_LANGUAGE_STANDARD = gnu11;
				GCC_DYNAMIC_NO_PIC = NO;
				GCC_NO_COMMON_BLOCKS = YES;
				GCC_OPTIMIZATION_LEVEL = 0;
				GCC_PREPROCESSOR_DEFINITIONS = (
					"DEBUG=1",
					"$(inherited)",
				);
				GCC_WARN_64_TO_32_BIT_CONVERSION = YES;
				GCC_WARN_ABOUT_RETURN_TYPE = YES_ERROR;
				GCC_WARN_UNDECLARED_SELECTOR = YES;
				GCC_WARN_UNINITIALIZED_AUTOS = YES_AGGRESSIVE;
				GCC_WARN_UNUSED_FUNCTION = YES;
				GCC_WARN_UNUSED_VARIABLE = YES;
				IPHONEOS_DEPLOYMENT_TARGET = 10.0;
				MTL_ENABLE_DEBUG_INFO = INCLUDE_SOURCE;
				MTL_FAST_MATH = YES;
				ONLY_ACTIVE_ARCH = YES;
				SDKROOT = iphoneos;
				SWIFT_VERSION = 5.0;
				VERSIONING_SYSTEM = "apple-generic";
				VERSION_INFO_PREFIX = "";
			};
			name = Debug;
		};
		A9B71E96237B559A00A2BF51 /* Release */ = {
			isa = XCBuildConfiguration;
			buildSettings = {
				ALWAYS_SEARCH_USER_PATHS = NO;
				CLANG_ANALYZER_NONNULL = YES;
				CLANG_ANALYZER_NUMBER_OBJECT_CONVERSION = YES_AGGRESSIVE;
				CLANG_CXX_LANGUAGE_STANDARD = "gnu++14";
				CLANG_CXX_LIBRARY = "libc++";
				CLANG_ENABLE_MODULES = YES;
				CLANG_ENABLE_OBJC_ARC = YES;
				CLANG_ENABLE_OBJC_WEAK = YES;
				CLANG_WARN_BLOCK_CAPTURE_AUTORELEASING = YES;
				CLANG_WARN_BOOL_CONVERSION = YES;
				CLANG_WARN_COMMA = YES;
				CLANG_WARN_CONSTANT_CONVERSION = YES;
				CLANG_WARN_DEPRECATED_OBJC_IMPLEMENTATIONS = YES;
				CLANG_WARN_DIRECT_OBJC_ISA_USAGE = YES_ERROR;
				CLANG_WARN_DOCUMENTATION_COMMENTS = YES;
				CLANG_WARN_EMPTY_BODY = YES;
				CLANG_WARN_ENUM_CONVERSION = YES;
				CLANG_WARN_INFINITE_RECURSION = YES;
				CLANG_WARN_INT_CONVERSION = YES;
				CLANG_WARN_NON_LITERAL_NULL_CONVERSION = YES;
				CLANG_WARN_OBJC_IMPLICIT_RETAIN_SELF = YES;
				CLANG_WARN_OBJC_LITERAL_CONVERSION = YES;
				CLANG_WARN_OBJC_ROOT_CLASS = YES_ERROR;
				CLANG_WARN_RANGE_LOOP_ANALYSIS = YES;
				CLANG_WARN_STRICT_PROTOTYPES = YES;
				CLANG_WARN_SUSPICIOUS_MOVE = YES;
				CLANG_WARN_UNGUARDED_AVAILABILITY = YES_AGGRESSIVE;
				CLANG_WARN_UNREACHABLE_CODE = YES;
				CLANG_WARN__DUPLICATE_METHOD_MATCH = YES;
				CODE_SIGN_IDENTITY = "iPhone Developer";
				COPY_PHASE_STRIP = NO;
				CURRENT_PROJECT_VERSION = 1;
				DEBUG_INFORMATION_FORMAT = "dwarf-with-dsym";
				ENABLE_NS_ASSERTIONS = NO;
				ENABLE_STRICT_OBJC_MSGSEND = YES;
				GCC_C_LANGUAGE_STANDARD = gnu11;
				GCC_NO_COMMON_BLOCKS = YES;
				GCC_WARN_64_TO_32_BIT_CONVERSION = YES;
				GCC_WARN_ABOUT_RETURN_TYPE = YES_ERROR;
				GCC_WARN_UNDECLARED_SELECTOR = YES;
				GCC_WARN_UNINITIALIZED_AUTOS = YES_AGGRESSIVE;
				GCC_WARN_UNUSED_FUNCTION = YES;
				GCC_WARN_UNUSED_VARIABLE = YES;
				IPHONEOS_DEPLOYMENT_TARGET = 10.0;
				MTL_ENABLE_DEBUG_INFO = NO;
				MTL_FAST_MATH = YES;
				SDKROOT = iphoneos;
				SWIFT_COMPILATION_MODE = wholemodule;
				SWIFT_VERSION = 5.0;
				VALIDATE_PRODUCT = YES;
				VERSIONING_SYSTEM = "apple-generic";
				VERSION_INFO_PREFIX = "";
			};
			name = Release;
		};
		A9B71E98237B559A00A2BF51 /* Debug */ = {
			isa = XCBuildConfiguration;
			buildSettings = {
				CLANG_ENABLE_MODULES = YES;
				CODE_SIGN_IDENTITY = "";
				CODE_SIGN_STYLE = Automatic;
				CURRENT_PROJECT_VERSION = 6;
				DEFINES_MODULE = YES;
				DEVELOPMENT_TEAM = "";
				DYLIB_COMPATIBILITY_VERSION = 1;
				DYLIB_CURRENT_VERSION = 1;
				DYLIB_INSTALL_NAME_BASE = "@rpath";
				INFOPLIST_FILE = "Supporting Files/Info.plist";
				INSTALL_PATH = "$(LOCAL_LIBRARY_DIR)/Frameworks";
				IPHONEOS_DEPLOYMENT_TARGET = 10.0;
				LD_RUNPATH_SEARCH_PATHS = (
					"$(inherited)",
					"@executable_path/Frameworks",
					"@loader_path/Frameworks",
				);
				MARKETING_VERSION = 1.1.0;
				PRODUCT_BUNDLE_IDENTIFIER = net.natura.NatDS;
				PRODUCT_NAME = "$(TARGET_NAME:c99extidentifier)";
				SKIP_INSTALL = YES;
				SWIFT_OPTIMIZATION_LEVEL = "-Onone";
				SWIFT_VERSION = 5.0;
				TARGETED_DEVICE_FAMILY = "1,2";
			};
			name = Debug;
		};
		A9B71E99237B559A00A2BF51 /* Release */ = {
			isa = XCBuildConfiguration;
			buildSettings = {
				CLANG_ENABLE_MODULES = YES;
				CODE_SIGN_IDENTITY = "";
				CODE_SIGN_STYLE = Automatic;
				CURRENT_PROJECT_VERSION = 6;
				DEFINES_MODULE = YES;
				DEVELOPMENT_TEAM = "";
				DYLIB_COMPATIBILITY_VERSION = 1;
				DYLIB_CURRENT_VERSION = 1;
				DYLIB_INSTALL_NAME_BASE = "@rpath";
				INFOPLIST_FILE = "Supporting Files/Info.plist";
				INSTALL_PATH = "$(LOCAL_LIBRARY_DIR)/Frameworks";
				IPHONEOS_DEPLOYMENT_TARGET = 10.0;
				LD_RUNPATH_SEARCH_PATHS = (
					"$(inherited)",
					"@executable_path/Frameworks",
					"@loader_path/Frameworks",
				);
				MARKETING_VERSION = 1.1.0;
				PRODUCT_BUNDLE_IDENTIFIER = net.natura.NatDS;
				PRODUCT_NAME = "$(TARGET_NAME:c99extidentifier)";
				SKIP_INSTALL = YES;
				SWIFT_VERSION = 5.0;
				TARGETED_DEVICE_FAMILY = "1,2";
			};
			name = Release;
		};
		A9B71E9B237B559A00A2BF51 /* Debug */ = {
			isa = XCBuildConfiguration;
			baseConfigurationReference = A8B18363274C7A70CF4443A3 /* Pods-NatDSTests.debug.xcconfig */;
			buildSettings = {
				ALWAYS_EMBED_SWIFT_STANDARD_LIBRARIES = "$(inherited)";
				CLANG_ENABLE_MODULES = YES;
				CODE_SIGN_STYLE = Automatic;
				DEVELOPMENT_TEAM = "";
				INFOPLIST_FILE = "Tests/Supporting Files/Info.plist";
				LD_RUNPATH_SEARCH_PATHS = (
					"$(inherited)",
					"@executable_path/Frameworks",
					"@loader_path/Frameworks",
				);
				PRODUCT_BUNDLE_IDENTIFIER = net.natura.NatDSTests;
				PRODUCT_NAME = "$(TARGET_NAME)";
				SWIFT_OBJC_BRIDGING_HEADER = "";
				SWIFT_OPTIMIZATION_LEVEL = "-Onone";
				SWIFT_VERSION = 5.0;
				TARGETED_DEVICE_FAMILY = "1,2";
			};
			name = Debug;
		};
		A9B71E9C237B559A00A2BF51 /* Release */ = {
			isa = XCBuildConfiguration;
			baseConfigurationReference = 9A46395C038D4497A880A6FF /* Pods-NatDSTests.release.xcconfig */;
			buildSettings = {
				ALWAYS_EMBED_SWIFT_STANDARD_LIBRARIES = "$(inherited)";
				CLANG_ENABLE_MODULES = YES;
				CODE_SIGN_STYLE = Automatic;
				DEVELOPMENT_TEAM = "";
				INFOPLIST_FILE = "Tests/Supporting Files/Info.plist";
				LD_RUNPATH_SEARCH_PATHS = (
					"$(inherited)",
					"@executable_path/Frameworks",
					"@loader_path/Frameworks",
				);
				PRODUCT_BUNDLE_IDENTIFIER = net.natura.NatDSTests;
				PRODUCT_NAME = "$(TARGET_NAME)";
				SWIFT_OBJC_BRIDGING_HEADER = "";
				SWIFT_VERSION = 5.0;
				TARGETED_DEVICE_FAMILY = "1,2";
			};
			name = Release;
		};
/* End XCBuildConfiguration section */

/* Begin XCConfigurationList section */
		A9B71E7D237B559A00A2BF51 /* Build configuration list for PBXProject "NatDS" */ = {
			isa = XCConfigurationList;
			buildConfigurations = (
				A9B71E95237B559A00A2BF51 /* Debug */,
				A9B71E96237B559A00A2BF51 /* Release */,
			);
			defaultConfigurationIsVisible = 0;
			defaultConfigurationName = Release;
		};
		A9B71E97237B559A00A2BF51 /* Build configuration list for PBXNativeTarget "NatDS" */ = {
			isa = XCConfigurationList;
			buildConfigurations = (
				A9B71E98237B559A00A2BF51 /* Debug */,
				A9B71E99237B559A00A2BF51 /* Release */,
			);
			defaultConfigurationIsVisible = 0;
			defaultConfigurationName = Release;
		};
		A9B71E9A237B559A00A2BF51 /* Build configuration list for PBXNativeTarget "NatDSTests" */ = {
			isa = XCConfigurationList;
			buildConfigurations = (
				A9B71E9B237B559A00A2BF51 /* Debug */,
				A9B71E9C237B559A00A2BF51 /* Release */,
			);
			defaultConfigurationIsVisible = 0;
			defaultConfigurationName = Release;
		};
/* End XCConfigurationList section */
	};
	rootObject = A9B71E7A237B559A00A2BF51 /* Project object */;
}<|MERGE_RESOLUTION|>--- conflicted
+++ resolved
@@ -213,12 +213,9 @@
 		84C1CAC2249A49A40041A511 /* NatDialogController+StandardStyleBuilder+Spec.swift in Sources */ = {isa = PBXBuildFile; fileRef = 84C1CAC1249A49A40041A511 /* NatDialogController+StandardStyleBuilder+Spec.swift */; };
 		84C1CACB249A8AB00041A511 /* DialogFooterView+Spec.swift in Sources */ = {isa = PBXBuildFile; fileRef = 84C1CACA249A8AB00041A511 /* DialogFooterView+Spec.swift */; };
 		84C1CACE249A93940041A511 /* NatDialogController+Snapshot+Tests.swift in Sources */ = {isa = PBXBuildFile; fileRef = 84C1CACD249A93940041A511 /* NatDialogController+Snapshot+Tests.swift */; };
-<<<<<<< HEAD
-=======
 		84C1CAD0249B9A230041A511 /* DialogStandardStyle.swift in Sources */ = {isa = PBXBuildFile; fileRef = 84C1CACF249B9A230041A511 /* DialogStandardStyle.swift */; };
 		84C1CAD2249D00DD0041A511 /* NatButton+EdgeInsets.swift in Sources */ = {isa = PBXBuildFile; fileRef = 84C1CAD1249D00DD0041A511 /* NatButton+EdgeInsets.swift */; };
 		84C1CAD4249D2ED90041A511 /* NatButton+EdgeInsets+Spec.swift in Sources */ = {isa = PBXBuildFile; fileRef = 84C1CAD3249D2ED90041A511 /* NatButton+EdgeInsets+Spec.swift */; };
->>>>>>> 738bdcd6
 		84C24DA6246F3DE40046833B /* NatButton.swift in Sources */ = {isa = PBXBuildFile; fileRef = 84C24DA5246F3DE40046833B /* NatButton.swift */; };
 		84C8210E24A375A30090DE1E /* DialogFooterView.swift in Sources */ = {isa = PBXBuildFile; fileRef = 84C8210D24A375A30090DE1E /* DialogFooterView.swift */; };
 		84C8211424A392BB0090DE1E /* NatDialogCustomBodyConfigurator.swift in Sources */ = {isa = PBXBuildFile; fileRef = 84C8211324A392BB0090DE1E /* NatDialogCustomBodyConfigurator.swift */; };
@@ -462,12 +459,9 @@
 		84C1CAC1249A49A40041A511 /* NatDialogController+StandardStyleBuilder+Spec.swift */ = {isa = PBXFileReference; lastKnownFileType = sourcecode.swift; path = "NatDialogController+StandardStyleBuilder+Spec.swift"; sourceTree = "<group>"; };
 		84C1CACA249A8AB00041A511 /* DialogFooterView+Spec.swift */ = {isa = PBXFileReference; lastKnownFileType = sourcecode.swift; path = "DialogFooterView+Spec.swift"; sourceTree = "<group>"; };
 		84C1CACD249A93940041A511 /* NatDialogController+Snapshot+Tests.swift */ = {isa = PBXFileReference; lastKnownFileType = sourcecode.swift; path = "NatDialogController+Snapshot+Tests.swift"; sourceTree = "<group>"; };
-<<<<<<< HEAD
-=======
 		84C1CACF249B9A230041A511 /* DialogStandardStyle.swift */ = {isa = PBXFileReference; lastKnownFileType = sourcecode.swift; path = DialogStandardStyle.swift; sourceTree = "<group>"; };
 		84C1CAD1249D00DD0041A511 /* NatButton+EdgeInsets.swift */ = {isa = PBXFileReference; lastKnownFileType = sourcecode.swift; path = "NatButton+EdgeInsets.swift"; sourceTree = "<group>"; };
 		84C1CAD3249D2ED90041A511 /* NatButton+EdgeInsets+Spec.swift */ = {isa = PBXFileReference; lastKnownFileType = sourcecode.swift; path = "NatButton+EdgeInsets+Spec.swift"; sourceTree = "<group>"; };
->>>>>>> 738bdcd6
 		84C24DA5246F3DE40046833B /* NatButton.swift */ = {isa = PBXFileReference; lastKnownFileType = sourcecode.swift; path = NatButton.swift; sourceTree = "<group>"; };
 		84C8210D24A375A30090DE1E /* DialogFooterView.swift */ = {isa = PBXFileReference; lastKnownFileType = sourcecode.swift; path = DialogFooterView.swift; sourceTree = "<group>"; };
 		84C8211324A392BB0090DE1E /* NatDialogCustomBodyConfigurator.swift */ = {isa = PBXFileReference; lastKnownFileType = sourcecode.swift; path = NatDialogCustomBodyConfigurator.swift; sourceTree = "<group>"; };
