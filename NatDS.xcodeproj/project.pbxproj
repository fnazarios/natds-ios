// !$*UTF8*$!
{
	archiveVersion = 1;
	classes = {
	};
	objectVersion = 51;
	objects = {

/* Begin PBXBuildFile section */
<<<<<<< HEAD
		110F55B323BE5A3F00B9937A /* ContainedButton.swift in Sources */ = {isa = PBXBuildFile; fileRef = 110F55B223BE5A3F00B9937A /* ContainedButton.swift */; };
		110F55B623BE643A00B9937A /* ContainedButtonTests.swift in Sources */ = {isa = PBXBuildFile; fileRef = 110F55B523BE643A00B9937A /* ContainedButtonTests.swift */; };
		112BAC23239843CB009001A7 /* ReusableView.swift in Sources */ = {isa = PBXBuildFile; fileRef = 112BAC22239843CB009001A7 /* ReusableView.swift */; };
		112BAC2523984416009001A7 /* UITableView+Reusable.swift in Sources */ = {isa = PBXBuildFile; fileRef = 112BAC2423984416009001A7 /* UITableView+Reusable.swift */; };
		112BAC2723984476009001A7 /* ReusableViewTests.swift in Sources */ = {isa = PBXBuildFile; fileRef = 112BAC2623984476009001A7 /* ReusableViewTests.swift */; };
		112BAC2923984562009001A7 /* UITableView+ReusableTests.swift in Sources */ = {isa = PBXBuildFile; fileRef = 112BAC2823984562009001A7 /* UITableView+ReusableTests.swift */; };
		11518B682396C00700220570 /* NavigationDrawer.swift in Sources */ = {isa = PBXBuildFile; fileRef = 11518B662396BFAE00220570 /* NavigationDrawer.swift */; };
		11518B6C2396C4AB00220570 /* NavigationDrawerTests.swift in Sources */ = {isa = PBXBuildFile; fileRef = 11518B6B2396C4AB00220570 /* NavigationDrawerTests.swift */; };
		11581A9B238EC15E003E45D7 /* NavigationDrawerItemCellTests.swift in Sources */ = {isa = PBXBuildFile; fileRef = 11581A9A238EC15E003E45D7 /* NavigationDrawerItemCellTests.swift */; };
		11581A9D238EC256003E45D7 /* NavigationDrawerItemCell.swift in Sources */ = {isa = PBXBuildFile; fileRef = 11581A9C238EC256003E45D7 /* NavigationDrawerItemCell.swift */; };
		11581AA0238EFE7A003E45D7 /* Images.xcassets in Resources */ = {isa = PBXBuildFile; fileRef = 11581A9F238EFE7A003E45D7 /* Images.xcassets */; };
		11581AA8238F037D003E45D7 /* AssetsHelperTests.swift in Sources */ = {isa = PBXBuildFile; fileRef = 11581AA7238F037D003E45D7 /* AssetsHelperTests.swift */; };
		11581AAA238F04D8003E45D7 /* AssetsHelper.swift in Sources */ = {isa = PBXBuildFile; fileRef = 11581AA9238F04D8003E45D7 /* AssetsHelper.swift */; };
		117FE015238D9AEB0032E2AC /* ColorsNaturaTests.swift in Sources */ = {isa = PBXBuildFile; fileRef = 117FE00F238D9AEB0032E2AC /* ColorsNaturaTests.swift */; };
		117FE016238D9AEB0032E2AC /* ColorsTests.swift in Sources */ = {isa = PBXBuildFile; fileRef = 117FE010238D9AEB0032E2AC /* ColorsTests.swift */; };
		117FE017238D9AEB0032E2AC /* FontsNaturaTests.swift in Sources */ = {isa = PBXBuildFile; fileRef = 117FE013238D9AEB0032E2AC /* FontsNaturaTests.swift */; };
		117FE018238D9AEB0032E2AC /* FontsTests.swift in Sources */ = {isa = PBXBuildFile; fileRef = 117FE014238D9AEB0032E2AC /* FontsTests.swift */; };
		117FE023238D9B070032E2AC /* ColorsNatura.swift in Sources */ = {isa = PBXBuildFile; fileRef = 117FE01D238D9B070032E2AC /* ColorsNatura.swift */; };
		117FE024238D9B070032E2AC /* Colors.swift in Sources */ = {isa = PBXBuildFile; fileRef = 117FE01E238D9B070032E2AC /* Colors.swift */; };
		117FE025238D9B070032E2AC /* FontsNatura.swift in Sources */ = {isa = PBXBuildFile; fileRef = 117FE021238D9B070032E2AC /* FontsNatura.swift */; };
		117FE026238D9B070032E2AC /* Fonts.swift in Sources */ = {isa = PBXBuildFile; fileRef = 117FE022238D9B070032E2AC /* Fonts.swift */; };
		117FE029238DA4B70032E2AC /* NavigationDrawerSubitemCellTests.swift in Sources */ = {isa = PBXBuildFile; fileRef = 117FE028238DA4B70032E2AC /* NavigationDrawerSubitemCellTests.swift */; };
		117FE02C238DA53E0032E2AC /* NavigationDrawerSubitemCell.swift in Sources */ = {isa = PBXBuildFile; fileRef = 117FE02B238DA53E0032E2AC /* NavigationDrawerSubitemCell.swift */; };
		11FC55BE23C64E8800C91014 /* IllustrationIcons.swift in Sources */ = {isa = PBXBuildFile; fileRef = 11FC55BD23C64E8800C91014 /* IllustrationIcons.swift */; };
		11FC55C023C64EA800C91014 /* IllustrationIconsTests.swift in Sources */ = {isa = PBXBuildFile; fileRef = 11FC55BF23C64EA800C91014 /* IllustrationIconsTests.swift */; };
		428277050E055F4A92D2A29F /* Pods_NatDSTests.framework in Frameworks */ = {isa = PBXBuildFile; fileRef = B496A6BAA901771980AF5E95 /* Pods_NatDSTests.framework */; };
		434E66182419764A00D91E59 /* SearchBar.swift in Sources */ = {isa = PBXBuildFile; fileRef = 434E66172419764A00D91E59 /* SearchBar.swift */; };
		434E662324198FCE00D91E59 /* SearchBar.swift in Sources */ = {isa = PBXBuildFile; fileRef = 434E662224198FCE00D91E59 /* SearchBar.swift */; };
		4378068723F33A66004A9998 /* ValueTextHighlight.swift in Sources */ = {isa = PBXBuildFile; fileRef = 4378068623F33A66004A9998 /* ValueTextHighlight.swift */; };
		4378068A23F3442D004A9998 /* ValueTextHighlightTests.swift in Sources */ = {isa = PBXBuildFile; fileRef = 4378068923F3442D004A9998 /* ValueTextHighlightTests.swift */; };
		4395D1DA23FC6AB700C7DC6F /* Tab.swift in Sources */ = {isa = PBXBuildFile; fileRef = 4395D1D923FC6AB700C7DC6F /* Tab.swift */; };
		4395D1DC23FC6EC700C7DC6F /* TabItemView.swift in Sources */ = {isa = PBXBuildFile; fileRef = 4395D1DB23FC6EC700C7DC6F /* TabItemView.swift */; };
		4395D1DF23FC71C400C7DC6F /* TabTests.swift in Sources */ = {isa = PBXBuildFile; fileRef = 4395D1DE23FC71C400C7DC6F /* TabTests.swift */; };
		43C02A3523FAFDDD0057A31C /* NSMutableAttributedString+Builder.swift in Sources */ = {isa = PBXBuildFile; fileRef = 43C02A3423FAFDDD0057A31C /* NSMutableAttributedString+Builder.swift */; };
		43C02A3723FAFE290057A31C /* NSMutableAttributedString+BuilderTests.swift in Sources */ = {isa = PBXBuildFile; fileRef = 43C02A3623FAFE290057A31C /* NSMutableAttributedString+BuilderTests.swift */; };
		43F1DD4C24183BA0005A0C4A /* PulseLayerTests.swift in Sources */ = {isa = PBXBuildFile; fileRef = 43F1DD4A24183B8F005A0C4A /* PulseLayerTests.swift */; };
		6404360523F45FF00088B20D /* TextField.swift in Sources */ = {isa = PBXBuildFile; fileRef = 6404360423F45FF00088B20D /* TextField.swift */; };
		6404360823F462C30088B20D /* TextFieldTests.swift in Sources */ = {isa = PBXBuildFile; fileRef = 6404360723F462C30088B20D /* TextFieldTests.swift */; };
		6404360B23F4658D0088B20D /* Field.swift in Sources */ = {isa = PBXBuildFile; fileRef = 6404360A23F4658D0088B20D /* Field.swift */; };
		6404360E23F471AB0088B20D /* FieldTests.swift in Sources */ = {isa = PBXBuildFile; fileRef = 6404360D23F471AB0088B20D /* FieldTests.swift */; };
		642468AB23FDC63B008EAE6B /* TabItemViewTests.swift in Sources */ = {isa = PBXBuildFile; fileRef = 642468AA23FDC63B008EAE6B /* TabItemViewTests.swift */; };
		642468AE23FDCAE8008EAE6B /* TabDelegateMock.swift in Sources */ = {isa = PBXBuildFile; fileRef = 642468AD23FDCAE8008EAE6B /* TabDelegateMock.swift */; };
		642468B023FDE1AA008EAE6B /* TabItemViewDelegateMock.swift in Sources */ = {isa = PBXBuildFile; fileRef = 642468AF23FDE1AA008EAE6B /* TabItemViewDelegateMock.swift */; };
		643ABFEF24117C79000918EA /* Pulsable.swift in Sources */ = {isa = PBXBuildFile; fileRef = 643ABFEE24117C79000918EA /* Pulsable.swift */; };
		643ABFF124118536000918EA /* FlatButton.swift in Sources */ = {isa = PBXBuildFile; fileRef = 643ABFF024118536000918EA /* FlatButton.swift */; };
		644DFBD9240811D300D49AD7 /* TextFieldDelegateMock.swift in Sources */ = {isa = PBXBuildFile; fileRef = 644DFBD8240811D300D49AD7 /* TextFieldDelegateMock.swift */; };
		64A1125A23F32EF300119CE4 /* Divider.swift in Sources */ = {isa = PBXBuildFile; fileRef = 64A1125923F32EF300119CE4 /* Divider.swift */; };
		64A1125E23F331CA00119CE4 /* DividerTests.swift in Sources */ = {isa = PBXBuildFile; fileRef = 64A1125C23F331C500119CE4 /* DividerTests.swift */; };
		64B47D66240EFDA700E19797 /* PulseLayer.swift in Sources */ = {isa = PBXBuildFile; fileRef = 64B47D65240EFDA700E19797 /* PulseLayer.swift */; };
		64B47D6B240F3D9000E19797 /* FlatButtonTests.swift in Sources */ = {isa = PBXBuildFile; fileRef = 64B47D6A240F3D9000E19797 /* FlatButtonTests.swift */; };
		64D84FCE23F5F574004DD910 /* String+Icon.swift in Sources */ = {isa = PBXBuildFile; fileRef = 64D84FCD23F5F574004DD910 /* String+Icon.swift */; };
		64DF47DF23FB2C7D00DAF441 /* String+IconTests.swift in Sources */ = {isa = PBXBuildFile; fileRef = 64DF47DE23FB2C7D00DAF441 /* String+IconTests.swift */; };
		64DF47E123FB490200DAF441 /* TextFieldDelegate.swift in Sources */ = {isa = PBXBuildFile; fileRef = 64DF47E023FB490200DAF441 /* TextFieldDelegate.swift */; };
		64DF47E323FB492100DAF441 /* TextFieldType.swift in Sources */ = {isa = PBXBuildFile; fileRef = 64DF47E223FB492100DAF441 /* TextFieldType.swift */; };
		64DF47E523FB4A5600DAF441 /* TextFieldTypeTests.swift in Sources */ = {isa = PBXBuildFile; fileRef = 64DF47E423FB4A5600DAF441 /* TextFieldTypeTests.swift */; };
		84043CF924A691A9001D7706 /* NotificationCenterProtocol.swift in Sources */ = {isa = PBXBuildFile; fileRef = 84043CF824A691A9001D7706 /* NotificationCenterProtocol.swift */; };
		84043CFB24A695F6001D7706 /* NotificationCenterSpy.swift in Sources */ = {isa = PBXBuildFile; fileRef = 84043CFA24A695F6001D7706 /* NotificationCenterSpy.swift */; };
		8410F28F2490710E002028E8 /* NatDialogController.swift in Sources */ = {isa = PBXBuildFile; fileRef = 8410F28E2490710E002028E8 /* NatDialogController.swift */; };
		8427A28C2447774B00CF30D5 /* Theme.swift in Sources */ = {isa = PBXBuildFile; fileRef = 8427A28B2447774B00CF30D5 /* Theme.swift */; };
		8427A28E2447778600CF30D5 /* AvonTheme.swift in Sources */ = {isa = PBXBuildFile; fileRef = 8427A28D2447778600CF30D5 /* AvonTheme.swift */; };
		8427A292244778C700CF30D5 /* DesignSystem.swift in Sources */ = {isa = PBXBuildFile; fileRef = 8427A291244778C700CF30D5 /* DesignSystem.swift */; };
		8427A29D2448ED6D00CF30D5 /* NatColors.swift in Sources */ = {isa = PBXBuildFile; fileRef = 8427A29C2448ED6D00CF30D5 /* NatColors.swift */; };
		8427A2A02449F2A700CF30D5 /* ColorPalette.swift in Sources */ = {isa = PBXBuildFile; fileRef = 8427A29F2449F2A700CF30D5 /* ColorPalette.swift */; };
		8427A2AE2449FE1200CF30D5 /* TheBodyShopTheme.swift in Sources */ = {isa = PBXBuildFile; fileRef = 8427A2AD2449FE1200CF30D5 /* TheBodyShopTheme.swift */; };
		8427A2B4244F790800CF30D5 /* DesignSystem+Spec.swift in Sources */ = {isa = PBXBuildFile; fileRef = 8427A2B2244F78CA00CF30D5 /* DesignSystem+Spec.swift */; };
		8427A2B52450ED6600CF30D5 /* UIColor+AsHexString.swift in Sources */ = {isa = PBXBuildFile; fileRef = 8427A2AF244F720B00CF30D5 /* UIColor+AsHexString.swift */; };
		8427A2B82451C93B00CF30D5 /* NaturaTheme.swift in Sources */ = {isa = PBXBuildFile; fileRef = 8427A2B72451C93B00CF30D5 /* NaturaTheme.swift */; };
		8427A2C02451CB9D00CF30D5 /* NaturaThemeSpec.swift in Sources */ = {isa = PBXBuildFile; fileRef = 8427A2BE2451CB4A00CF30D5 /* NaturaThemeSpec.swift */; };
		8427A2C62451CEF500CF30D5 /* AvonThemeSpec.swift in Sources */ = {isa = PBXBuildFile; fileRef = 8427A2C42451CE7400CF30D5 /* AvonThemeSpec.swift */; };
		8427A2CE2451D15F00CF30D5 /* TheBodyShopTheme+Spec.swift in Sources */ = {isa = PBXBuildFile; fileRef = 8427A2CC2451D10F00CF30D5 /* TheBodyShopTheme+Spec.swift */; };
		8427A2D02451DA6800CF30D5 /* AvonColorPaletteLight+Spec.swift in Sources */ = {isa = PBXBuildFile; fileRef = 8427A2CF2451DA6800CF30D5 /* AvonColorPaletteLight+Spec.swift */; };
		8427A2D22451DD0400CF30D5 /* AvonColorPaletteDark+Spec.swift in Sources */ = {isa = PBXBuildFile; fileRef = 8427A2D12451DD0400CF30D5 /* AvonColorPaletteDark+Spec.swift */; };
		8427A2D42451DE7C00CF30D5 /* NaturaColorPaletteDark+Spec.swift in Sources */ = {isa = PBXBuildFile; fileRef = 8427A2D32451DE7C00CF30D5 /* NaturaColorPaletteDark+Spec.swift */; };
		8427A2D62451E07700CF30D5 /* NaturaColorPaletteLight+Spec.swift in Sources */ = {isa = PBXBuildFile; fileRef = 8427A2D52451E07700CF30D5 /* NaturaColorPaletteLight+Spec.swift */; };
		8427A2D82451E11400CF30D5 /* TheBodyShopColorPaletteLight+Spec.swift in Sources */ = {isa = PBXBuildFile; fileRef = 8427A2D72451E11400CF30D5 /* TheBodyShopColorPaletteLight+Spec.swift */; };
		8427A2DA2451E19500CF30D5 /* TheBodyShopColorPaletteDark+Spec.swift in Sources */ = {isa = PBXBuildFile; fileRef = 8427A2D92451E19500CF30D5 /* TheBodyShopColorPaletteDark+Spec.swift */; };
		8427A32924538D9D00CF30D5 /* ConfigurationStorable.swift in Sources */ = {isa = PBXBuildFile; fileRef = 8427A32824538D9D00CF30D5 /* ConfigurationStorable.swift */; };
		8427A32C24538DFA00CF30D5 /* ConfigurationStorage.swift in Sources */ = {isa = PBXBuildFile; fileRef = 8427A32B24538DFA00CF30D5 /* ConfigurationStorage.swift */; };
		8427A32E2453A8C900CF30D5 /* MockStorage.swift in Sources */ = {isa = PBXBuildFile; fileRef = 8427A32D2453A8C900CF30D5 /* MockStorage.swift */; };
		84391CA92477019600803545 /* NatButton+Specs.swift in Sources */ = {isa = PBXBuildFile; fileRef = 84391CA72477019100803545 /* NatButton+Specs.swift */; };
		84391CAB247B220200803545 /* NatButton+Height+Spec.swift in Sources */ = {isa = PBXBuildFile; fileRef = 84391CAA247B220200803545 /* NatButton+Height+Spec.swift */; };
		84391CAD247BECD100803545 /* PulseContainerLayer.swift in Sources */ = {isa = PBXBuildFile; fileRef = 84391CAC247BECD000803545 /* PulseContainerLayer.swift */; };
		84391CAF247BF85F00803545 /* NatButton+Height.swift in Sources */ = {isa = PBXBuildFile; fileRef = 84391CAE247BF85F00803545 /* NatButton+Height.swift */; };
		843A1E6224A12AF300FA7A7B /* DialogStyle.swift in Sources */ = {isa = PBXBuildFile; fileRef = 843A1E6124A12AF300FA7A7B /* DialogStyle.swift */; };
		843A1E6624A188FB00FA7A7B /* NatDialogController+AlertStyleBuilder.swift in Sources */ = {isa = PBXBuildFile; fileRef = 843A1E6524A188FA00FA7A7B /* NatDialogController+AlertStyleBuilder.swift */; };
		843A1E6924A27D0800FA7A7B /* NatDialogBuilder.swift in Sources */ = {isa = PBXBuildFile; fileRef = 843A1E6824A27D0800FA7A7B /* NatDialogBuilder.swift */; };
		843A1E6B24A27E7300FA7A7B /* DialogViewModel.swift in Sources */ = {isa = PBXBuildFile; fileRef = 843A1E6A24A27E7300FA7A7B /* DialogViewModel.swift */; };
		843A1E6D24A27EA300FA7A7B /* NatDialogTitleConfigurator.swift in Sources */ = {isa = PBXBuildFile; fileRef = 843A1E6C24A27EA300FA7A7B /* NatDialogTitleConfigurator.swift */; };
		843A1E6F24A27FAC00FA7A7B /* NatDialogBodyConfigurator.swift in Sources */ = {isa = PBXBuildFile; fileRef = 843A1E6E24A27FAC00FA7A7B /* NatDialogBodyConfigurator.swift */; };
		843FA27B2461D82200D20D9A /* NatSizes.swift in Sources */ = {isa = PBXBuildFile; fileRef = 843FA27A2461D82200D20D9A /* NatSizes.swift */; };
		843FA27D2461DB1400D20D9A /* Sizes.swift in Sources */ = {isa = PBXBuildFile; fileRef = 843FA27C2461DB1400D20D9A /* Sizes.swift */; };
		843FA27F2461DDFC00D20D9A /* AvonSizes.swift in Sources */ = {isa = PBXBuildFile; fileRef = 843FA27E2461DDFC00D20D9A /* AvonSizes.swift */; };
		843FA2812461DF5400D20D9A /* NaturaSizes.swift in Sources */ = {isa = PBXBuildFile; fileRef = 843FA2802461DF5400D20D9A /* NaturaSizes.swift */; };
		843FA2832461E1CA00D20D9A /* TheBodySystemSize.swift in Sources */ = {isa = PBXBuildFile; fileRef = 843FA2822461E1CA00D20D9A /* TheBodySystemSize.swift */; };
		843FA2862461E32400D20D9A /* NatSizes+Spec.swift in Sources */ = {isa = PBXBuildFile; fileRef = 843FA2842461E2DC00D20D9A /* NatSizes+Spec.swift */; };
		843FA2882461F33600D20D9A /* AvonSizes+Spec.swift in Sources */ = {isa = PBXBuildFile; fileRef = 843FA2872461F33600D20D9A /* AvonSizes+Spec.swift */; };
		843FA28A2461F78200D20D9A /* NaturaSizes+Spec.swift in Sources */ = {isa = PBXBuildFile; fileRef = 843FA2892461F78200D20D9A /* NaturaSizes+Spec.swift */; };
		843FA28C2461F96700D20D9A /* TheBodyShopSizes+Spec.swift in Sources */ = {isa = PBXBuildFile; fileRef = 843FA28B2461F96700D20D9A /* TheBodyShopSizes+Spec.swift */; };
		843FA2962463310900D20D9A /* Radius.swift in Sources */ = {isa = PBXBuildFile; fileRef = 843FA2952463310900D20D9A /* Radius.swift */; };
		843FA298246331F000D20D9A /* AvonBorderRadius.swift in Sources */ = {isa = PBXBuildFile; fileRef = 843FA297246331F000D20D9A /* AvonBorderRadius.swift */; };
		843FA29A246335D700D20D9A /* NaturaBorderRadius.swift in Sources */ = {isa = PBXBuildFile; fileRef = 843FA299246335D600D20D9A /* NaturaBorderRadius.swift */; };
		843FA29C2463369A00D20D9A /* TheBodyShopRadius.swift in Sources */ = {isa = PBXBuildFile; fileRef = 843FA29B2463369A00D20D9A /* TheBodyShopRadius.swift */; };
		843FA29E24633CF700D20D9A /* NatBorderRadius.swift in Sources */ = {isa = PBXBuildFile; fileRef = 843FA29D24633CF700D20D9A /* NatBorderRadius.swift */; };
		843FA2AA24635D7400D20D9A /* AvonBorderRadius+Spec.swift in Sources */ = {isa = PBXBuildFile; fileRef = 843FA2A924635D7400D20D9A /* AvonBorderRadius+Spec.swift */; };
		843FA2AC24635E9F00D20D9A /* NaturaBorderRadius+Spec.swift in Sources */ = {isa = PBXBuildFile; fileRef = 843FA2AB24635E9F00D20D9A /* NaturaBorderRadius+Spec.swift */; };
		843FA2AE24635EDF00D20D9A /* TheBodyShopBorderRadius+Spec.swift in Sources */ = {isa = PBXBuildFile; fileRef = 843FA2AD24635EDF00D20D9A /* TheBodyShopBorderRadius+Spec.swift */; };
		843FA2B02463624A00D20D9A /* NatBorderRadius+Spec.swift in Sources */ = {isa = PBXBuildFile; fileRef = 843FA2AF2463624A00D20D9A /* NatBorderRadius+Spec.swift */; };
		843FA2B2246458C400D20D9A /* NatOpacities.swift in Sources */ = {isa = PBXBuildFile; fileRef = 843FA2B1246458C400D20D9A /* NatOpacities.swift */; };
		843FA2B42464717700D20D9A /* NatOpacities+Spec.swift in Sources */ = {isa = PBXBuildFile; fileRef = 843FA2B32464717600D20D9A /* NatOpacities+Spec.swift */; };
		843FA2B62464724C00D20D9A /* AvonOpacities.swift in Sources */ = {isa = PBXBuildFile; fileRef = 843FA2B52464724C00D20D9A /* AvonOpacities.swift */; };
		843FA2B82464736500D20D9A /* Opacities.swift in Sources */ = {isa = PBXBuildFile; fileRef = 843FA2B72464736500D20D9A /* Opacities.swift */; };
		843FA2BA2464757200D20D9A /* NaturaOpacities.swift in Sources */ = {isa = PBXBuildFile; fileRef = 843FA2B92464757200D20D9A /* NaturaOpacities.swift */; };
		843FA2BC2464759100D20D9A /* TheBodyShopOpacities.swift in Sources */ = {isa = PBXBuildFile; fileRef = 843FA2BB2464759100D20D9A /* TheBodyShopOpacities.swift */; };
		843FA2BE2464837E00D20D9A /* AvonOpacities+Spec.swift in Sources */ = {isa = PBXBuildFile; fileRef = 843FA2BD2464837E00D20D9A /* AvonOpacities+Spec.swift */; };
		843FA2C0246483CC00D20D9A /* NaturaOpacities+Spec.swift in Sources */ = {isa = PBXBuildFile; fileRef = 843FA2BF246483CC00D20D9A /* NaturaOpacities+Spec.swift */; };
		843FA2C2246483E500D20D9A /* TheBodyShopOpacities+Spec.swift in Sources */ = {isa = PBXBuildFile; fileRef = 843FA2C1246483E500D20D9A /* TheBodyShopOpacities+Spec.swift */; };
		843FA2CB2465CE9E00D20D9A /* Font.swift in Sources */ = {isa = PBXBuildFile; fileRef = 843FA2CA2465CE9E00D20D9A /* Font.swift */; };
		843FA2CF2465EE8100D20D9A /* FontWeights.swift in Sources */ = {isa = PBXBuildFile; fileRef = 843FA2CE2465EE8100D20D9A /* FontWeights.swift */; };
		843FA2D12465EEA000D20D9A /* FontSizes.swift in Sources */ = {isa = PBXBuildFile; fileRef = 843FA2D02465EEA000D20D9A /* FontSizes.swift */; };
		843FA2D324660E2100D20D9A /* NatFonts.swift in Sources */ = {isa = PBXBuildFile; fileRef = 843FA2D224660E2100D20D9A /* NatFonts.swift */; };
		84428F81245B03A100D46611 /* NaturaSpacing.swift in Sources */ = {isa = PBXBuildFile; fileRef = 84428F80245B03A100D46611 /* NaturaSpacing.swift */; };
		84428F83245B03FD00D46611 /* AvonSpacing.swift in Sources */ = {isa = PBXBuildFile; fileRef = 84428F82245B03FD00D46611 /* AvonSpacing.swift */; };
		84428F85245B044700D46611 /* TheBodyShopSpacing.swift in Sources */ = {isa = PBXBuildFile; fileRef = 84428F84245B044700D46611 /* TheBodyShopSpacing.swift */; };
		84428F87245B205D00D46611 /* Space.swift in Sources */ = {isa = PBXBuildFile; fileRef = 84428F86245B205D00D46611 /* Space.swift */; };
		84428F8A245B219700D46611 /* NaturaSpacing+Spec.swift in Sources */ = {isa = PBXBuildFile; fileRef = 84428F88245B217C00D46611 /* NaturaSpacing+Spec.swift */; };
		84428F8D245B248D00D46611 /* TheBodyShopSpacing+Spec.swift in Sources */ = {isa = PBXBuildFile; fileRef = 84428F8B245B245C00D46611 /* TheBodyShopSpacing+Spec.swift */; };
		84428F90245B24B300D46611 /* AvonSpacing+Spec.swift in Sources */ = {isa = PBXBuildFile; fileRef = 84428F8E245B24B000D46611 /* AvonSpacing+Spec.swift */; };
		84428F92245B265000D46611 /* NatSpacing+Spec.swift in Sources */ = {isa = PBXBuildFile; fileRef = 84428F91245B265000D46611 /* NatSpacing+Spec.swift */; };
		84428F95245B9DE000D46611 /* DesignSystemFatalError.swift in Sources */ = {isa = PBXBuildFile; fileRef = 84428F94245B9DE000D46611 /* DesignSystemFatalError.swift */; };
		84428F97245C3FFD00D46611 /* GetTheme.swift in Sources */ = {isa = PBXBuildFile; fileRef = 84428F96245C3FFD00D46611 /* GetTheme.swift */; };
		84428F99245C402B00D46611 /* ValidateTheme.swift in Sources */ = {isa = PBXBuildFile; fileRef = 84428F98245C402B00D46611 /* ValidateTheme.swift */; };
		8458A9932475C1E000BD8BC8 /* ButtonOutlinedStyle+Spec.swift in Sources */ = {isa = PBXBuildFile; fileRef = 8458A9922475C1E000BD8BC8 /* ButtonOutlinedStyle+Spec.swift */; };
		845D9EF8244DE32F003598B0 /* NatColors+TBS+Spec.swift in Sources */ = {isa = PBXBuildFile; fileRef = 845D9EF6244DE2E7003598B0 /* NatColors+TBS+Spec.swift */; };
		846313AC245C47D100387FCF /* ValidateTheme+Spec.swift in Sources */ = {isa = PBXBuildFile; fileRef = 846313AA245C47C400387FCF /* ValidateTheme+Spec.swift */; };
		846313AE245CE9AE00387FCF /* GetTheme+Spec.swift in Sources */ = {isa = PBXBuildFile; fileRef = 846313AD245CE9AE00387FCF /* GetTheme+Spec.swift */; };
		84685CBB24813CC6003E90C4 /* DynamicColors+Spec.swift in Sources */ = {isa = PBXBuildFile; fileRef = 84685CBA24813CC6003E90C4 /* DynamicColors+Spec.swift */; };
		84685CBD248154BF003E90C4 /* DynamicColorFactory+Spec.swift in Sources */ = {isa = PBXBuildFile; fileRef = 84685CBC248154BF003E90C4 /* DynamicColorFactory+Spec.swift */; };
		84692854247D46F2008DF255 /* FontLetterSpacings.swift in Sources */ = {isa = PBXBuildFile; fileRef = 84692853247D46F2008DF255 /* FontLetterSpacings.swift */; };
		84692856247D78BD008DF255 /* TheBodyShopFontLetterSpacings.swift in Sources */ = {isa = PBXBuildFile; fileRef = 84692855247D78BD008DF255 /* TheBodyShopFontLetterSpacings.swift */; };
		84692858247D79DC008DF255 /* AvonFontLetterSpacings.swift in Sources */ = {isa = PBXBuildFile; fileRef = 84692857247D79DC008DF255 /* AvonFontLetterSpacings.swift */; };
		8469285A247D7C2A008DF255 /* NaturaFontLetterSpacings.swift in Sources */ = {isa = PBXBuildFile; fileRef = 84692859247D7C2A008DF255 /* NaturaFontLetterSpacings.swift */; };
		8469285C247DA8F7008DF255 /* TheBodyShopFontLetterSpacings+Spec.swift in Sources */ = {isa = PBXBuildFile; fileRef = 8469285B247DA8F7008DF255 /* TheBodyShopFontLetterSpacings+Spec.swift */; };
		8469285E247DAB69008DF255 /* NaturaFontLetterSpacings+Spec.swift in Sources */ = {isa = PBXBuildFile; fileRef = 8469285D247DAB69008DF255 /* NaturaFontLetterSpacings+Spec.swift */; };
		84692860247DABC1008DF255 /* AvonFontLetterSpacings+Spec.swift in Sources */ = {isa = PBXBuildFile; fileRef = 8469285F247DABC1008DF255 /* AvonFontLetterSpacings+Spec.swift */; };
		84692865247FEB0D008DF255 /* AvonColorPaletteLight.swift in Sources */ = {isa = PBXBuildFile; fileRef = 84692864247FEB0D008DF255 /* AvonColorPaletteLight.swift */; };
		84692867247FEB5C008DF255 /* AvonColorPaletteDark.swift in Sources */ = {isa = PBXBuildFile; fileRef = 84692866247FEB5C008DF255 /* AvonColorPaletteDark.swift */; };
		84692869248022EB008DF255 /* NaturaColorPaletteLight.swift in Sources */ = {isa = PBXBuildFile; fileRef = 84692868248022EB008DF255 /* NaturaColorPaletteLight.swift */; };
		8469286B24802359008DF255 /* NaturaColorPaletteDark.swift in Sources */ = {isa = PBXBuildFile; fileRef = 8469286A24802359008DF255 /* NaturaColorPaletteDark.swift */; };
		8469286D248023E2008DF255 /* TheBodyShopColorPaletteLight.swift in Sources */ = {isa = PBXBuildFile; fileRef = 8469286C248023E2008DF255 /* TheBodyShopColorPaletteLight.swift */; };
		8469286F24802446008DF255 /* TheBodyShopColorPaletteDark.swift in Sources */ = {isa = PBXBuildFile; fileRef = 8469286E24802446008DF255 /* TheBodyShopColorPaletteDark.swift */; };
		84692871248036C0008DF255 /* DynamicColors.swift in Sources */ = {isa = PBXBuildFile; fileRef = 84692870248036C0008DF255 /* DynamicColors.swift */; };
		8469287324803738008DF255 /* DynamicColorFactory.swift in Sources */ = {isa = PBXBuildFile; fileRef = 8469287224803738008DF255 /* DynamicColorFactory.swift */; };
		846928762480458D008DF255 /* NatColors+Natura+Spec.swift in Sources */ = {isa = PBXBuildFile; fileRef = 8469287424804553008DF255 /* NatColors+Natura+Spec.swift */; };
		84692879248046F7008DF255 /* NatColors+Avon+Spec.swift in Sources */ = {isa = PBXBuildFile; fileRef = 84692877248046DD008DF255 /* NatColors+Avon+Spec.swift */; };
		846C9FC9248FB6D80079B686 /* Pulsable+Spec.swift in Sources */ = {isa = PBXBuildFile; fileRef = 846C9FC7248FB6050079B686 /* Pulsable+Spec.swift */; };
		846C9FCC248FC2050079B686 /* PulseContainerLayer+Spec.swift in Sources */ = {isa = PBXBuildFile; fileRef = 846C9FCB248FC2050079B686 /* PulseContainerLayer+Spec.swift */; };
		846EB6202486DA80000E3901 /* ButtonContainedStyle.swift in Sources */ = {isa = PBXBuildFile; fileRef = 846EB61F2486DA80000E3901 /* ButtonContainedStyle.swift */; };
		846EB6232487ED47000E3901 /* ButtonStyle.swift in Sources */ = {isa = PBXBuildFile; fileRef = 846EB6222487ED47000E3901 /* ButtonStyle.swift */; };
		846EB62624887BDC000E3901 /* ButtonContainedStyle+Spec.swift in Sources */ = {isa = PBXBuildFile; fileRef = 846EB62424887B7A000E3901 /* ButtonContainedStyle+Spec.swift */; };
		846EB62824891511000E3901 /* ButtonStyle+Spec.swift in Sources */ = {isa = PBXBuildFile; fileRef = 846EB62724891511000E3901 /* ButtonStyle+Spec.swift */; };
		846EB62A2489872C000E3901 /* ButtonTextStyle.swift in Sources */ = {isa = PBXBuildFile; fileRef = 846EB6292489872C000E3901 /* ButtonTextStyle.swift */; };
		846EB62D2489A8FF000E3901 /* ButtonTextStyle+Spec.swift in Sources */ = {isa = PBXBuildFile; fileRef = 846EB62C2489A8FF000E3901 /* ButtonTextStyle+Spec.swift */; };
		849F39E52481786800CCF076 /* ColorProvider.swift in Sources */ = {isa = PBXBuildFile; fileRef = 849F39E42481786800CCF076 /* ColorProvider.swift */; };
		849F39E724819C0D00CCF076 /* StubLightColorPalette.swift in Sources */ = {isa = PBXBuildFile; fileRef = 849F39E624819C0D00CCF076 /* StubLightColorPalette.swift */; };
		849F39E924819C3500CCF076 /* StubDarkColorPalette.swift in Sources */ = {isa = PBXBuildFile; fileRef = 849F39E824819C3500CCF076 /* StubDarkColorPalette.swift */; };
		84B197A02475915E00F1B575 /* ButtonOutlineStyle.swift in Sources */ = {isa = PBXBuildFile; fileRef = 84B1979F2475915E00F1B575 /* ButtonOutlineStyle.swift */; };
		84B197A3247593B500F1B575 /* NatButton+Style.swift in Sources */ = {isa = PBXBuildFile; fileRef = 84B197A2247593B500F1B575 /* NatButton+Style.swift */; };
		84BFB61A24695E7D00506ED1 /* NatFonts+Avon+Spec.swift in Sources */ = {isa = PBXBuildFile; fileRef = 84BFB61824695E6600506ED1 /* NatFonts+Avon+Spec.swift */; };
		84BFB61C2469810600506ED1 /* UIFont+GetWeight.swift in Sources */ = {isa = PBXBuildFile; fileRef = 84BFB61B2469810600506ED1 /* UIFont+GetWeight.swift */; };
		84BFB61F24699ECA00506ED1 /* NatFonts+Natura+Spec.swift in Sources */ = {isa = PBXBuildFile; fileRef = 84BFB61E24699ECA00506ED1 /* NatFonts+Natura+Spec.swift */; };
		84BFB62124699F2D00506ED1 /* NatFonts+TheBodyShop+Spec.swift in Sources */ = {isa = PBXBuildFile; fileRef = 84BFB62024699F2D00506ED1 /* NatFonts+TheBodyShop+Spec.swift */; };
		84BFB6232469A01D00506ED1 /* AvonFontSizes+Spec.swift in Sources */ = {isa = PBXBuildFile; fileRef = 84BFB6222469A01D00506ED1 /* AvonFontSizes+Spec.swift */; };
		84BFB6252469A30500506ED1 /* AvonFontWeights+Spec.swift in Sources */ = {isa = PBXBuildFile; fileRef = 84BFB6242469A30500506ED1 /* AvonFontWeights+Spec.swift */; };
		84BFB6282469B92000506ED1 /* TheBodyShopFont.swift in Sources */ = {isa = PBXBuildFile; fileRef = 84BFB6272469B92000506ED1 /* TheBodyShopFont.swift */; };
		84BFB62A2469B93C00506ED1 /* TheBodyShopFontSizes.swift in Sources */ = {isa = PBXBuildFile; fileRef = 84BFB6292469B93C00506ED1 /* TheBodyShopFontSizes.swift */; };
		84BFB62C2469B95300506ED1 /* TheBodyShopFontWeights.swift in Sources */ = {isa = PBXBuildFile; fileRef = 84BFB62B2469B95300506ED1 /* TheBodyShopFontWeights.swift */; };
		84BFB62F2469BDD700506ED1 /* NaturaFont.swift in Sources */ = {isa = PBXBuildFile; fileRef = 84BFB62E2469BDD700506ED1 /* NaturaFont.swift */; };
		84BFB6312469BDF400506ED1 /* NaturaFontSizes.swift in Sources */ = {isa = PBXBuildFile; fileRef = 84BFB6302469BDF400506ED1 /* NaturaFontSizes.swift */; };
		84BFB6332469BE1900506ED1 /* NaturaFontWeights.swift in Sources */ = {isa = PBXBuildFile; fileRef = 84BFB6322469BE1900506ED1 /* NaturaFontWeights.swift */; };
		84BFB6362469BF1A00506ED1 /* AvonFont.swift in Sources */ = {isa = PBXBuildFile; fileRef = 84BFB6352469BF1A00506ED1 /* AvonFont.swift */; };
		84BFB6382469BF4B00506ED1 /* AvonFontSizes.swift in Sources */ = {isa = PBXBuildFile; fileRef = 84BFB6372469BF4B00506ED1 /* AvonFontSizes.swift */; };
		84BFB63A2469BF6500506ED1 /* AvonFontWeights.swift in Sources */ = {isa = PBXBuildFile; fileRef = 84BFB6392469BF6500506ED1 /* AvonFontWeights.swift */; };
		84BFB6402469C2B900506ED1 /* NaturaFontWeights+Spec.swift in Sources */ = {isa = PBXBuildFile; fileRef = 84BFB63F2469C2B900506ED1 /* NaturaFontWeights+Spec.swift */; };
		84BFB6412469C2BE00506ED1 /* NaturaFontSizes+Spec.swift in Sources */ = {isa = PBXBuildFile; fileRef = 84BFB63D2469C28900506ED1 /* NaturaFontSizes+Spec.swift */; };
		84BFB6442469C9EB00506ED1 /* TheBodyShopFontWeights+Spec.swift in Sources */ = {isa = PBXBuildFile; fileRef = 84BFB6432469C9EB00506ED1 /* TheBodyShopFontWeights+Spec.swift */; };
		84BFB6462469C9FC00506ED1 /* TheBodyShopFontSizes+Spec.swift in Sources */ = {isa = PBXBuildFile; fileRef = 84BFB6452469C9FC00506ED1 /* TheBodyShopFontSizes+Spec.swift */; };
		84BFB6482469CB9000506ED1 /* TheBodyShopFont+Spec.swift in Sources */ = {isa = PBXBuildFile; fileRef = 84BFB6472469CB9000506ED1 /* TheBodyShopFont+Spec.swift */; };
		84BFB64A2469CBAA00506ED1 /* NaturaFont+Spec.swift in Sources */ = {isa = PBXBuildFile; fileRef = 84BFB6492469CBAA00506ED1 /* NaturaFont+Spec.swift */; };
		84BFB64C2469CBBC00506ED1 /* AvonFont+Spec.swift in Sources */ = {isa = PBXBuildFile; fileRef = 84BFB64B2469CBBC00506ED1 /* AvonFont+Spec.swift */; };
		84BFB652246C276800506ED1 /* NatElevation.swift in Sources */ = {isa = PBXBuildFile; fileRef = 84BFB651246C276800506ED1 /* NatElevation.swift */; };
		84BFB65B246DA40700506ED1 /* Elevations.swift in Sources */ = {isa = PBXBuildFile; fileRef = 84BFB65A246DA40700506ED1 /* Elevations.swift */; };
		84BFB65D246DA42800506ED1 /* ElevationAttributes.swift in Sources */ = {isa = PBXBuildFile; fileRef = 84BFB65C246DA42800506ED1 /* ElevationAttributes.swift */; };
		84BFB65F246DA47500506ED1 /* AvonElevations.swift in Sources */ = {isa = PBXBuildFile; fileRef = 84BFB65E246DA47500506ED1 /* AvonElevations.swift */; };
		84BFB661246DA4B400506ED1 /* NaturaElevations.swift in Sources */ = {isa = PBXBuildFile; fileRef = 84BFB660246DA4B400506ED1 /* NaturaElevations.swift */; };
		84BFB663246DA50100506ED1 /* TheBodyShopElevations.swift in Sources */ = {isa = PBXBuildFile; fileRef = 84BFB662246DA50100506ED1 /* TheBodyShopElevations.swift */; };
		84BFB666246DCB5900506ED1 /* ViewStyle.swift in Sources */ = {isa = PBXBuildFile; fileRef = 84BFB665246DCB5900506ED1 /* ViewStyle.swift */; };
		84BFB669246DCC0800506ED1 /* ViewStyle+Spec.swift in Sources */ = {isa = PBXBuildFile; fileRef = 84BFB668246DCC0800506ED1 /* ViewStyle+Spec.swift */; };
		84BFB66B246DCD1100506ED1 /* TheBodyShopElevations+Spec.swift in Sources */ = {isa = PBXBuildFile; fileRef = 84BFB66A246DCD1100506ED1 /* TheBodyShopElevations+Spec.swift */; };
		84BFB66D246DD12200506ED1 /* AvonElevations+Spec.swift in Sources */ = {isa = PBXBuildFile; fileRef = 84BFB66C246DD12200506ED1 /* AvonElevations+Spec.swift */; };
		84BFB66F246DD15700506ED1 /* NaturaElevations+Spec.swift in Sources */ = {isa = PBXBuildFile; fileRef = 84BFB66E246DD15700506ED1 /* NaturaElevations+Spec.swift */; };
		84BFB671246DF0B300506ED1 /* NatElevations+Spec.swift in Sources */ = {isa = PBXBuildFile; fileRef = 84BFB670246DF0B300506ED1 /* NatElevations+Spec.swift */; };
		84BFB673246DF82800506ED1 /* ElevationAttributes+Equitable.swift in Sources */ = {isa = PBXBuildFile; fileRef = 84BFB672246DF82800506ED1 /* ElevationAttributes+Equitable.swift */; };
		84C1CABD249952930041A511 /* DialogButtonConfiguration.swift in Sources */ = {isa = PBXBuildFile; fileRef = 84C1CABC249952930041A511 /* DialogButtonConfiguration.swift */; };
		84C1CABF249953440041A511 /* NatDialogController+StandardStyleBuilder.swift in Sources */ = {isa = PBXBuildFile; fileRef = 84C1CABE249953440041A511 /* NatDialogController+StandardStyleBuilder.swift */; };
		84C1CAC02499558E0041A511 /* NatDialogController+Spec.swift in Sources */ = {isa = PBXBuildFile; fileRef = 84C1CAB92499522D0041A511 /* NatDialogController+Spec.swift */; };
		84C1CAC2249A49A40041A511 /* NatDialogController+StandardStyleBuilder+Spec.swift in Sources */ = {isa = PBXBuildFile; fileRef = 84C1CAC1249A49A40041A511 /* NatDialogController+StandardStyleBuilder+Spec.swift */; };
		84C1CACB249A8AB00041A511 /* DialogFooterView+Spec.swift in Sources */ = {isa = PBXBuildFile; fileRef = 84C1CACA249A8AB00041A511 /* DialogFooterView+Spec.swift */; };
		84C1CACE249A93940041A511 /* NatDialogController+Snapshot+Tests.swift in Sources */ = {isa = PBXBuildFile; fileRef = 84C1CACD249A93940041A511 /* NatDialogController+Snapshot+Tests.swift */; };
		84C1CAD2249D00DD0041A511 /* NatButton+EdgeInsets.swift in Sources */ = {isa = PBXBuildFile; fileRef = 84C1CAD1249D00DD0041A511 /* NatButton+EdgeInsets.swift */; };
		84C1CAD4249D2ED90041A511 /* NatButton+EdgeInsets+Spec.swift in Sources */ = {isa = PBXBuildFile; fileRef = 84C1CAD3249D2ED90041A511 /* NatButton+EdgeInsets+Spec.swift */; };
		84C24DA6246F3DE40046833B /* NatButton.swift in Sources */ = {isa = PBXBuildFile; fileRef = 84C24DA5246F3DE40046833B /* NatButton.swift */; };
		84C8210E24A375A30090DE1E /* DialogFooterView.swift in Sources */ = {isa = PBXBuildFile; fileRef = 84C8210D24A375A30090DE1E /* DialogFooterView.swift */; };
		84C8211424A392BB0090DE1E /* NatDialogCustomBodyConfigurator.swift in Sources */ = {isa = PBXBuildFile; fileRef = 84C8211324A392BB0090DE1E /* NatDialogCustomBodyConfigurator.swift */; };
		84C8211624A3937A0090DE1E /* NatDialogController+AlertStyleBuilder+Spec.swift in Sources */ = {isa = PBXBuildFile; fileRef = 84C8211524A3937A0090DE1E /* NatDialogController+AlertStyleBuilder+Spec.swift */; };
		84C8211924A3980F0090DE1E /* DialogStyle+Spec.swift in Sources */ = {isa = PBXBuildFile; fileRef = 84C8211824A3980F0090DE1E /* DialogStyle+Spec.swift */; };
		84EE85E9245A0FB20009293A /* NatSpacing.swift in Sources */ = {isa = PBXBuildFile; fileRef = 84EE85E8245A0FB20009293A /* NatSpacing.swift */; };
		A9325A6623FB34EC0023979C /* UICollectionView+Reusable.swift in Sources */ = {isa = PBXBuildFile; fileRef = A9325A6523FB34EC0023979C /* UICollectionView+Reusable.swift */; };
		A9325A6A23FB35C50023979C /* UICollectionView+ReusableTests.swift in Sources */ = {isa = PBXBuildFile; fileRef = A9325A6723FB35450023979C /* UICollectionView+ReusableTests.swift */; };
		A971BE6F2398171C00A0D509 /* NavigationDrawerDelegateMock.swift in Sources */ = {isa = PBXBuildFile; fileRef = A971BE6E2398171C00A0D509 /* NavigationDrawerDelegateMock.swift */; };
		A971BE712398306300A0D509 /* NavigationDrawer+IndexMenu.swift in Sources */ = {isa = PBXBuildFile; fileRef = A971BE702398306300A0D509 /* NavigationDrawer+IndexMenu.swift */; };
		A971BE73239831F200A0D509 /* NavigationDrawer+IndexMenuTests.swift in Sources */ = {isa = PBXBuildFile; fileRef = A971BE72239831F200A0D509 /* NavigationDrawer+IndexMenuTests.swift */; };
		A988199B238C5AAF0008230F /* UIColor+Hex.swift in Sources */ = {isa = PBXBuildFile; fileRef = A988199A238C5AAF0008230F /* UIColor+Hex.swift */; };
		A9B71E8D237B559A00A2BF51 /* NatDS.framework in Frameworks */ = {isa = PBXBuildFile; fileRef = A9B71E83237B559A00A2BF51 /* NatDS.framework */; };
		A9B71E94237B559A00A2BF51 /* NatDS.h in Headers */ = {isa = PBXBuildFile; fileRef = A9B71E86237B559A00A2BF51 /* NatDS.h */; settings = {ATTRIBUTES = (Public, ); }; };
		A9CBAD8523CE535300A46CB2 /* IconTests.swift in Sources */ = {isa = PBXBuildFile; fileRef = A9CBAD8423CE535300A46CB2 /* IconTests.swift */; };
		A9CCF8D823CCDAC900000FC0 /* Icon.swift in Sources */ = {isa = PBXBuildFile; fileRef = A9CCF8D723CCDAC900000FC0 /* Icon.swift */; };
		A9CCF8DA23CCDDF700000FC0 /* UIFont+Icon.swift in Sources */ = {isa = PBXBuildFile; fileRef = A9CCF8D923CCDDF700000FC0 /* UIFont+Icon.swift */; };
		A9CCF8DC23CCDF0100000FC0 /* FontIconStyle.swift in Sources */ = {isa = PBXBuildFile; fileRef = A9CCF8DB23CCDF0100000FC0 /* FontIconStyle.swift */; };
		A9CCF8DD23CCE0F700000FC0 /* natds-icons.ttf in Resources */ = {isa = PBXBuildFile; fileRef = A9D451B823C7E08F001D73B0 /* natds-icons.ttf */; };
		A9CCF8DF23CCE1CE00000FC0 /* IconView.swift in Sources */ = {isa = PBXBuildFile; fileRef = A9CCF8DE23CCE1CE00000FC0 /* IconView.swift */; };
		A9CCF8E123CCE39800000FC0 /* IconViewTests.swift in Sources */ = {isa = PBXBuildFile; fileRef = A9CCF8E023CCE39800000FC0 /* IconViewTests.swift */; };
		A9CCF8E523CCEC5400000FC0 /* FontStyle.swift in Sources */ = {isa = PBXBuildFile; fileRef = A9CCF8E323CCEBD600000FC0 /* FontStyle.swift */; };
		A9CCF8E823CCF03500000FC0 /* FontIconStyleTests.swift in Sources */ = {isa = PBXBuildFile; fileRef = A9CCF8E723CCF03500000FC0 /* FontIconStyleTests.swift */; };
		A9CCF8EA23CCF16400000FC0 /* UIFont+IconTests.swift in Sources */ = {isa = PBXBuildFile; fileRef = A9CCF8E923CCF16400000FC0 /* UIFont+IconTests.swift */; };
		A9D3454B238C69480013398C /* UIColor+HexTests.swift in Sources */ = {isa = PBXBuildFile; fileRef = A9D3454A238C69480013398C /* UIColor+HexTests.swift */; };
=======
		BBCC40A29117B4CB675FE57C3B0130E4 /* AssetsHelper.swift in Sources */ = {isa = PBXBuildFile; fileRef = 02B41F99CB8ACD14C09E1AA323E38C2D /* AssetsHelper.swift */; };
		0AF826DF57321D84C4B2EDDFAC49F377 /* AssetsHelperTests.swift in Sources */ = {isa = PBXBuildFile; fileRef = 38DAA7E13F0D9435753C08228E164289 /* AssetsHelperTests.swift */; };
		9BCB31B8D18CF1DE76DBC58ADB6AD6EC /* AvonBorderRadius+Spec.swift in Sources */ = {isa = PBXBuildFile; fileRef = 477731475C7DAE3B26819E04906BD721 /* AvonBorderRadius+Spec.swift */; };
		75C6E6108454D8D59FCFD7B5C82D9902 /* AvonBorderRadius.swift in Sources */ = {isa = PBXBuildFile; fileRef = B753A7FCD64198384CC745E9DBF172E6 /* AvonBorderRadius.swift */; };
		6EF45532F3AD14C5842159D7761DFD25 /* AvonColorPaletteDark+Spec.swift in Sources */ = {isa = PBXBuildFile; fileRef = 184F473D68F70CFCDA0C09BAE2B17A4B /* AvonColorPaletteDark+Spec.swift */; };
		FC5D4E056A537A2355FB279F63D7BBDB /* AvonColorPaletteDark.swift in Sources */ = {isa = PBXBuildFile; fileRef = 8602357A60C6B3C2C20CC759E847FE9A /* AvonColorPaletteDark.swift */; };
		CB0020D4771DEE9CBDEDF4FF0082C8F3 /* AvonColorPaletteLight+Spec.swift in Sources */ = {isa = PBXBuildFile; fileRef = 7961DE3EA518D4BEB826759A1ADC7182 /* AvonColorPaletteLight+Spec.swift */; };
		3D429A6E88BA742E49ECCA485A26E70F /* AvonColorPaletteLight.swift in Sources */ = {isa = PBXBuildFile; fileRef = 02183C9B0E29B427B04D54135FE32184 /* AvonColorPaletteLight.swift */; };
		901205023ECB9595C90F7B3D30C984C6 /* AvonElevations+Spec.swift in Sources */ = {isa = PBXBuildFile; fileRef = BAEF2702D8D005A1EA66C6D8447176D3 /* AvonElevations+Spec.swift */; };
		E595C8E0683039156EECADB28A93AC69 /* AvonElevations.swift in Sources */ = {isa = PBXBuildFile; fileRef = 0A051382812558571E778F51A332B9FE /* AvonElevations.swift */; };
		F83210EA80C011A9A3898BB4A856116E /* AvonFont+Spec.swift in Sources */ = {isa = PBXBuildFile; fileRef = 2E0E59F57D0AD2166D6216527E95A6CD /* AvonFont+Spec.swift */; };
		AA2218A08849224F57943C49A7CE3DDA /* AvonFont.swift in Sources */ = {isa = PBXBuildFile; fileRef = F72809614C87697C6EAF138E246F4C55 /* AvonFont.swift */; };
		B53CC395837882F1F669DAC9BA9959FA /* AvonFontLetterSpacings+Spec.swift in Sources */ = {isa = PBXBuildFile; fileRef = 94F4528A8F039CB3F5D9781C690AE37E /* AvonFontLetterSpacings+Spec.swift */; };
		1C33F8923E873C6C60821B00A3AF20C8 /* AvonFontLetterSpacings.swift in Sources */ = {isa = PBXBuildFile; fileRef = 79F0FED09E44BABDCC90B51BEA23A2B3 /* AvonFontLetterSpacings.swift */; };
		841DC30AC5612DDD81C8175BCFF4507E /* AvonFontSizes+Spec.swift in Sources */ = {isa = PBXBuildFile; fileRef = 847C94FCAA23AB699A4926C6B8E598C6 /* AvonFontSizes+Spec.swift */; };
		3F12D75506942B4F6ED3212F793C6177 /* AvonFontSizes.swift in Sources */ = {isa = PBXBuildFile; fileRef = 3F7D792BB1ABA865B43C4E9AFD578235 /* AvonFontSizes.swift */; };
		6B0288613B59DF0F53953D702C17D497 /* AvonFontWeights+Spec.swift in Sources */ = {isa = PBXBuildFile; fileRef = 9B282C073683EC548D946188FC1A72A6 /* AvonFontWeights+Spec.swift */; };
		B00E0C6AC86C3AEFF988F529F639B0FB /* AvonFontWeights.swift in Sources */ = {isa = PBXBuildFile; fileRef = 319B7E141A7D61DA8B6977F081BD5E5A /* AvonFontWeights.swift */; };
		7A4EA58751A4005CDC8869389680036B /* AvonOpacities+Spec.swift in Sources */ = {isa = PBXBuildFile; fileRef = 03374D1962F22E77097BC080D718F12F /* AvonOpacities+Spec.swift */; };
		156EE5EBDDF801745FB87B90E7559617 /* AvonOpacities.swift in Sources */ = {isa = PBXBuildFile; fileRef = D9CAB12E754E4CBA9E744F8261748D5C /* AvonOpacities.swift */; };
		557B42D36C536AF16BD53225A006AB29 /* AvonSizes+Spec.swift in Sources */ = {isa = PBXBuildFile; fileRef = 8C04D198B2E271ABB5F68222DC1D6B96 /* AvonSizes+Spec.swift */; };
		71BFF46A2E8EE022B73DF3171D0C08CE /* AvonSizes.swift in Sources */ = {isa = PBXBuildFile; fileRef = 9CF26E92BD0C8D7F15F6EF0B43391245 /* AvonSizes.swift */; };
		F56784241784E8788555902BAF0623C5 /* AvonSpacing+Spec.swift in Sources */ = {isa = PBXBuildFile; fileRef = 92B7E71471A8365DB2D8FE53C22B3AAD /* AvonSpacing+Spec.swift */; };
		1486785D9C1BC4FCF2308F2B9CC28543 /* AvonSpacing.swift in Sources */ = {isa = PBXBuildFile; fileRef = E466D95B01186AA3E08CC793E6014EDF /* AvonSpacing.swift */; };
		38DB283DDC43587A2456F690D45DFE67 /* AvonTheme.swift in Sources */ = {isa = PBXBuildFile; fileRef = 7E37D0B1B9BAD8ACC82F2DDAEB6FF77E /* AvonTheme.swift */; };
		83FB15E1B8B7F6D80B9226B2A75567DC /* AvonThemeSpec.swift in Sources */ = {isa = PBXBuildFile; fileRef = 66D81AFC13659B24C0C08DCFCA630E1D /* AvonThemeSpec.swift */; };
		1A30D78CDFD9F95DDAFF61EDF612261D /* ButtonContainedStyle+Spec.swift in Sources */ = {isa = PBXBuildFile; fileRef = 0D6236D4B7FFC5CF049C20642874B068 /* ButtonContainedStyle+Spec.swift */; };
		1F40DBA4B8A3C9B0558AD83B5B2884D6 /* ButtonContainedStyle.swift in Sources */ = {isa = PBXBuildFile; fileRef = 6921E739399DFDC850A3FD044E812EEE /* ButtonContainedStyle.swift */; };
		98C6EB095DD059D51DD9883B943AF889 /* ButtonOutlineStyle.swift in Sources */ = {isa = PBXBuildFile; fileRef = 30E333A0723F6532721CE638F6819154 /* ButtonOutlineStyle.swift */; };
		521AFD7AFA9579A0A57971504ABE7145 /* ButtonOutlinedStyle+Spec.swift in Sources */ = {isa = PBXBuildFile; fileRef = 8951046F74282531403D6D25AE4E299E /* ButtonOutlinedStyle+Spec.swift */; };
		BB3413734DCB562C834B90742EF06929 /* ButtonStyle+Spec.swift in Sources */ = {isa = PBXBuildFile; fileRef = 573BBF1E50E0B49397C339D19D5E0D0B /* ButtonStyle+Spec.swift */; };
		14016A20C7BF7046BAFCD2AE53673EB0 /* ButtonStyle.swift in Sources */ = {isa = PBXBuildFile; fileRef = B949EB43F40A2086C7BA7CFE2358A9DA /* ButtonStyle.swift */; };
		92CA17AE519D08B10DAEE8C00A5E3959 /* ButtonTextStyle+Spec.swift in Sources */ = {isa = PBXBuildFile; fileRef = A0A53F6A9596591A029749DD3C8BF47B /* ButtonTextStyle+Spec.swift */; };
		000598F48ADE170D305737C11E3F2D99 /* ButtonTextStyle.swift in Sources */ = {isa = PBXBuildFile; fileRef = 113F306054D9B7B4EDC1D13B97C6481F /* ButtonTextStyle.swift */; };
		95DDF51D083DECFEF5B51DEF0BB24E3D /* ColorPalette.swift in Sources */ = {isa = PBXBuildFile; fileRef = 87295AE740A4B2AA824DFA0EB0C73C36 /* ColorPalette.swift */; };
		E39867F4E1EED3D8D5DF7E46799F4939 /* ColorProvider.swift in Sources */ = {isa = PBXBuildFile; fileRef = 9A8A65CCEDF235DB096B3D42C0C7268E /* ColorProvider.swift */; };
		E6FD461A93420854906BA6F9E90F89CE /* Colors.swift in Sources */ = {isa = PBXBuildFile; fileRef = 8A0F915C266CD0901846F201CD150DB9 /* Colors.swift */; };
		7B00B2BBB09B3E7B317323F17DE99832 /* ColorsNatura.swift in Sources */ = {isa = PBXBuildFile; fileRef = A147DE3520129A5E7B447BAB75AC8F03 /* ColorsNatura.swift */; };
		5549F0F4D09E073E0FAFBCC6F7B6699A /* ColorsNaturaTests.swift in Sources */ = {isa = PBXBuildFile; fileRef = 60AC8BC2D164D73C71DF5B19BDC28AE1 /* ColorsNaturaTests.swift */; };
		24A65D792FD25FA06DEACBD91A7E04A3 /* ColorsTests.swift in Sources */ = {isa = PBXBuildFile; fileRef = 15CB7087AA6D24EDDC31C9DD6682C6DD /* ColorsTests.swift */; };
		92FF5150726174EFBBFDC8A50657C90E /* ConfigurationStorable.swift in Sources */ = {isa = PBXBuildFile; fileRef = 331DF6EE1E7134B054C23EC492276E71 /* ConfigurationStorable.swift */; };
		40B14F67117654B7854317119E5B3509 /* ConfigurationStorage.swift in Sources */ = {isa = PBXBuildFile; fileRef = 04723CCAA125D20DF5FFBB3D77A939D4 /* ConfigurationStorage.swift */; };
		7E5A9E64BC68581EC58FCA6EB03DF802 /* ContainedButton.swift in Sources */ = {isa = PBXBuildFile; fileRef = 3C58A7E1BE25BB61275135C97BD4C757 /* ContainedButton.swift */; };
		9ED0B11B243051C089AA8FDCB7F8CA3B /* ContainedButtonTests.swift in Sources */ = {isa = PBXBuildFile; fileRef = A95440A28904714D5452372B860A3541 /* ContainedButtonTests.swift */; };
		7392D4960D4A13B6ADF3AB7372B264F5 /* DesignSystem+Spec.swift in Sources */ = {isa = PBXBuildFile; fileRef = 83C59F929E88764313134A046BA5C30F /* DesignSystem+Spec.swift */; };
		AB9CCFDF8B930FD49AFAEAE1BB5CA718 /* DesignSystem.swift in Sources */ = {isa = PBXBuildFile; fileRef = AC44AC684E1D6DB6F7BF21E7660666AD /* DesignSystem.swift */; };
		7CA6BAC353B73AF5D31F09CAF0268EE5 /* DesignSystemFatalError.swift in Sources */ = {isa = PBXBuildFile; fileRef = 7D8E6D9764598D210D58B32B2AEB0FE9 /* DesignSystemFatalError.swift */; };
		B973490744E9A0685CEB439287ACDE73 /* DialogStandardStyle+BodyView+Spec.swift in Sources */ = {isa = PBXBuildFile; fileRef = FAA6A76D78E24283BBD1757F4711F355 /* DialogStandardStyle+BodyView+Spec.swift */; };
		65DE37E89F4C8BC79A50DF8B2A6B2CC5 /* DialogStandardStyle+BodyView.swift in Sources */ = {isa = PBXBuildFile; fileRef = 8C6706D2EE7248D87A19B20E3E5AD7EA /* DialogStandardStyle+BodyView.swift */; };
		E6C7C48AE0B352A3CBF8432EF3EB78C3 /* DialogStandardStyle+FooterView+Spec.swift in Sources */ = {isa = PBXBuildFile; fileRef = 940338CAE35D56709A33F31C9B586BC5 /* DialogStandardStyle+FooterView+Spec.swift */; };
		CFC424818CB82EF756A82A7F704B73D9 /* DialogStandardStyle+FooterView.swift in Sources */ = {isa = PBXBuildFile; fileRef = 883D72C9DF9D73A80A9A5BA65DDAAE48 /* DialogStandardStyle+FooterView.swift */; };
		AD8BCAF735EE523377D512F28A98643B /* DialogStandardStyle+TitleView+Spec.swift in Sources */ = {isa = PBXBuildFile; fileRef = 4F018B7D9DA5D681BC668160C8318BF7 /* DialogStandardStyle+TitleView+Spec.swift */; };
		37A93641BA74BB2B1843E4050E30944A /* DialogStandardStyle+TitleView.swift in Sources */ = {isa = PBXBuildFile; fileRef = C062E67E1CD27AE39C78FFC3AA9F2BF1 /* DialogStandardStyle+TitleView.swift */; };
		5F820478257AA41E3EA76AADA9612062 /* DialogStandardStyle.swift in Sources */ = {isa = PBXBuildFile; fileRef = F5888DB6A685860B444DF8BA391E3625 /* DialogStandardStyle.swift */; };
		8F808FFBB4549BC4F3895B8CBB23ADB3 /* Divider.swift in Sources */ = {isa = PBXBuildFile; fileRef = 50D996E4B957C51847075E986215675B /* Divider.swift */; };
		1A59055F415CB4058DA88A823383FBC9 /* DividerTests.swift in Sources */ = {isa = PBXBuildFile; fileRef = FD3CA47F5B151245708F86A82388401D /* DividerTests.swift */; };
		705A576866667D11B1D05EBB709BCC00 /* DynamicColorFactory+Spec.swift in Sources */ = {isa = PBXBuildFile; fileRef = C3DA7591C8DDE4FB051FEBE8004CFF92 /* DynamicColorFactory+Spec.swift */; };
		4BDEB19DC31DEB91FAB5CC161B159FA7 /* DynamicColorFactory.swift in Sources */ = {isa = PBXBuildFile; fileRef = 4F55DA20C78EC30101A75371CAD5225C /* DynamicColorFactory.swift */; };
		91A18CB3646844B3C0EF8924AF376ACD /* DynamicColors+Spec.swift in Sources */ = {isa = PBXBuildFile; fileRef = 33B948F0346A1813FB982C1DB5F0DC89 /* DynamicColors+Spec.swift */; };
		A0A9D4F59612E12F2A8B878133B8289A /* DynamicColors.swift in Sources */ = {isa = PBXBuildFile; fileRef = D188AF406F8BA21532CDD7169A474560 /* DynamicColors.swift */; };
		5C3B779F94FC59E1F2329996E3E55DF5 /* ElevationAttributes+Equitable.swift in Sources */ = {isa = PBXBuildFile; fileRef = 58907D6C652303C4D5FC5FFE6E8F721A /* ElevationAttributes+Equitable.swift */; };
		6D4DFEB09D32E1F36B9FA29904AE1ED8 /* ElevationAttributes.swift in Sources */ = {isa = PBXBuildFile; fileRef = D7C267848A6D4A2289C862E53EA54F84 /* ElevationAttributes.swift */; };
		2655155E5437F0880708125E1F9F5BC9 /* Elevations.swift in Sources */ = {isa = PBXBuildFile; fileRef = 0D49BA63C5E5BFEED327C214620A7657 /* Elevations.swift */; };
		672E84F3438F653B2DF42C2018894304 /* ExpansionPanel+Margin.swift in Sources */ = {isa = PBXBuildFile; fileRef = B92374A53F43E8BA6129F16B7AB1F4F0 /* ExpansionPanel+Margin.swift */; };
		291A2ABAA2039E539F7E45F394B8529D /* ExpansionPanel+MarginTests.swift in Sources */ = {isa = PBXBuildFile; fileRef = F6F7B50CF41E6ECBFD7148828549ECBF /* ExpansionPanel+MarginTests.swift */; };
		3A65DE112EB34ED5B9F3F1DF7B8D3FBD /* ExpansionPanel.swift in Sources */ = {isa = PBXBuildFile; fileRef = C58B1BFBC101D26CBEC7E3448F9B33D2 /* ExpansionPanel.swift */; };
		1715E4B78E2721E0181A401A0DA97A98 /* ExpansionPanelBuilder.swift in Sources */ = {isa = PBXBuildFile; fileRef = 14FFA81AA763D45B2BCB5F321784CECE /* ExpansionPanelBuilder.swift */; };
		4CEBA5F26393AC6F09BEE6382ABC55E9 /* ExpansionPanelTests.swift in Sources */ = {isa = PBXBuildFile; fileRef = 0FF507003D3035F2C312F8C225D481FC /* ExpansionPanelTests.swift */; };
		4612CED8B9691035EFA62E01E2B30FD6 /* Field.swift in Sources */ = {isa = PBXBuildFile; fileRef = 8BEE0086E453EC48CFDC60DBA3C5C989 /* Field.swift */; };
		E6AE8A410953E6B447735D9E565B0264 /* FieldTests.swift in Sources */ = {isa = PBXBuildFile; fileRef = 2D9C7ED46E33571D0B2A1E60936B8ACD /* FieldTests.swift */; };
		2175BE4F7334ED85AECC5C401B400BD8 /* FlatButton.swift in Sources */ = {isa = PBXBuildFile; fileRef = FF5220FFBF3EE662D05373D401183E54 /* FlatButton.swift */; };
		9710B5B12B03F97C954A8C56CFCB26B3 /* FlatButtonTests.swift in Sources */ = {isa = PBXBuildFile; fileRef = 22C390A2FC2AAA69757BADEB95808375 /* FlatButtonTests.swift */; };
		18B9F28B461F8F6294ABA51229BA2385 /* Font.swift in Sources */ = {isa = PBXBuildFile; fileRef = 2FDEE58147C2E1605E69E24EE6CE7409 /* Font.swift */; };
		758EE01159A6E7AFC7217055678D4ED3 /* FontIconStyle.swift in Sources */ = {isa = PBXBuildFile; fileRef = 2D221DC99290B86F7B59C72F4FA77BE4 /* FontIconStyle.swift */; };
		346443D54361FCD8E0E7BFAF8FE2D299 /* FontIconStyleTests.swift in Sources */ = {isa = PBXBuildFile; fileRef = 62CDD513F5E78AFAC3E17DD22AB3C6E1 /* FontIconStyleTests.swift */; };
		ABAA902E9332B77F192D5EF948B5E88E /* FontLetterSpacings.swift in Sources */ = {isa = PBXBuildFile; fileRef = 1DC324E6DC6A248EA7BE6BCC2B03D91C /* FontLetterSpacings.swift */; };
		288891838FD58A93C7A7CC39277932E8 /* FontSizes.swift in Sources */ = {isa = PBXBuildFile; fileRef = BCAAD7AE3D905B5B7DD0A1BFD9689AD5 /* FontSizes.swift */; };
		F01F3CA72313B3C97F42498878234A82 /* FontStyle.swift in Sources */ = {isa = PBXBuildFile; fileRef = 93C1C3FD73F0E5F31735966CB48D7B16 /* FontStyle.swift */; };
		494B238CBB871A4FB2092730783EF93C /* FontWeights.swift in Sources */ = {isa = PBXBuildFile; fileRef = 0F3972A77C0F33A56F5725680D5D3835 /* FontWeights.swift */; };
		1255F87384A5EC561A10BF1598651BBF /* Fonts.swift in Sources */ = {isa = PBXBuildFile; fileRef = E541D4660533BA7440D7EAFA3C55D613 /* Fonts.swift */; };
		5B1A38F8E6EC1AA2AA97A02F4F7AE9F7 /* FontsNatura.swift in Sources */ = {isa = PBXBuildFile; fileRef = 07ECC6D1ED0B557A34AB311B053D6EEF /* FontsNatura.swift */; };
		FEDB1DDCAB1F042EDCF50A9AEA52E756 /* FontsNaturaTests.swift in Sources */ = {isa = PBXBuildFile; fileRef = F4824B493F5AE9EE1620BE09538088F3 /* FontsNaturaTests.swift */; };
		6215281A98CB7E8F35F7A315BFE666A9 /* FontsTests.swift in Sources */ = {isa = PBXBuildFile; fileRef = 86372A8479510FC7E2A2105B903F04FA /* FontsTests.swift */; };
		60271BCF19E462F42A5941AA4D9E49B8 /* GetTheme+Spec.swift in Sources */ = {isa = PBXBuildFile; fileRef = D239FA6939F046FDE679FEE4162DB483 /* GetTheme+Spec.swift */; };
		E5D0580914B53A966EF6E25F9735D747 /* GetTheme.swift in Sources */ = {isa = PBXBuildFile; fileRef = E856487186C50FE1A88712C7CDC29E57 /* GetTheme.swift */; };
		7FCD65E56A79CE1AE08A4C86B8DC1303 /* Icon.swift in Sources */ = {isa = PBXBuildFile; fileRef = DA0E2F68D8995E164CB35303ADB9507C /* Icon.swift */; };
		A19D6F5A3F2F85158D4D5B1BD0F60417 /* IconTests.swift in Sources */ = {isa = PBXBuildFile; fileRef = AE41CCB3978D56C1CB091FFBF9B03AF7 /* IconTests.swift */; };
		F72BEF338B46182BC440C92CCF3D02B0 /* IconView.swift in Sources */ = {isa = PBXBuildFile; fileRef = D1A1DDA4A78343DB58AF747FF9DC2B66 /* IconView.swift */; };
		9D7F4DC7B4A874C02230C12A249D9F83 /* IconViewTests.swift in Sources */ = {isa = PBXBuildFile; fileRef = 0B29FF4C598F8297E81A6B6A82ACA4F9 /* IconViewTests.swift */; };
		5737265E1EA6FD9BF1004F1CC1333F29 /* IllustrationIcons.swift in Sources */ = {isa = PBXBuildFile; fileRef = D4969844F4A007C92B7C67A4FA020C85 /* IllustrationIcons.swift */; };
		0C4CBA15016075A8E8A7CA6FC6054383 /* IllustrationIconsTests.swift in Sources */ = {isa = PBXBuildFile; fileRef = 5D67F65D9E72160E498FBA256C62159F /* IllustrationIconsTests.swift */; };
		67BB06E023B48B85454BD2B38E60B156 /* Images.xcassets in Resources */ = {isa = PBXBuildFile; fileRef = 438A5C92460A2D83E14DF108D8CD8988 /* Images.xcassets */; };
		79B1DEDF25B2042A1FD15D6ED9C15722 /* MockStorage.swift in Sources */ = {isa = PBXBuildFile; fileRef = DE0ECAE7CBDEFA14BEB1C2BDCC3384DF /* MockStorage.swift */; };
		1908219397D007DC35BC0F99D5DEDE80 /* NSMutableAttributedString+Builder.swift in Sources */ = {isa = PBXBuildFile; fileRef = AC4E75499E95EC13EB47F2CD9CB26622 /* NSMutableAttributedString+Builder.swift */; };
		2D7E10D869A68FB9A120F4707A861DF8 /* NSMutableAttributedString+BuilderTests.swift in Sources */ = {isa = PBXBuildFile; fileRef = CAD56BE8AA67D399ED570EA78BFC09E7 /* NSMutableAttributedString+BuilderTests.swift */; };
		5E34A8BE616690B54E3DCDDF5395963E /* NatBorderRadius+Spec.swift in Sources */ = {isa = PBXBuildFile; fileRef = A6E3877B37EA290C13920BA9754C76C1 /* NatBorderRadius+Spec.swift */; };
		CF14752D6F385AD399A59F275DEB1ED7 /* NatBorderRadius.swift in Sources */ = {isa = PBXBuildFile; fileRef = A59A74845475F2B53E1C0242E26F6DD1 /* NatBorderRadius.swift */; };
		B7CCF87E56EA792B3471AD69AF68B23F /* NatButton+EdgeInsets+Spec.swift in Sources */ = {isa = PBXBuildFile; fileRef = CF10A178B1E50604C97B543CD204939B /* NatButton+EdgeInsets+Spec.swift */; };
		F6B6FF5891E1F871748A9D598EA14AFE /* NatButton+EdgeInsets.swift in Sources */ = {isa = PBXBuildFile; fileRef = D9B397DFEC0D8F0FBBDE7AE09BA83B2D /* NatButton+EdgeInsets.swift */; };
		AA1F5760B92801C89E927B323F7691B7 /* NatButton+Height+Spec.swift in Sources */ = {isa = PBXBuildFile; fileRef = BF8DC06D81E2DEFAF54C74410DAD95D8 /* NatButton+Height+Spec.swift */; };
		C0F15375EEFCBC922341EBD9DED5A29B /* NatButton+Height.swift in Sources */ = {isa = PBXBuildFile; fileRef = 10C54C550ED4D44A309C43261BF40F55 /* NatButton+Height.swift */; };
		19CCAA043E9657B0F68877ABC0F7F90F /* NatButton+Specs.swift in Sources */ = {isa = PBXBuildFile; fileRef = 5F485CDE6E86A020B1549C882DC64B38 /* NatButton+Specs.swift */; };
		AC66A51CB3C8EE95429250880CADCB07 /* NatButton+Style.swift in Sources */ = {isa = PBXBuildFile; fileRef = D331FCE6B4B326453609B50D92482230 /* NatButton+Style.swift */; };
		E70EF1AC4BB7A93A80A500786C1A6497 /* NatButton.swift in Sources */ = {isa = PBXBuildFile; fileRef = 7CCF632B4501044E5062C574CCBBF74E /* NatButton.swift */; };
		65D2ED6A736F8BD53729307D3E83A35D /* NatColors+Avon+Spec.swift in Sources */ = {isa = PBXBuildFile; fileRef = EC0F5D32B4B46B6C50413BEC01AF4215 /* NatColors+Avon+Spec.swift */; };
		82FFB36F823296E60F0CBCE8D419D689 /* NatColors+Natura+Spec.swift in Sources */ = {isa = PBXBuildFile; fileRef = 8C0F064ED1F549C748D8B3889F572C36 /* NatColors+Natura+Spec.swift */; };
		D18DCEC54B0D407538EC7F218CDF25E1 /* NatColors+TBS+Spec.swift in Sources */ = {isa = PBXBuildFile; fileRef = 9F3B9936E46C7C4571BB36673012AFCE /* NatColors+TBS+Spec.swift */; };
		4838BBC57B1464D82D59DE861726268A /* NatColors.swift in Sources */ = {isa = PBXBuildFile; fileRef = 546EF920207BAF8470E811B146A05C0F /* NatColors.swift */; };
		47A806814516D6365DE9967251BA94E8 /* NatDS.framework in Frameworks */ = {isa = PBXBuildFile; fileRef = 17433A27D62633345ECA245C99114C15 /* NatDS.framework */; };
		8D1EAB3D076206BCF28328D0054701CA /* NatDS.h in Headers */ = {isa = PBXBuildFile; fileRef = EFD589860DA945AE5563620B305091ED /* NatDS.h */; settings = {ATTRIBUTES = (Public, ); }; };
		44AE5569BEE1FB22D18213FDA1499502 /* NatDialogController+ButtonConfiguration.swift in Sources */ = {isa = PBXBuildFile; fileRef = 283A89D6C30CFCC23E5F1461096A9622 /* NatDialogController+ButtonConfiguration.swift */; };
		ED7E10535BEAE482689A78C1B6184C55 /* NatDialogController+Snapshot+Tests.swift in Sources */ = {isa = PBXBuildFile; fileRef = D557EC044D85EC418D42A00C93EEC23D /* NatDialogController+Snapshot+Tests.swift */; };
		C4EB3DDBDD3DEFDA5183455CCDB2720F /* NatDialogController+Spec.swift in Sources */ = {isa = PBXBuildFile; fileRef = 9C01EDAF32106E3A72F0D0694D1A156C /* NatDialogController+Spec.swift */; };
		E891D4E704EDCC6EA9CD3EE125A5D292 /* NatDialogController+StandardStyleBuilder+Spec.swift in Sources */ = {isa = PBXBuildFile; fileRef = 8D7EAA7BDB4A7A15736AF73EF6EBCD74 /* NatDialogController+StandardStyleBuilder+Spec.swift */; };
		0FB003017C3A179872BC65E6E321FD13 /* NatDialogController+StandardStyleBuilder.swift in Sources */ = {isa = PBXBuildFile; fileRef = 52F4D9E1F67A97596AD6E676E979CEC0 /* NatDialogController+StandardStyleBuilder.swift */; };
		69C11E581C612BD00EC0590B5FE51930 /* NatDialogController.swift in Sources */ = {isa = PBXBuildFile; fileRef = 8F52062B7DB3FCB23FA74EEE5EA52FDF /* NatDialogController.swift */; };
		7C00D9B09D306A421DBD99953C7BC9E4 /* NatElevation.swift in Sources */ = {isa = PBXBuildFile; fileRef = 2775F568C47ADB6D5DA7B7AFA4A41B4E /* NatElevation.swift */; };
		DF58B3DD08824CC1C80C886321CEA0F4 /* NatElevations+Spec.swift in Sources */ = {isa = PBXBuildFile; fileRef = 45A9D6B3184A3081BD0CDE0B1A351C8F /* NatElevations+Spec.swift */; };
		FF4C87EAD7ADB8D9EF8F897BA229A3A7 /* NatFonts+Avon+Spec.swift in Sources */ = {isa = PBXBuildFile; fileRef = 0D8BC0D102CE4444401C0469C861358A /* NatFonts+Avon+Spec.swift */; };
		0C0E58167E0896AEBC4B69F2F846F57F /* NatFonts+Natura+Spec.swift in Sources */ = {isa = PBXBuildFile; fileRef = 4C36A7D37B7A89976DC5D42F6EC8FABF /* NatFonts+Natura+Spec.swift */; };
		C6584A3BCF2E06BCC409A6D586A1503F /* NatFonts+TheBodyShop+Spec.swift in Sources */ = {isa = PBXBuildFile; fileRef = BA54A54D526EF416E3689FD0D07E7886 /* NatFonts+TheBodyShop+Spec.swift */; };
		F7894B76EE9A0F4726C5DF88653A4816 /* NatFonts.swift in Sources */ = {isa = PBXBuildFile; fileRef = E7C1EA361FCA3C4EFEC4858AA4E04143 /* NatFonts.swift */; };
		FAD0A71F10707995BE66A299D98CC33B /* NatOpacities+Spec.swift in Sources */ = {isa = PBXBuildFile; fileRef = E46448E79883A4EB8A9416823A01531F /* NatOpacities+Spec.swift */; };
		81AA5DF0A9D5F332072CA1EC9C5CF968 /* NatOpacities.swift in Sources */ = {isa = PBXBuildFile; fileRef = A54E76AA6120032EE8B86EB90B51BFD8 /* NatOpacities.swift */; };
		60B6A40046E3479DEC3808473AF0D08B /* NatSizes+Spec.swift in Sources */ = {isa = PBXBuildFile; fileRef = 37416A32D8AD942A180B5FDF1A82192B /* NatSizes+Spec.swift */; };
		6F66306180843E285A6B82D8788835D2 /* NatSizes.swift in Sources */ = {isa = PBXBuildFile; fileRef = FB7FB96016F7D02CB5976F54C383CCD6 /* NatSizes.swift */; };
		165E49381ECDC5C699C3496C7C3EA66A /* NatSpacing+Spec.swift in Sources */ = {isa = PBXBuildFile; fileRef = 1E59C232A91FF981110D0EB2DE8CBB80 /* NatSpacing+Spec.swift */; };
		1E1CA75D4F2464DBEA0DD722294FFDEB /* NatSpacing.swift in Sources */ = {isa = PBXBuildFile; fileRef = 0268F8E94DAA2428259644D88E375D32 /* NatSpacing.swift */; };
		54EE932D2039B52E94806AF0DAA1991B /* NaturaBorderRadius+Spec.swift in Sources */ = {isa = PBXBuildFile; fileRef = 87CFD30D7FD696D72A3C8366BFF3FACE /* NaturaBorderRadius+Spec.swift */; };
		9FE54A146C1346B993F49E58E27A43D6 /* NaturaBorderRadius.swift in Sources */ = {isa = PBXBuildFile; fileRef = 7D8E5C4D45F95AE876BC28776D9822E4 /* NaturaBorderRadius.swift */; };
		D56B28908E741BB32C718161EB4F0641 /* NaturaColorPaletteDark+Spec.swift in Sources */ = {isa = PBXBuildFile; fileRef = 52F6EAD3698A963C25994CE309B0DB9E /* NaturaColorPaletteDark+Spec.swift */; };
		EC5DC493DBC599A1A5215E49662545D5 /* NaturaColorPaletteDark.swift in Sources */ = {isa = PBXBuildFile; fileRef = FB170792B9F11FE626EDB17C9AA646DE /* NaturaColorPaletteDark.swift */; };
		A6327B5D03ADF2ACEBF5DB1F62E69C52 /* NaturaColorPaletteLight+Spec.swift in Sources */ = {isa = PBXBuildFile; fileRef = 15A4F347B360D8AB2AAC25D4CEA0169A /* NaturaColorPaletteLight+Spec.swift */; };
		7C70828FE3E0B0D94A3CD29705B2BEDA /* NaturaColorPaletteLight.swift in Sources */ = {isa = PBXBuildFile; fileRef = 098681BF3DEC692BCF4F95F962461C51 /* NaturaColorPaletteLight.swift */; };
		2E9E3D015F63CD38CD7EE5D6936ED897 /* NaturaElevations+Spec.swift in Sources */ = {isa = PBXBuildFile; fileRef = BB1B6705F4D1647BB7E1B56E47E1092D /* NaturaElevations+Spec.swift */; };
		852951C972BCD617DDBCE725AE58B8DF /* NaturaElevations.swift in Sources */ = {isa = PBXBuildFile; fileRef = 79EAF4EE243017499F4D4FB924B336C2 /* NaturaElevations.swift */; };
		D4573CF72BFE36A5621B648267DFE5CA /* NaturaFont+Spec.swift in Sources */ = {isa = PBXBuildFile; fileRef = 3CE5FE60614956D5009698923D6F8C56 /* NaturaFont+Spec.swift */; };
		232DAFD65FD65951D36C6F2618D6B7FC /* NaturaFont.swift in Sources */ = {isa = PBXBuildFile; fileRef = 85AC3BBD38115B8137B4E1CF7BFB87CE /* NaturaFont.swift */; };
		4A960CCEE0BE260F4B77B8CD3090AD8A /* NaturaFontLetterSpacings+Spec.swift in Sources */ = {isa = PBXBuildFile; fileRef = DAA3731D183F680F4C79ACD366C2136C /* NaturaFontLetterSpacings+Spec.swift */; };
		6BFB32624F50430015503A6734A64C41 /* NaturaFontLetterSpacings.swift in Sources */ = {isa = PBXBuildFile; fileRef = 51306DA6015CBDFD44DECF0E4C7F16E2 /* NaturaFontLetterSpacings.swift */; };
		AF143B9322E1DA9A81FD13C1392CBEB5 /* NaturaFontSizes+Spec.swift in Sources */ = {isa = PBXBuildFile; fileRef = CB0EF1762D36118FC2DA65E91663F90D /* NaturaFontSizes+Spec.swift */; };
		9D81C94D0FD2ABE3E6F5B350D1DE51B3 /* NaturaFontSizes.swift in Sources */ = {isa = PBXBuildFile; fileRef = BF66554567231DDA12DB1B127D311C60 /* NaturaFontSizes.swift */; };
		FA5F806923A8A2D45347A9797DB8B001 /* NaturaFontWeights+Spec.swift in Sources */ = {isa = PBXBuildFile; fileRef = 616CB273AECD9D63A01E3B3FA6BE6C9A /* NaturaFontWeights+Spec.swift */; };
		86F8857C7577478735C05E26B01F6E61 /* NaturaFontWeights.swift in Sources */ = {isa = PBXBuildFile; fileRef = 56943F2DD4CD2F8A5100625E77500E66 /* NaturaFontWeights.swift */; };
		F9EBABAAB5F1921124B621A23F819691 /* NaturaOpacities+Spec.swift in Sources */ = {isa = PBXBuildFile; fileRef = 22F7508455AB7040D802941984E62D9D /* NaturaOpacities+Spec.swift */; };
		104CDF5166233472D947A0F32FF81911 /* NaturaOpacities.swift in Sources */ = {isa = PBXBuildFile; fileRef = 66D8E653272562ABCC278D3D5A982192 /* NaturaOpacities.swift */; };
		BE1DA23EAAD3FB82DD151A8B71E6883C /* NaturaSizes+Spec.swift in Sources */ = {isa = PBXBuildFile; fileRef = B6EEB6484B7B97EB6D1DB63D6F8C30C9 /* NaturaSizes+Spec.swift */; };
		DEAED175A7E1BF88A6B5827AB9029B2E /* NaturaSizes.swift in Sources */ = {isa = PBXBuildFile; fileRef = B8B7FE92EEABF635DF8CED7640974FBC /* NaturaSizes.swift */; };
		2D176E558C3297F7629B7F3D39003DC1 /* NaturaSpacing+Spec.swift in Sources */ = {isa = PBXBuildFile; fileRef = B49958F3A78F9D737DF55E3CB400B0B4 /* NaturaSpacing+Spec.swift */; };
		26A3DF759DBD205A03559B561D576D13 /* NaturaSpacing.swift in Sources */ = {isa = PBXBuildFile; fileRef = 7E36F59CB9704420750D7F661F7AD993 /* NaturaSpacing.swift */; };
		0B8E46E0DEAF3F9ACFCD7D8FBCB6B4A6 /* NaturaTheme.swift in Sources */ = {isa = PBXBuildFile; fileRef = 330801219DAEACF172CA41236390A4D0 /* NaturaTheme.swift */; };
		C9BA9F8B8449E7B2B19C5A0ADAA34C69 /* NaturaThemeSpec.swift in Sources */ = {isa = PBXBuildFile; fileRef = 28081788999B58F24CF92BB33E68BD87 /* NaturaThemeSpec.swift */; };
		13070104FE3F89CB14F76D621EF9A7F1 /* NavigationDrawer+IndexMenu.swift in Sources */ = {isa = PBXBuildFile; fileRef = 75DBB32E272580681677AA85CA5A2649 /* NavigationDrawer+IndexMenu.swift */; };
		95BF20E1FC04C44251D7DCAA9C7E7C60 /* NavigationDrawer+IndexMenuTests.swift in Sources */ = {isa = PBXBuildFile; fileRef = 90FE1ED739157F95D9EBBE9BD71B94E0 /* NavigationDrawer+IndexMenuTests.swift */; };
		84F709FF1D1DFC32BA4E9CB1803A6E30 /* NavigationDrawer.swift in Sources */ = {isa = PBXBuildFile; fileRef = 31247B21FE6C5054DC6E3BD9BE4A5E35 /* NavigationDrawer.swift */; };
		D36E7374F76C10792F8292DCD99800D5 /* NavigationDrawerDelegateMock.swift in Sources */ = {isa = PBXBuildFile; fileRef = B92BFB29E97D8520D6B67E8883AB9A08 /* NavigationDrawerDelegateMock.swift */; };
		B16B10A0AA533EF36343B6B8A4AE4DA0 /* NavigationDrawerItemCell.swift in Sources */ = {isa = PBXBuildFile; fileRef = 6C886FFFE18844DCBC5A1F73FD2720FE /* NavigationDrawerItemCell.swift */; };
		06B6AF457FA3A8ADB837E7A2BBE53D91 /* NavigationDrawerItemCellTests.swift in Sources */ = {isa = PBXBuildFile; fileRef = AB85B5288F76E27BCDF2A11BC05D3238 /* NavigationDrawerItemCellTests.swift */; };
		A096BCFF55DBEF25B29C30C1537210D5 /* NavigationDrawerSubitemCell.swift in Sources */ = {isa = PBXBuildFile; fileRef = E863AFC8E9DA103F33E2D48577058242 /* NavigationDrawerSubitemCell.swift */; };
		ECDFAB69C926EDC613B5464C8EEFF85D /* NavigationDrawerSubitemCellTests.swift in Sources */ = {isa = PBXBuildFile; fileRef = 7F9C4251076A01537D0A8CB995DF81EC /* NavigationDrawerSubitemCellTests.swift */; };
		D2063015F26B7E8B3A27602A3B907BCE /* NavigationDrawerTests.swift in Sources */ = {isa = PBXBuildFile; fileRef = E816229C707C64C390D3320DFA6B5D99 /* NavigationDrawerTests.swift */; };
		38ACA8E49786402581AA78B85DAE6CA7 /* Opacities.swift in Sources */ = {isa = PBXBuildFile; fileRef = 6F111B90C6990191CCEE34F707A05A9D /* Opacities.swift */; };
		4A59C326E069798EF1B4E61751F3F73D /* Pods_NatDSTests.framework in Frameworks */ = {isa = PBXBuildFile; fileRef = EA6C2225E568F933653803F970EF3103 /* Pods_NatDSTests.framework */; };
		525A8C62B68D8C9B0AC882318792D04C /* Pulsable+Spec.swift in Sources */ = {isa = PBXBuildFile; fileRef = BC00F737F0234FCBD14533100E96A39E /* Pulsable+Spec.swift */; };
		9D4FF6FB92A6A5BD0AF263A69FF707E4 /* Pulsable.swift in Sources */ = {isa = PBXBuildFile; fileRef = 42FC9280C40680336260347DADB5C0F3 /* Pulsable.swift */; };
		C24255D434C838206493D9A89581F7C1 /* PulseContainerLayer+Spec.swift in Sources */ = {isa = PBXBuildFile; fileRef = 478FD68B021B6AA3538B93888BD14648 /* PulseContainerLayer+Spec.swift */; };
		E4FCC8108D5F57339F6297CDD676F8DF /* PulseContainerLayer.swift in Sources */ = {isa = PBXBuildFile; fileRef = EF0F2CA30F4AA6E3F9B482693C997D55 /* PulseContainerLayer.swift */; };
		80FE219D764217C0520E0C784F9C0C0B /* PulseLayer.swift in Sources */ = {isa = PBXBuildFile; fileRef = 5AF8919785F0CA6D3AB0AD57F759ED73 /* PulseLayer.swift */; };
		3D8762A06C970677D223A561419340A9 /* PulseLayerTests.swift in Sources */ = {isa = PBXBuildFile; fileRef = 2381FCF8210ECD9A4895ECA9ED41B0FB /* PulseLayerTests.swift */; };
		851B94BB8C1F2DE82905BF1FE9495800 /* Radius.swift in Sources */ = {isa = PBXBuildFile; fileRef = 68038F1CA64FC2164BFB108D7666D0E0 /* Radius.swift */; };
		ECA4CB7769FB08CB62C5F8CD79EE6521 /* ReusableView.swift in Sources */ = {isa = PBXBuildFile; fileRef = 6DA6561EEF13B1CE57B6CE00222286CB /* ReusableView.swift */; };
		A0328AF2000431B6155A5A6CD94B1835 /* ReusableViewTests.swift in Sources */ = {isa = PBXBuildFile; fileRef = A8840C572761772CBDD3A270B8FE2203 /* ReusableViewTests.swift */; };
		46A73ED2AC6774550A3F2D82CCE8BAF7 /* SearchBar.swift in Sources */ = {isa = PBXBuildFile; fileRef = F988EE601584B907D997288958055215 /* SearchBar.swift */; };
		509D46F287D25DAEB7A71BF2665EF894 /* SearchBar.swift in Sources */ = {isa = PBXBuildFile; fileRef = 3D17E5874C6FD18F726E3F2F41FA5A91 /* SearchBar.swift */; };
		D27BE56EFE3A19A922C3319484C81601 /* Sizes.swift in Sources */ = {isa = PBXBuildFile; fileRef = 7A274991E53CAB8F385D592B0B8FB730 /* Sizes.swift */; };
		CC12FA9DD2B8935D427D78F863301A2E /* Space.swift in Sources */ = {isa = PBXBuildFile; fileRef = 953F47E1E1364EDDBF4ABD6273378254 /* Space.swift */; };
		10953079D3A781AA63E2E03A93F222C4 /* String+Icon.swift in Sources */ = {isa = PBXBuildFile; fileRef = DD7122400C6AAB36772A6E365FBD263D /* String+Icon.swift */; };
		6E6C6EC0105FF251940E4C011D611149 /* String+IconTests.swift in Sources */ = {isa = PBXBuildFile; fileRef = AD080B942BE2F7A41B1DEF15B19C34DB /* String+IconTests.swift */; };
		944056C3F885BC4ACF0B59F08ECCA2F9 /* StubDarkColorPalette.swift in Sources */ = {isa = PBXBuildFile; fileRef = D5626E07B4AD646AE4A39AAC72159BAE /* StubDarkColorPalette.swift */; };
		A3A86E5E58592409B35198B154FA7A49 /* StubLightColorPalette.swift in Sources */ = {isa = PBXBuildFile; fileRef = 022E7CE82BB807D156D9AE482A117976 /* StubLightColorPalette.swift */; };
		604835F2975D92A9D2EF46132C17C0A5 /* Tab.swift in Sources */ = {isa = PBXBuildFile; fileRef = CB6FF51FEADFA402D3EDC3FE828081CC /* Tab.swift */; };
		ECF18B7FA2F5A22C0F919BBBE58FF611 /* TabDelegateMock.swift in Sources */ = {isa = PBXBuildFile; fileRef = CCA17128B21436681D0D607C145E56E2 /* TabDelegateMock.swift */; };
		AAA3820978AE27C3A6ED940916227C9D /* TabItemView.swift in Sources */ = {isa = PBXBuildFile; fileRef = 759689DD6C3696C4726646B8356D3B4D /* TabItemView.swift */; };
		6231AEE531E549E406745A37170FC719 /* TabItemViewDelegateMock.swift in Sources */ = {isa = PBXBuildFile; fileRef = A2216A9839DE07735A376736AB143A7F /* TabItemViewDelegateMock.swift */; };
		D23F82EE5C3333FD06E87016848DCD37 /* TabItemViewTests.swift in Sources */ = {isa = PBXBuildFile; fileRef = 75AA33B684C0A723F3E2F341D0A10EEC /* TabItemViewTests.swift */; };
		5C5DF89CCAB72EC25E1A1BC43D450CB0 /* TabTests.swift in Sources */ = {isa = PBXBuildFile; fileRef = E99F543F7F6AC44B9A4E1341942EE0E0 /* TabTests.swift */; };
		5C0716F242EFC1AF6A61CBE257DA7CFE /* TextField.swift in Sources */ = {isa = PBXBuildFile; fileRef = 674EEA4A2112FC3EF3AE40AA3776A35A /* TextField.swift */; };
		56E21DDCD3217649B6CC5332DB901648 /* TextFieldDelegate.swift in Sources */ = {isa = PBXBuildFile; fileRef = EB6A44B9A9D7999BD68C1D60499CEF88 /* TextFieldDelegate.swift */; };
		CB6F95EF082D5B6EF08A8BC9B7A01427 /* TextFieldDelegateMock.swift in Sources */ = {isa = PBXBuildFile; fileRef = D521C44E858B4345479E0B193CE2BB9C /* TextFieldDelegateMock.swift */; };
		C3E184D6CD3B52645D0E06A7138CA94E /* TextFieldTests.swift in Sources */ = {isa = PBXBuildFile; fileRef = A99D4E498664E80E25C8F8C061407424 /* TextFieldTests.swift */; };
		E07925C3535D79164EBC061C7D6A6CE4 /* TextFieldType.swift in Sources */ = {isa = PBXBuildFile; fileRef = 437B78D88ACFB47EEADED96CDC94C7C5 /* TextFieldType.swift */; };
		2934666EAAD661E372AA6009BB287275 /* TextFieldTypeTests.swift in Sources */ = {isa = PBXBuildFile; fileRef = 9FBF1F1170177B1B22FABD607AA283EB /* TextFieldTypeTests.swift */; };
		D164898BC9757AC94E919F1C29A72D7C /* TheBodyShopBorderRadius+Spec.swift in Sources */ = {isa = PBXBuildFile; fileRef = A7311F723913FEB49C6F083BB885C288 /* TheBodyShopBorderRadius+Spec.swift */; };
		75EE471D49FB3FFD3E3296D8AFD4B244 /* TheBodyShopColorPaletteDark+Spec.swift in Sources */ = {isa = PBXBuildFile; fileRef = 6C64A1314BBD5AFECEC306854A4255CA /* TheBodyShopColorPaletteDark+Spec.swift */; };
		339C954298A9F77CB9621B31DC02DC8D /* TheBodyShopColorPaletteDark.swift in Sources */ = {isa = PBXBuildFile; fileRef = 6033E75331A557B208E47815CDB14B86 /* TheBodyShopColorPaletteDark.swift */; };
		634A481FEBE80549DC205C587125503E /* TheBodyShopColorPaletteLight+Spec.swift in Sources */ = {isa = PBXBuildFile; fileRef = FEFC5ABDDB7E6AA9C6199C7EC96F634D /* TheBodyShopColorPaletteLight+Spec.swift */; };
		B4BFA93EBA8942D4512C2DD78387EBCE /* TheBodyShopColorPaletteLight.swift in Sources */ = {isa = PBXBuildFile; fileRef = 199B82A9A8599DC1776E139E9E55319B /* TheBodyShopColorPaletteLight.swift */; };
		5BF229979E317363CECB5B8BED8D6662 /* TheBodyShopElevations+Spec.swift in Sources */ = {isa = PBXBuildFile; fileRef = F69244CCD6E445DE577F87FFDA9FAE82 /* TheBodyShopElevations+Spec.swift */; };
		073F4DA419280EF6C28D50EF95ECC947 /* TheBodyShopElevations.swift in Sources */ = {isa = PBXBuildFile; fileRef = 86856217718A39F3D99C9B1784214747 /* TheBodyShopElevations.swift */; };
		CA236A066D3EBA4E8E13CC4DD6A2A40D /* TheBodyShopFont+Spec.swift in Sources */ = {isa = PBXBuildFile; fileRef = 2BCA01BC8343C22F5908AC65F37C5FB6 /* TheBodyShopFont+Spec.swift */; };
		3C5FAD37FB59E21D268CEC6DF60A61BB /* TheBodyShopFont.swift in Sources */ = {isa = PBXBuildFile; fileRef = D9EE549807B60EB3A58FBD764CF4A85E /* TheBodyShopFont.swift */; };
		82883672709B4F62F288ADD68528D460 /* TheBodyShopFontLetterSpacings+Spec.swift in Sources */ = {isa = PBXBuildFile; fileRef = F883FDBE8A405C0A87D003DD585D8FE0 /* TheBodyShopFontLetterSpacings+Spec.swift */; };
		E0F623F11FAFC75EA92353F270449E96 /* TheBodyShopFontLetterSpacings.swift in Sources */ = {isa = PBXBuildFile; fileRef = F8BA669F1AAFFCA1DE8B8C6CBAFF61DA /* TheBodyShopFontLetterSpacings.swift */; };
		BF60ADF4759C13689B2FF740FBC0A4AE /* TheBodyShopFontSizes+Spec.swift in Sources */ = {isa = PBXBuildFile; fileRef = 773A20BC4747B6884F87025C49FD335F /* TheBodyShopFontSizes+Spec.swift */; };
		590A53D96F90B89C4E352ADB38743179 /* TheBodyShopFontSizes.swift in Sources */ = {isa = PBXBuildFile; fileRef = 1AE7278B4CA19335782AFE391E811604 /* TheBodyShopFontSizes.swift */; };
		527DF39CAC1D19BFACC191CC02D66346 /* TheBodyShopFontWeights+Spec.swift in Sources */ = {isa = PBXBuildFile; fileRef = 68C5BFF0EEC5CF26F7D88796B6E5F767 /* TheBodyShopFontWeights+Spec.swift */; };
		F53456A828AC4A581E5F0DD6451BCD0A /* TheBodyShopFontWeights.swift in Sources */ = {isa = PBXBuildFile; fileRef = 5F36582C40F1A58052F011027DBD753B /* TheBodyShopFontWeights.swift */; };
		36318880770EBC2F310866F9C5FEC2AE /* TheBodyShopOpacities+Spec.swift in Sources */ = {isa = PBXBuildFile; fileRef = ABFA2E6A460B1BF84F90C6512885B96B /* TheBodyShopOpacities+Spec.swift */; };
		65D57A64A56F3130E6444CB713188276 /* TheBodyShopOpacities.swift in Sources */ = {isa = PBXBuildFile; fileRef = D55B5042824197A28F138846312F7803 /* TheBodyShopOpacities.swift */; };
		93927EA4437A34A37E0CD79E21377713 /* TheBodyShopRadius.swift in Sources */ = {isa = PBXBuildFile; fileRef = E83901D2BC5B127D901A096A4C77F932 /* TheBodyShopRadius.swift */; };
		ACB170DB871E462690DE3F8547F80638 /* TheBodyShopSizes+Spec.swift in Sources */ = {isa = PBXBuildFile; fileRef = 38E656D2BCCE722680895932C2AC9D91 /* TheBodyShopSizes+Spec.swift */; };
		609B09BFF70FF1405824230B477568C0 /* TheBodyShopSpacing+Spec.swift in Sources */ = {isa = PBXBuildFile; fileRef = 118CB6043C0920D56389F452736F6796 /* TheBodyShopSpacing+Spec.swift */; };
		87A77C8CE141E19AE56906A928D824AB /* TheBodyShopSpacing.swift in Sources */ = {isa = PBXBuildFile; fileRef = BA227F975F1E132CFD22232C4DFE99F0 /* TheBodyShopSpacing.swift */; };
		7365B982D31713B01F6D3D64FE145DB6 /* TheBodyShopTheme+Spec.swift in Sources */ = {isa = PBXBuildFile; fileRef = 47CD483CE0D2C7F436C71ED1EA6A5DD6 /* TheBodyShopTheme+Spec.swift */; };
		6C8512981F307B7CFC65975B94D811BE /* TheBodyShopTheme.swift in Sources */ = {isa = PBXBuildFile; fileRef = 050ABE35D75A976F479CD4725D5DEFE5 /* TheBodyShopTheme.swift */; };
		4C069F66A6CE331187EDEAE788EC0877 /* TheBodySystemSize.swift in Sources */ = {isa = PBXBuildFile; fileRef = BACE3E5C8D6529B48A07E792048EFC0F /* TheBodySystemSize.swift */; };
		6B5F3A36A4FD345C2559A12A3A61FEAF /* Theme.swift in Sources */ = {isa = PBXBuildFile; fileRef = 3A3908FDCA5275E08B82B6304999B809 /* Theme.swift */; };
		518E40E608084AD36390CE8A38A1CB5A /* UICollectionView+Reusable.swift in Sources */ = {isa = PBXBuildFile; fileRef = 2C157151985B2586A5377C35B4FC1F27 /* UICollectionView+Reusable.swift */; };
		55A2D6D6BAD3F2F0B352CA80FC656452 /* UICollectionView+ReusableTests.swift in Sources */ = {isa = PBXBuildFile; fileRef = 36B6CEC817D03194414588BB22C1833A /* UICollectionView+ReusableTests.swift */; };
		51308DFBAF8D2A3E20B52E3AC688610A /* UIColor+AsHexString.swift in Sources */ = {isa = PBXBuildFile; fileRef = 255B7772A418A4544E0B8F793BEB519D /* UIColor+AsHexString.swift */; };
		37953EE81D12EA2376E8C56E16BC4A29 /* UIColor+Hex.swift in Sources */ = {isa = PBXBuildFile; fileRef = 3E6444578A8B4B35C37D0B5FA4D8E0F6 /* UIColor+Hex.swift */; };
		10734D11ADA3847CF236F1C8B98F4555 /* UIColor+HexTests.swift in Sources */ = {isa = PBXBuildFile; fileRef = DA25909FD964254E6B99AD359EFD8A5C /* UIColor+HexTests.swift */; };
		00677CE3627142815E32CE84F60D8910 /* UIFont+GetWeight.swift in Sources */ = {isa = PBXBuildFile; fileRef = 56F3D70C29CCB183081E1863D791C9D4 /* UIFont+GetWeight.swift */; };
		56B51E3D524A0D2900D7DD3E6CC761E7 /* UIFont+Icon.swift in Sources */ = {isa = PBXBuildFile; fileRef = 8BA9C4721134BD5277D76AEDED7A01DB /* UIFont+Icon.swift */; };
		84AB67611C0B5D85CBE5CE489FCA4DC6 /* UIFont+IconTests.swift in Sources */ = {isa = PBXBuildFile; fileRef = F6EAF8A97988FC1AA2F71C29D348A67D /* UIFont+IconTests.swift */; };
		6C6CB092994DB60C83AC24F93B0F4E49 /* UITableView+Reusable.swift in Sources */ = {isa = PBXBuildFile; fileRef = 6C71F734657E837707189B1D151A9751 /* UITableView+Reusable.swift */; };
		50130A6AE7342A799C5989AF8FE486E8 /* UITableView+ReusableTests.swift in Sources */ = {isa = PBXBuildFile; fileRef = 8656CC0789F1E0DACEB77D4C50C2ECC1 /* UITableView+ReusableTests.swift */; };
		93B1D8CFBB1420174B310CC4906AA2EF /* UIView+Frame.swift in Sources */ = {isa = PBXBuildFile; fileRef = BAB63DBD1A346FC4D5664E5B20CC96D1 /* UIView+Frame.swift */; };
		8E7FE7AAE264D40AF9BFF5CE6E5C7AD0 /* UIView+FrameTests.swift in Sources */ = {isa = PBXBuildFile; fileRef = FF60BC58D83695B3AC61ABB7BBE49B9C /* UIView+FrameTests.swift */; };
		D05CEB5C2F5F9D32FA015604F6E719F0 /* ValidateTheme+Spec.swift in Sources */ = {isa = PBXBuildFile; fileRef = 44B6B74E7B045A3A52E5AC33B857EC8E /* ValidateTheme+Spec.swift */; };
		3A50A52D23FB5E21A70E4FBB1063381A /* ValidateTheme.swift in Sources */ = {isa = PBXBuildFile; fileRef = B5ACED8A5F3AEC978D459E930E842494 /* ValidateTheme.swift */; };
		77C55B339CA403354D76ABF05E283D5A /* ValueTextHighlight.swift in Sources */ = {isa = PBXBuildFile; fileRef = CDFBFE7E7E98BBE7DA3F6565371E522D /* ValueTextHighlight.swift */; };
		1FBF5A52B03E9E219462A06F9487D3B4 /* ValueTextHighlightTests.swift in Sources */ = {isa = PBXBuildFile; fileRef = 526CD2A36CE33EBE0E9EFD858C9074DE /* ValueTextHighlightTests.swift */; };
		1734E4583B85C0197E0AC6F1CE877ADC /* ViewAnimatingMock.swift in Sources */ = {isa = PBXBuildFile; fileRef = FADDEC4E472D2A193BED0EBF058A67E8 /* ViewAnimatingMock.swift */; };
		840B6A754236624B9738CBC3D5CFE895 /* ViewAnimatingWrapper.swift in Sources */ = {isa = PBXBuildFile; fileRef = D7316FE65E814E2D5CA475475CD8D4EA /* ViewAnimatingWrapper.swift */; };
		E4B171E23C40B91B211DB2F64357778D /* ViewStyle+Spec.swift in Sources */ = {isa = PBXBuildFile; fileRef = 9EAE325876E14C91105C5CF9D2E7F1EF /* ViewStyle+Spec.swift */; };
		EE1E7A9F49A18BCD194E0C03FB2F0074 /* ViewStyle.swift in Sources */ = {isa = PBXBuildFile; fileRef = 307E705878C6A3A88E39CDC82B799361 /* ViewStyle.swift */; };
		65E0C105942614AA1438FEA773B255B9 /* natds-icons.ttf in Resources */ = {isa = PBXBuildFile; fileRef = BC6A871B0A080C7AB0127CF2EA0D9153 /* natds-icons.ttf */; };
>>>>>>> 622d4030
/* End PBXBuildFile section */

/* Begin PBXContainerItemProxy section */
		E35D44E67B83B19A493C4A863C46BAFA /* PBXContainerItemProxy */ = {
			isa = PBXContainerItemProxy;
			containerPortal = 36C3D511769B0C048CF47BC3D975C8A0 /* Project object */;
			proxyType = 1;
			remoteGlobalIDString = F49E39B57E86C6597B624106BE14A13E;
			remoteInfo = NatDS;
		};
/* End PBXContainerItemProxy section */

/* Begin PBXFileReference section */
<<<<<<< HEAD
		110F55B223BE5A3F00B9937A /* ContainedButton.swift */ = {isa = PBXFileReference; lastKnownFileType = sourcecode.swift; path = ContainedButton.swift; sourceTree = "<group>"; };
		110F55B523BE643A00B9937A /* ContainedButtonTests.swift */ = {isa = PBXFileReference; lastKnownFileType = sourcecode.swift; path = ContainedButtonTests.swift; sourceTree = "<group>"; };
		112BAC22239843CB009001A7 /* ReusableView.swift */ = {isa = PBXFileReference; lastKnownFileType = sourcecode.swift; path = ReusableView.swift; sourceTree = "<group>"; };
		112BAC2423984416009001A7 /* UITableView+Reusable.swift */ = {isa = PBXFileReference; lastKnownFileType = sourcecode.swift; path = "UITableView+Reusable.swift"; sourceTree = "<group>"; };
		112BAC2623984476009001A7 /* ReusableViewTests.swift */ = {isa = PBXFileReference; lastKnownFileType = sourcecode.swift; path = ReusableViewTests.swift; sourceTree = "<group>"; };
		112BAC2823984562009001A7 /* UITableView+ReusableTests.swift */ = {isa = PBXFileReference; lastKnownFileType = sourcecode.swift; path = "UITableView+ReusableTests.swift"; sourceTree = "<group>"; };
		11518B662396BFAE00220570 /* NavigationDrawer.swift */ = {isa = PBXFileReference; lastKnownFileType = sourcecode.swift; path = NavigationDrawer.swift; sourceTree = "<group>"; };
		11518B6B2396C4AB00220570 /* NavigationDrawerTests.swift */ = {isa = PBXFileReference; lastKnownFileType = sourcecode.swift; path = NavigationDrawerTests.swift; sourceTree = "<group>"; };
		11581A9A238EC15E003E45D7 /* NavigationDrawerItemCellTests.swift */ = {isa = PBXFileReference; lastKnownFileType = sourcecode.swift; path = NavigationDrawerItemCellTests.swift; sourceTree = "<group>"; };
		11581A9C238EC256003E45D7 /* NavigationDrawerItemCell.swift */ = {isa = PBXFileReference; lastKnownFileType = sourcecode.swift; path = NavigationDrawerItemCell.swift; sourceTree = "<group>"; };
		11581A9F238EFE7A003E45D7 /* Images.xcassets */ = {isa = PBXFileReference; lastKnownFileType = folder.assetcatalog; path = Images.xcassets; sourceTree = "<group>"; };
		11581AA7238F037D003E45D7 /* AssetsHelperTests.swift */ = {isa = PBXFileReference; lastKnownFileType = sourcecode.swift; path = AssetsHelperTests.swift; sourceTree = "<group>"; };
		11581AA9238F04D8003E45D7 /* AssetsHelper.swift */ = {isa = PBXFileReference; lastKnownFileType = sourcecode.swift; path = AssetsHelper.swift; sourceTree = "<group>"; };
		117FE00F238D9AEB0032E2AC /* ColorsNaturaTests.swift */ = {isa = PBXFileReference; fileEncoding = 4; lastKnownFileType = sourcecode.swift; path = ColorsNaturaTests.swift; sourceTree = "<group>"; };
		117FE010238D9AEB0032E2AC /* ColorsTests.swift */ = {isa = PBXFileReference; fileEncoding = 4; lastKnownFileType = sourcecode.swift; path = ColorsTests.swift; sourceTree = "<group>"; };
		117FE013238D9AEB0032E2AC /* FontsNaturaTests.swift */ = {isa = PBXFileReference; fileEncoding = 4; lastKnownFileType = sourcecode.swift; path = FontsNaturaTests.swift; sourceTree = "<group>"; };
		117FE014238D9AEB0032E2AC /* FontsTests.swift */ = {isa = PBXFileReference; fileEncoding = 4; lastKnownFileType = sourcecode.swift; path = FontsTests.swift; sourceTree = "<group>"; };
		117FE01D238D9B070032E2AC /* ColorsNatura.swift */ = {isa = PBXFileReference; fileEncoding = 4; lastKnownFileType = sourcecode.swift; path = ColorsNatura.swift; sourceTree = "<group>"; };
		117FE01E238D9B070032E2AC /* Colors.swift */ = {isa = PBXFileReference; fileEncoding = 4; lastKnownFileType = sourcecode.swift; path = Colors.swift; sourceTree = "<group>"; };
		117FE021238D9B070032E2AC /* FontsNatura.swift */ = {isa = PBXFileReference; fileEncoding = 4; lastKnownFileType = sourcecode.swift; path = FontsNatura.swift; sourceTree = "<group>"; };
		117FE022238D9B070032E2AC /* Fonts.swift */ = {isa = PBXFileReference; fileEncoding = 4; lastKnownFileType = sourcecode.swift; path = Fonts.swift; sourceTree = "<group>"; };
		117FE028238DA4B70032E2AC /* NavigationDrawerSubitemCellTests.swift */ = {isa = PBXFileReference; lastKnownFileType = sourcecode.swift; path = NavigationDrawerSubitemCellTests.swift; sourceTree = "<group>"; };
		117FE02B238DA53E0032E2AC /* NavigationDrawerSubitemCell.swift */ = {isa = PBXFileReference; lastKnownFileType = sourcecode.swift; path = NavigationDrawerSubitemCell.swift; sourceTree = "<group>"; };
		11FC55BD23C64E8800C91014 /* IllustrationIcons.swift */ = {isa = PBXFileReference; lastKnownFileType = sourcecode.swift; path = IllustrationIcons.swift; sourceTree = "<group>"; };
		11FC55BF23C64EA800C91014 /* IllustrationIconsTests.swift */ = {isa = PBXFileReference; lastKnownFileType = sourcecode.swift; path = IllustrationIconsTests.swift; sourceTree = "<group>"; };
		434E66172419764A00D91E59 /* SearchBar.swift */ = {isa = PBXFileReference; lastKnownFileType = sourcecode.swift; path = SearchBar.swift; sourceTree = "<group>"; };
		434E662224198FCE00D91E59 /* SearchBar.swift */ = {isa = PBXFileReference; lastKnownFileType = sourcecode.swift; path = SearchBar.swift; sourceTree = "<group>"; };
		4378068623F33A66004A9998 /* ValueTextHighlight.swift */ = {isa = PBXFileReference; lastKnownFileType = sourcecode.swift; path = ValueTextHighlight.swift; sourceTree = "<group>"; };
		4378068923F3442D004A9998 /* ValueTextHighlightTests.swift */ = {isa = PBXFileReference; lastKnownFileType = sourcecode.swift; path = ValueTextHighlightTests.swift; sourceTree = "<group>"; };
		4395D1D923FC6AB700C7DC6F /* Tab.swift */ = {isa = PBXFileReference; lastKnownFileType = sourcecode.swift; path = Tab.swift; sourceTree = "<group>"; };
		4395D1DB23FC6EC700C7DC6F /* TabItemView.swift */ = {isa = PBXFileReference; lastKnownFileType = sourcecode.swift; path = TabItemView.swift; sourceTree = "<group>"; };
		4395D1DE23FC71C400C7DC6F /* TabTests.swift */ = {isa = PBXFileReference; lastKnownFileType = sourcecode.swift; path = TabTests.swift; sourceTree = "<group>"; };
		43C02A3423FAFDDD0057A31C /* NSMutableAttributedString+Builder.swift */ = {isa = PBXFileReference; lastKnownFileType = sourcecode.swift; path = "NSMutableAttributedString+Builder.swift"; sourceTree = "<group>"; };
		43C02A3623FAFE290057A31C /* NSMutableAttributedString+BuilderTests.swift */ = {isa = PBXFileReference; lastKnownFileType = sourcecode.swift; path = "NSMutableAttributedString+BuilderTests.swift"; sourceTree = "<group>"; };
		43F1DD4A24183B8F005A0C4A /* PulseLayerTests.swift */ = {isa = PBXFileReference; lastKnownFileType = sourcecode.swift; path = PulseLayerTests.swift; sourceTree = "<group>"; };
		6404360423F45FF00088B20D /* TextField.swift */ = {isa = PBXFileReference; lastKnownFileType = sourcecode.swift; path = TextField.swift; sourceTree = "<group>"; };
		6404360723F462C30088B20D /* TextFieldTests.swift */ = {isa = PBXFileReference; lastKnownFileType = sourcecode.swift; path = TextFieldTests.swift; sourceTree = "<group>"; };
		6404360A23F4658D0088B20D /* Field.swift */ = {isa = PBXFileReference; lastKnownFileType = sourcecode.swift; path = Field.swift; sourceTree = "<group>"; };
		6404360D23F471AB0088B20D /* FieldTests.swift */ = {isa = PBXFileReference; lastKnownFileType = sourcecode.swift; path = FieldTests.swift; sourceTree = "<group>"; };
		642468AA23FDC63B008EAE6B /* TabItemViewTests.swift */ = {isa = PBXFileReference; lastKnownFileType = sourcecode.swift; path = TabItemViewTests.swift; sourceTree = "<group>"; };
		642468AD23FDCAE8008EAE6B /* TabDelegateMock.swift */ = {isa = PBXFileReference; lastKnownFileType = sourcecode.swift; path = TabDelegateMock.swift; sourceTree = "<group>"; };
		642468AF23FDE1AA008EAE6B /* TabItemViewDelegateMock.swift */ = {isa = PBXFileReference; lastKnownFileType = sourcecode.swift; path = TabItemViewDelegateMock.swift; sourceTree = "<group>"; };
		643ABFEE24117C79000918EA /* Pulsable.swift */ = {isa = PBXFileReference; lastKnownFileType = sourcecode.swift; path = Pulsable.swift; sourceTree = "<group>"; };
		643ABFF024118536000918EA /* FlatButton.swift */ = {isa = PBXFileReference; lastKnownFileType = sourcecode.swift; path = FlatButton.swift; sourceTree = "<group>"; };
		644DFBD8240811D300D49AD7 /* TextFieldDelegateMock.swift */ = {isa = PBXFileReference; lastKnownFileType = sourcecode.swift; path = TextFieldDelegateMock.swift; sourceTree = "<group>"; };
		64A1125923F32EF300119CE4 /* Divider.swift */ = {isa = PBXFileReference; lastKnownFileType = sourcecode.swift; path = Divider.swift; sourceTree = "<group>"; };
		64A1125C23F331C500119CE4 /* DividerTests.swift */ = {isa = PBXFileReference; lastKnownFileType = sourcecode.swift; path = DividerTests.swift; sourceTree = "<group>"; };
		64B47D65240EFDA700E19797 /* PulseLayer.swift */ = {isa = PBXFileReference; lastKnownFileType = sourcecode.swift; path = PulseLayer.swift; sourceTree = "<group>"; };
		64B47D6A240F3D9000E19797 /* FlatButtonTests.swift */ = {isa = PBXFileReference; lastKnownFileType = sourcecode.swift; path = FlatButtonTests.swift; sourceTree = "<group>"; };
		64D84FCD23F5F574004DD910 /* String+Icon.swift */ = {isa = PBXFileReference; lastKnownFileType = sourcecode.swift; path = "String+Icon.swift"; sourceTree = "<group>"; };
		64DF47DE23FB2C7D00DAF441 /* String+IconTests.swift */ = {isa = PBXFileReference; lastKnownFileType = sourcecode.swift; path = "String+IconTests.swift"; sourceTree = "<group>"; };
		64DF47E023FB490200DAF441 /* TextFieldDelegate.swift */ = {isa = PBXFileReference; lastKnownFileType = sourcecode.swift; path = TextFieldDelegate.swift; sourceTree = "<group>"; };
		64DF47E223FB492100DAF441 /* TextFieldType.swift */ = {isa = PBXFileReference; lastKnownFileType = sourcecode.swift; path = TextFieldType.swift; sourceTree = "<group>"; };
		64DF47E423FB4A5600DAF441 /* TextFieldTypeTests.swift */ = {isa = PBXFileReference; lastKnownFileType = sourcecode.swift; path = TextFieldTypeTests.swift; sourceTree = "<group>"; };
		84043CF824A691A9001D7706 /* NotificationCenterProtocol.swift */ = {isa = PBXFileReference; lastKnownFileType = sourcecode.swift; path = NotificationCenterProtocol.swift; sourceTree = "<group>"; };
		84043CFA24A695F6001D7706 /* NotificationCenterSpy.swift */ = {isa = PBXFileReference; lastKnownFileType = sourcecode.swift; path = NotificationCenterSpy.swift; sourceTree = "<group>"; };
		8410F28E2490710E002028E8 /* NatDialogController.swift */ = {isa = PBXFileReference; lastKnownFileType = sourcecode.swift; path = NatDialogController.swift; sourceTree = "<group>"; };
		8427A28B2447774B00CF30D5 /* Theme.swift */ = {isa = PBXFileReference; lastKnownFileType = sourcecode.swift; path = Theme.swift; sourceTree = "<group>"; };
		8427A28D2447778600CF30D5 /* AvonTheme.swift */ = {isa = PBXFileReference; lastKnownFileType = sourcecode.swift; path = AvonTheme.swift; sourceTree = "<group>"; };
		8427A291244778C700CF30D5 /* DesignSystem.swift */ = {isa = PBXFileReference; lastKnownFileType = sourcecode.swift; path = DesignSystem.swift; sourceTree = "<group>"; };
		8427A29C2448ED6D00CF30D5 /* NatColors.swift */ = {isa = PBXFileReference; lastKnownFileType = sourcecode.swift; path = NatColors.swift; sourceTree = "<group>"; };
		8427A29F2449F2A700CF30D5 /* ColorPalette.swift */ = {isa = PBXFileReference; lastKnownFileType = sourcecode.swift; path = ColorPalette.swift; sourceTree = "<group>"; };
		8427A2AD2449FE1200CF30D5 /* TheBodyShopTheme.swift */ = {isa = PBXFileReference; lastKnownFileType = sourcecode.swift; path = TheBodyShopTheme.swift; sourceTree = "<group>"; };
		8427A2AF244F720B00CF30D5 /* UIColor+AsHexString.swift */ = {isa = PBXFileReference; lastKnownFileType = sourcecode.swift; path = "UIColor+AsHexString.swift"; sourceTree = "<group>"; };
		8427A2B2244F78CA00CF30D5 /* DesignSystem+Spec.swift */ = {isa = PBXFileReference; lastKnownFileType = sourcecode.swift; path = "DesignSystem+Spec.swift"; sourceTree = "<group>"; };
		8427A2B72451C93B00CF30D5 /* NaturaTheme.swift */ = {isa = PBXFileReference; lastKnownFileType = sourcecode.swift; path = NaturaTheme.swift; sourceTree = "<group>"; };
		8427A2BE2451CB4A00CF30D5 /* NaturaThemeSpec.swift */ = {isa = PBXFileReference; lastKnownFileType = sourcecode.swift; path = NaturaThemeSpec.swift; sourceTree = "<group>"; };
		8427A2C42451CE7400CF30D5 /* AvonThemeSpec.swift */ = {isa = PBXFileReference; lastKnownFileType = sourcecode.swift; path = AvonThemeSpec.swift; sourceTree = "<group>"; };
		8427A2CC2451D10F00CF30D5 /* TheBodyShopTheme+Spec.swift */ = {isa = PBXFileReference; lastKnownFileType = sourcecode.swift; path = "TheBodyShopTheme+Spec.swift"; sourceTree = "<group>"; };
		8427A2CF2451DA6800CF30D5 /* AvonColorPaletteLight+Spec.swift */ = {isa = PBXFileReference; lastKnownFileType = sourcecode.swift; path = "AvonColorPaletteLight+Spec.swift"; sourceTree = "<group>"; };
		8427A2D12451DD0400CF30D5 /* AvonColorPaletteDark+Spec.swift */ = {isa = PBXFileReference; lastKnownFileType = sourcecode.swift; path = "AvonColorPaletteDark+Spec.swift"; sourceTree = "<group>"; };
		8427A2D32451DE7C00CF30D5 /* NaturaColorPaletteDark+Spec.swift */ = {isa = PBXFileReference; lastKnownFileType = sourcecode.swift; path = "NaturaColorPaletteDark+Spec.swift"; sourceTree = "<group>"; };
		8427A2D52451E07700CF30D5 /* NaturaColorPaletteLight+Spec.swift */ = {isa = PBXFileReference; lastKnownFileType = sourcecode.swift; path = "NaturaColorPaletteLight+Spec.swift"; sourceTree = "<group>"; };
		8427A2D72451E11400CF30D5 /* TheBodyShopColorPaletteLight+Spec.swift */ = {isa = PBXFileReference; lastKnownFileType = sourcecode.swift; path = "TheBodyShopColorPaletteLight+Spec.swift"; sourceTree = "<group>"; };
		8427A2D92451E19500CF30D5 /* TheBodyShopColorPaletteDark+Spec.swift */ = {isa = PBXFileReference; lastKnownFileType = sourcecode.swift; path = "TheBodyShopColorPaletteDark+Spec.swift"; sourceTree = "<group>"; };
		8427A32824538D9D00CF30D5 /* ConfigurationStorable.swift */ = {isa = PBXFileReference; lastKnownFileType = sourcecode.swift; path = ConfigurationStorable.swift; sourceTree = "<group>"; };
		8427A32B24538DFA00CF30D5 /* ConfigurationStorage.swift */ = {isa = PBXFileReference; lastKnownFileType = sourcecode.swift; path = ConfigurationStorage.swift; sourceTree = "<group>"; };
		8427A32D2453A8C900CF30D5 /* MockStorage.swift */ = {isa = PBXFileReference; lastKnownFileType = sourcecode.swift; path = MockStorage.swift; sourceTree = "<group>"; };
		84391CA72477019100803545 /* NatButton+Specs.swift */ = {isa = PBXFileReference; lastKnownFileType = sourcecode.swift; path = "NatButton+Specs.swift"; sourceTree = "<group>"; };
		84391CAA247B220200803545 /* NatButton+Height+Spec.swift */ = {isa = PBXFileReference; lastKnownFileType = sourcecode.swift; path = "NatButton+Height+Spec.swift"; sourceTree = "<group>"; };
		84391CAC247BECD000803545 /* PulseContainerLayer.swift */ = {isa = PBXFileReference; lastKnownFileType = sourcecode.swift; path = PulseContainerLayer.swift; sourceTree = "<group>"; };
		84391CAE247BF85F00803545 /* NatButton+Height.swift */ = {isa = PBXFileReference; lastKnownFileType = sourcecode.swift; path = "NatButton+Height.swift"; sourceTree = "<group>"; };
		843A1E6124A12AF300FA7A7B /* DialogStyle.swift */ = {isa = PBXFileReference; lastKnownFileType = sourcecode.swift; path = DialogStyle.swift; sourceTree = "<group>"; };
		843A1E6524A188FA00FA7A7B /* NatDialogController+AlertStyleBuilder.swift */ = {isa = PBXFileReference; lastKnownFileType = sourcecode.swift; path = "NatDialogController+AlertStyleBuilder.swift"; sourceTree = "<group>"; };
		843A1E6824A27D0800FA7A7B /* NatDialogBuilder.swift */ = {isa = PBXFileReference; lastKnownFileType = sourcecode.swift; path = NatDialogBuilder.swift; sourceTree = "<group>"; };
		843A1E6A24A27E7300FA7A7B /* DialogViewModel.swift */ = {isa = PBXFileReference; lastKnownFileType = sourcecode.swift; path = DialogViewModel.swift; sourceTree = "<group>"; };
		843A1E6C24A27EA300FA7A7B /* NatDialogTitleConfigurator.swift */ = {isa = PBXFileReference; lastKnownFileType = sourcecode.swift; path = NatDialogTitleConfigurator.swift; sourceTree = "<group>"; };
		843A1E6E24A27FAC00FA7A7B /* NatDialogBodyConfigurator.swift */ = {isa = PBXFileReference; lastKnownFileType = sourcecode.swift; path = NatDialogBodyConfigurator.swift; sourceTree = "<group>"; };
		843FA27A2461D82200D20D9A /* NatSizes.swift */ = {isa = PBXFileReference; lastKnownFileType = sourcecode.swift; path = NatSizes.swift; sourceTree = "<group>"; };
		843FA27C2461DB1400D20D9A /* Sizes.swift */ = {isa = PBXFileReference; lastKnownFileType = sourcecode.swift; path = Sizes.swift; sourceTree = "<group>"; };
		843FA27E2461DDFC00D20D9A /* AvonSizes.swift */ = {isa = PBXFileReference; lastKnownFileType = sourcecode.swift; path = AvonSizes.swift; sourceTree = "<group>"; };
		843FA2802461DF5400D20D9A /* NaturaSizes.swift */ = {isa = PBXFileReference; lastKnownFileType = sourcecode.swift; path = NaturaSizes.swift; sourceTree = "<group>"; };
		843FA2822461E1CA00D20D9A /* TheBodySystemSize.swift */ = {isa = PBXFileReference; lastKnownFileType = sourcecode.swift; path = TheBodySystemSize.swift; sourceTree = "<group>"; };
		843FA2842461E2DC00D20D9A /* NatSizes+Spec.swift */ = {isa = PBXFileReference; lastKnownFileType = sourcecode.swift; path = "NatSizes+Spec.swift"; sourceTree = "<group>"; };
		843FA2872461F33600D20D9A /* AvonSizes+Spec.swift */ = {isa = PBXFileReference; lastKnownFileType = sourcecode.swift; path = "AvonSizes+Spec.swift"; sourceTree = "<group>"; };
		843FA2892461F78200D20D9A /* NaturaSizes+Spec.swift */ = {isa = PBXFileReference; lastKnownFileType = sourcecode.swift; path = "NaturaSizes+Spec.swift"; sourceTree = "<group>"; };
		843FA28B2461F96700D20D9A /* TheBodyShopSizes+Spec.swift */ = {isa = PBXFileReference; lastKnownFileType = sourcecode.swift; path = "TheBodyShopSizes+Spec.swift"; sourceTree = "<group>"; };
		843FA2952463310900D20D9A /* Radius.swift */ = {isa = PBXFileReference; lastKnownFileType = sourcecode.swift; path = Radius.swift; sourceTree = "<group>"; };
		843FA297246331F000D20D9A /* AvonBorderRadius.swift */ = {isa = PBXFileReference; lastKnownFileType = sourcecode.swift; path = AvonBorderRadius.swift; sourceTree = "<group>"; };
		843FA299246335D600D20D9A /* NaturaBorderRadius.swift */ = {isa = PBXFileReference; lastKnownFileType = sourcecode.swift; path = NaturaBorderRadius.swift; sourceTree = "<group>"; };
		843FA29B2463369A00D20D9A /* TheBodyShopRadius.swift */ = {isa = PBXFileReference; lastKnownFileType = sourcecode.swift; path = TheBodyShopRadius.swift; sourceTree = "<group>"; };
		843FA29D24633CF700D20D9A /* NatBorderRadius.swift */ = {isa = PBXFileReference; lastKnownFileType = sourcecode.swift; path = NatBorderRadius.swift; sourceTree = "<group>"; };
		843FA2A924635D7400D20D9A /* AvonBorderRadius+Spec.swift */ = {isa = PBXFileReference; lastKnownFileType = sourcecode.swift; path = "AvonBorderRadius+Spec.swift"; sourceTree = "<group>"; };
		843FA2AB24635E9F00D20D9A /* NaturaBorderRadius+Spec.swift */ = {isa = PBXFileReference; lastKnownFileType = sourcecode.swift; path = "NaturaBorderRadius+Spec.swift"; sourceTree = "<group>"; };
		843FA2AD24635EDF00D20D9A /* TheBodyShopBorderRadius+Spec.swift */ = {isa = PBXFileReference; lastKnownFileType = sourcecode.swift; path = "TheBodyShopBorderRadius+Spec.swift"; sourceTree = "<group>"; };
		843FA2AF2463624A00D20D9A /* NatBorderRadius+Spec.swift */ = {isa = PBXFileReference; lastKnownFileType = sourcecode.swift; path = "NatBorderRadius+Spec.swift"; sourceTree = "<group>"; };
		843FA2B1246458C400D20D9A /* NatOpacities.swift */ = {isa = PBXFileReference; lastKnownFileType = sourcecode.swift; path = NatOpacities.swift; sourceTree = "<group>"; };
		843FA2B32464717600D20D9A /* NatOpacities+Spec.swift */ = {isa = PBXFileReference; lastKnownFileType = sourcecode.swift; path = "NatOpacities+Spec.swift"; sourceTree = "<group>"; };
		843FA2B52464724C00D20D9A /* AvonOpacities.swift */ = {isa = PBXFileReference; lastKnownFileType = sourcecode.swift; path = AvonOpacities.swift; sourceTree = "<group>"; };
		843FA2B72464736500D20D9A /* Opacities.swift */ = {isa = PBXFileReference; lastKnownFileType = sourcecode.swift; path = Opacities.swift; sourceTree = "<group>"; };
		843FA2B92464757200D20D9A /* NaturaOpacities.swift */ = {isa = PBXFileReference; lastKnownFileType = sourcecode.swift; path = NaturaOpacities.swift; sourceTree = "<group>"; };
		843FA2BB2464759100D20D9A /* TheBodyShopOpacities.swift */ = {isa = PBXFileReference; lastKnownFileType = sourcecode.swift; path = TheBodyShopOpacities.swift; sourceTree = "<group>"; };
		843FA2BD2464837E00D20D9A /* AvonOpacities+Spec.swift */ = {isa = PBXFileReference; lastKnownFileType = sourcecode.swift; path = "AvonOpacities+Spec.swift"; sourceTree = "<group>"; };
		843FA2BF246483CC00D20D9A /* NaturaOpacities+Spec.swift */ = {isa = PBXFileReference; lastKnownFileType = sourcecode.swift; path = "NaturaOpacities+Spec.swift"; sourceTree = "<group>"; };
		843FA2C1246483E500D20D9A /* TheBodyShopOpacities+Spec.swift */ = {isa = PBXFileReference; lastKnownFileType = sourcecode.swift; path = "TheBodyShopOpacities+Spec.swift"; sourceTree = "<group>"; };
		843FA2CA2465CE9E00D20D9A /* Font.swift */ = {isa = PBXFileReference; lastKnownFileType = sourcecode.swift; path = Font.swift; sourceTree = "<group>"; };
		843FA2CE2465EE8100D20D9A /* FontWeights.swift */ = {isa = PBXFileReference; lastKnownFileType = sourcecode.swift; path = FontWeights.swift; sourceTree = "<group>"; };
		843FA2D02465EEA000D20D9A /* FontSizes.swift */ = {isa = PBXFileReference; lastKnownFileType = sourcecode.swift; path = FontSizes.swift; sourceTree = "<group>"; };
		843FA2D224660E2100D20D9A /* NatFonts.swift */ = {isa = PBXFileReference; lastKnownFileType = sourcecode.swift; path = NatFonts.swift; sourceTree = "<group>"; };
		84428F80245B03A100D46611 /* NaturaSpacing.swift */ = {isa = PBXFileReference; lastKnownFileType = sourcecode.swift; path = NaturaSpacing.swift; sourceTree = "<group>"; };
		84428F82245B03FD00D46611 /* AvonSpacing.swift */ = {isa = PBXFileReference; lastKnownFileType = sourcecode.swift; path = AvonSpacing.swift; sourceTree = "<group>"; };
		84428F84245B044700D46611 /* TheBodyShopSpacing.swift */ = {isa = PBXFileReference; lastKnownFileType = sourcecode.swift; path = TheBodyShopSpacing.swift; sourceTree = "<group>"; };
		84428F86245B205D00D46611 /* Space.swift */ = {isa = PBXFileReference; lastKnownFileType = sourcecode.swift; path = Space.swift; sourceTree = "<group>"; };
		84428F88245B217C00D46611 /* NaturaSpacing+Spec.swift */ = {isa = PBXFileReference; lastKnownFileType = sourcecode.swift; path = "NaturaSpacing+Spec.swift"; sourceTree = "<group>"; };
		84428F8B245B245C00D46611 /* TheBodyShopSpacing+Spec.swift */ = {isa = PBXFileReference; lastKnownFileType = sourcecode.swift; path = "TheBodyShopSpacing+Spec.swift"; sourceTree = "<group>"; };
		84428F8E245B24B000D46611 /* AvonSpacing+Spec.swift */ = {isa = PBXFileReference; lastKnownFileType = sourcecode.swift; path = "AvonSpacing+Spec.swift"; sourceTree = "<group>"; };
		84428F91245B265000D46611 /* NatSpacing+Spec.swift */ = {isa = PBXFileReference; lastKnownFileType = sourcecode.swift; path = "NatSpacing+Spec.swift"; sourceTree = "<group>"; };
		84428F94245B9DE000D46611 /* DesignSystemFatalError.swift */ = {isa = PBXFileReference; lastKnownFileType = sourcecode.swift; path = DesignSystemFatalError.swift; sourceTree = "<group>"; };
		84428F96245C3FFD00D46611 /* GetTheme.swift */ = {isa = PBXFileReference; lastKnownFileType = sourcecode.swift; path = GetTheme.swift; sourceTree = "<group>"; };
		84428F98245C402B00D46611 /* ValidateTheme.swift */ = {isa = PBXFileReference; lastKnownFileType = sourcecode.swift; path = ValidateTheme.swift; sourceTree = "<group>"; };
		8458A9922475C1E000BD8BC8 /* ButtonOutlinedStyle+Spec.swift */ = {isa = PBXFileReference; lastKnownFileType = sourcecode.swift; path = "ButtonOutlinedStyle+Spec.swift"; sourceTree = "<group>"; };
		845D9EF6244DE2E7003598B0 /* NatColors+TBS+Spec.swift */ = {isa = PBXFileReference; lastKnownFileType = sourcecode.swift; path = "NatColors+TBS+Spec.swift"; sourceTree = "<group>"; };
		846313AA245C47C400387FCF /* ValidateTheme+Spec.swift */ = {isa = PBXFileReference; lastKnownFileType = sourcecode.swift; path = "ValidateTheme+Spec.swift"; sourceTree = "<group>"; };
		846313AD245CE9AE00387FCF /* GetTheme+Spec.swift */ = {isa = PBXFileReference; lastKnownFileType = sourcecode.swift; path = "GetTheme+Spec.swift"; sourceTree = "<group>"; };
		84685CBA24813CC6003E90C4 /* DynamicColors+Spec.swift */ = {isa = PBXFileReference; lastKnownFileType = sourcecode.swift; path = "DynamicColors+Spec.swift"; sourceTree = "<group>"; };
		84685CBC248154BF003E90C4 /* DynamicColorFactory+Spec.swift */ = {isa = PBXFileReference; lastKnownFileType = sourcecode.swift; path = "DynamicColorFactory+Spec.swift"; sourceTree = "<group>"; };
		84692853247D46F2008DF255 /* FontLetterSpacings.swift */ = {isa = PBXFileReference; lastKnownFileType = sourcecode.swift; path = FontLetterSpacings.swift; sourceTree = "<group>"; };
		84692855247D78BD008DF255 /* TheBodyShopFontLetterSpacings.swift */ = {isa = PBXFileReference; lastKnownFileType = sourcecode.swift; path = TheBodyShopFontLetterSpacings.swift; sourceTree = "<group>"; };
		84692857247D79DC008DF255 /* AvonFontLetterSpacings.swift */ = {isa = PBXFileReference; lastKnownFileType = sourcecode.swift; path = AvonFontLetterSpacings.swift; sourceTree = "<group>"; };
		84692859247D7C2A008DF255 /* NaturaFontLetterSpacings.swift */ = {isa = PBXFileReference; lastKnownFileType = sourcecode.swift; path = NaturaFontLetterSpacings.swift; sourceTree = "<group>"; };
		8469285B247DA8F7008DF255 /* TheBodyShopFontLetterSpacings+Spec.swift */ = {isa = PBXFileReference; lastKnownFileType = sourcecode.swift; path = "TheBodyShopFontLetterSpacings+Spec.swift"; sourceTree = "<group>"; };
		8469285D247DAB69008DF255 /* NaturaFontLetterSpacings+Spec.swift */ = {isa = PBXFileReference; lastKnownFileType = sourcecode.swift; path = "NaturaFontLetterSpacings+Spec.swift"; sourceTree = "<group>"; };
		8469285F247DABC1008DF255 /* AvonFontLetterSpacings+Spec.swift */ = {isa = PBXFileReference; lastKnownFileType = sourcecode.swift; path = "AvonFontLetterSpacings+Spec.swift"; sourceTree = "<group>"; };
		84692864247FEB0D008DF255 /* AvonColorPaletteLight.swift */ = {isa = PBXFileReference; lastKnownFileType = sourcecode.swift; path = AvonColorPaletteLight.swift; sourceTree = "<group>"; };
		84692866247FEB5C008DF255 /* AvonColorPaletteDark.swift */ = {isa = PBXFileReference; lastKnownFileType = sourcecode.swift; path = AvonColorPaletteDark.swift; sourceTree = "<group>"; };
		84692868248022EB008DF255 /* NaturaColorPaletteLight.swift */ = {isa = PBXFileReference; lastKnownFileType = sourcecode.swift; path = NaturaColorPaletteLight.swift; sourceTree = "<group>"; };
		8469286A24802359008DF255 /* NaturaColorPaletteDark.swift */ = {isa = PBXFileReference; lastKnownFileType = sourcecode.swift; path = NaturaColorPaletteDark.swift; sourceTree = "<group>"; };
		8469286C248023E2008DF255 /* TheBodyShopColorPaletteLight.swift */ = {isa = PBXFileReference; lastKnownFileType = sourcecode.swift; path = TheBodyShopColorPaletteLight.swift; sourceTree = "<group>"; };
		8469286E24802446008DF255 /* TheBodyShopColorPaletteDark.swift */ = {isa = PBXFileReference; lastKnownFileType = sourcecode.swift; path = TheBodyShopColorPaletteDark.swift; sourceTree = "<group>"; };
		84692870248036C0008DF255 /* DynamicColors.swift */ = {isa = PBXFileReference; lastKnownFileType = sourcecode.swift; path = DynamicColors.swift; sourceTree = "<group>"; };
		8469287224803738008DF255 /* DynamicColorFactory.swift */ = {isa = PBXFileReference; lastKnownFileType = sourcecode.swift; path = DynamicColorFactory.swift; sourceTree = "<group>"; };
		8469287424804553008DF255 /* NatColors+Natura+Spec.swift */ = {isa = PBXFileReference; lastKnownFileType = sourcecode.swift; path = "NatColors+Natura+Spec.swift"; sourceTree = "<group>"; };
		84692877248046DD008DF255 /* NatColors+Avon+Spec.swift */ = {isa = PBXFileReference; lastKnownFileType = sourcecode.swift; path = "NatColors+Avon+Spec.swift"; sourceTree = "<group>"; };
		846C9FC7248FB6050079B686 /* Pulsable+Spec.swift */ = {isa = PBXFileReference; lastKnownFileType = sourcecode.swift; path = "Pulsable+Spec.swift"; sourceTree = "<group>"; };
		846C9FCB248FC2050079B686 /* PulseContainerLayer+Spec.swift */ = {isa = PBXFileReference; lastKnownFileType = sourcecode.swift; path = "PulseContainerLayer+Spec.swift"; sourceTree = "<group>"; };
		846EB61F2486DA80000E3901 /* ButtonContainedStyle.swift */ = {isa = PBXFileReference; lastKnownFileType = sourcecode.swift; path = ButtonContainedStyle.swift; sourceTree = "<group>"; };
		846EB6222487ED47000E3901 /* ButtonStyle.swift */ = {isa = PBXFileReference; lastKnownFileType = sourcecode.swift; path = ButtonStyle.swift; sourceTree = "<group>"; };
		846EB62424887B7A000E3901 /* ButtonContainedStyle+Spec.swift */ = {isa = PBXFileReference; lastKnownFileType = sourcecode.swift; path = "ButtonContainedStyle+Spec.swift"; sourceTree = "<group>"; };
		846EB62724891511000E3901 /* ButtonStyle+Spec.swift */ = {isa = PBXFileReference; lastKnownFileType = sourcecode.swift; path = "ButtonStyle+Spec.swift"; sourceTree = "<group>"; };
		846EB6292489872C000E3901 /* ButtonTextStyle.swift */ = {isa = PBXFileReference; lastKnownFileType = sourcecode.swift; path = ButtonTextStyle.swift; sourceTree = "<group>"; };
		846EB62C2489A8FF000E3901 /* ButtonTextStyle+Spec.swift */ = {isa = PBXFileReference; lastKnownFileType = sourcecode.swift; path = "ButtonTextStyle+Spec.swift"; sourceTree = "<group>"; };
		849F39E42481786800CCF076 /* ColorProvider.swift */ = {isa = PBXFileReference; lastKnownFileType = sourcecode.swift; path = ColorProvider.swift; sourceTree = "<group>"; };
		849F39E624819C0D00CCF076 /* StubLightColorPalette.swift */ = {isa = PBXFileReference; lastKnownFileType = sourcecode.swift; path = StubLightColorPalette.swift; sourceTree = "<group>"; };
		849F39E824819C3500CCF076 /* StubDarkColorPalette.swift */ = {isa = PBXFileReference; lastKnownFileType = sourcecode.swift; path = StubDarkColorPalette.swift; sourceTree = "<group>"; };
		84B1979F2475915E00F1B575 /* ButtonOutlineStyle.swift */ = {isa = PBXFileReference; lastKnownFileType = sourcecode.swift; path = ButtonOutlineStyle.swift; sourceTree = "<group>"; };
		84B197A2247593B500F1B575 /* NatButton+Style.swift */ = {isa = PBXFileReference; lastKnownFileType = sourcecode.swift; path = "NatButton+Style.swift"; sourceTree = "<group>"; };
		84BFB61824695E6600506ED1 /* NatFonts+Avon+Spec.swift */ = {isa = PBXFileReference; lastKnownFileType = sourcecode.swift; path = "NatFonts+Avon+Spec.swift"; sourceTree = "<group>"; };
		84BFB61B2469810600506ED1 /* UIFont+GetWeight.swift */ = {isa = PBXFileReference; lastKnownFileType = sourcecode.swift; path = "UIFont+GetWeight.swift"; sourceTree = "<group>"; };
		84BFB61E24699ECA00506ED1 /* NatFonts+Natura+Spec.swift */ = {isa = PBXFileReference; lastKnownFileType = sourcecode.swift; path = "NatFonts+Natura+Spec.swift"; sourceTree = "<group>"; };
		84BFB62024699F2D00506ED1 /* NatFonts+TheBodyShop+Spec.swift */ = {isa = PBXFileReference; lastKnownFileType = sourcecode.swift; path = "NatFonts+TheBodyShop+Spec.swift"; sourceTree = "<group>"; };
		84BFB6222469A01D00506ED1 /* AvonFontSizes+Spec.swift */ = {isa = PBXFileReference; lastKnownFileType = sourcecode.swift; path = "AvonFontSizes+Spec.swift"; sourceTree = "<group>"; };
		84BFB6242469A30500506ED1 /* AvonFontWeights+Spec.swift */ = {isa = PBXFileReference; lastKnownFileType = sourcecode.swift; path = "AvonFontWeights+Spec.swift"; sourceTree = "<group>"; };
		84BFB6272469B92000506ED1 /* TheBodyShopFont.swift */ = {isa = PBXFileReference; lastKnownFileType = sourcecode.swift; path = TheBodyShopFont.swift; sourceTree = "<group>"; };
		84BFB6292469B93C00506ED1 /* TheBodyShopFontSizes.swift */ = {isa = PBXFileReference; lastKnownFileType = sourcecode.swift; path = TheBodyShopFontSizes.swift; sourceTree = "<group>"; };
		84BFB62B2469B95300506ED1 /* TheBodyShopFontWeights.swift */ = {isa = PBXFileReference; lastKnownFileType = sourcecode.swift; path = TheBodyShopFontWeights.swift; sourceTree = "<group>"; };
		84BFB62E2469BDD700506ED1 /* NaturaFont.swift */ = {isa = PBXFileReference; lastKnownFileType = sourcecode.swift; path = NaturaFont.swift; sourceTree = "<group>"; };
		84BFB6302469BDF400506ED1 /* NaturaFontSizes.swift */ = {isa = PBXFileReference; lastKnownFileType = sourcecode.swift; path = NaturaFontSizes.swift; sourceTree = "<group>"; };
		84BFB6322469BE1900506ED1 /* NaturaFontWeights.swift */ = {isa = PBXFileReference; lastKnownFileType = sourcecode.swift; path = NaturaFontWeights.swift; sourceTree = "<group>"; };
		84BFB6352469BF1A00506ED1 /* AvonFont.swift */ = {isa = PBXFileReference; lastKnownFileType = sourcecode.swift; path = AvonFont.swift; sourceTree = "<group>"; };
		84BFB6372469BF4B00506ED1 /* AvonFontSizes.swift */ = {isa = PBXFileReference; lastKnownFileType = sourcecode.swift; path = AvonFontSizes.swift; sourceTree = "<group>"; };
		84BFB6392469BF6500506ED1 /* AvonFontWeights.swift */ = {isa = PBXFileReference; lastKnownFileType = sourcecode.swift; path = AvonFontWeights.swift; sourceTree = "<group>"; };
		84BFB63D2469C28900506ED1 /* NaturaFontSizes+Spec.swift */ = {isa = PBXFileReference; lastKnownFileType = sourcecode.swift; path = "NaturaFontSizes+Spec.swift"; sourceTree = "<group>"; };
		84BFB63F2469C2B900506ED1 /* NaturaFontWeights+Spec.swift */ = {isa = PBXFileReference; lastKnownFileType = sourcecode.swift; path = "NaturaFontWeights+Spec.swift"; sourceTree = "<group>"; };
		84BFB6432469C9EB00506ED1 /* TheBodyShopFontWeights+Spec.swift */ = {isa = PBXFileReference; lastKnownFileType = sourcecode.swift; path = "TheBodyShopFontWeights+Spec.swift"; sourceTree = "<group>"; };
		84BFB6452469C9FC00506ED1 /* TheBodyShopFontSizes+Spec.swift */ = {isa = PBXFileReference; lastKnownFileType = sourcecode.swift; path = "TheBodyShopFontSizes+Spec.swift"; sourceTree = "<group>"; };
		84BFB6472469CB9000506ED1 /* TheBodyShopFont+Spec.swift */ = {isa = PBXFileReference; lastKnownFileType = sourcecode.swift; path = "TheBodyShopFont+Spec.swift"; sourceTree = "<group>"; };
		84BFB6492469CBAA00506ED1 /* NaturaFont+Spec.swift */ = {isa = PBXFileReference; lastKnownFileType = sourcecode.swift; path = "NaturaFont+Spec.swift"; sourceTree = "<group>"; };
		84BFB64B2469CBBC00506ED1 /* AvonFont+Spec.swift */ = {isa = PBXFileReference; lastKnownFileType = sourcecode.swift; path = "AvonFont+Spec.swift"; sourceTree = "<group>"; };
		84BFB651246C276800506ED1 /* NatElevation.swift */ = {isa = PBXFileReference; lastKnownFileType = sourcecode.swift; path = NatElevation.swift; sourceTree = "<group>"; };
		84BFB65A246DA40700506ED1 /* Elevations.swift */ = {isa = PBXFileReference; lastKnownFileType = sourcecode.swift; path = Elevations.swift; sourceTree = "<group>"; };
		84BFB65C246DA42800506ED1 /* ElevationAttributes.swift */ = {isa = PBXFileReference; lastKnownFileType = sourcecode.swift; path = ElevationAttributes.swift; sourceTree = "<group>"; };
		84BFB65E246DA47500506ED1 /* AvonElevations.swift */ = {isa = PBXFileReference; lastKnownFileType = sourcecode.swift; path = AvonElevations.swift; sourceTree = "<group>"; };
		84BFB660246DA4B400506ED1 /* NaturaElevations.swift */ = {isa = PBXFileReference; lastKnownFileType = sourcecode.swift; path = NaturaElevations.swift; sourceTree = "<group>"; };
		84BFB662246DA50100506ED1 /* TheBodyShopElevations.swift */ = {isa = PBXFileReference; lastKnownFileType = sourcecode.swift; path = TheBodyShopElevations.swift; sourceTree = "<group>"; };
		84BFB665246DCB5900506ED1 /* ViewStyle.swift */ = {isa = PBXFileReference; lastKnownFileType = sourcecode.swift; path = ViewStyle.swift; sourceTree = "<group>"; };
		84BFB668246DCC0800506ED1 /* ViewStyle+Spec.swift */ = {isa = PBXFileReference; lastKnownFileType = sourcecode.swift; path = "ViewStyle+Spec.swift"; sourceTree = "<group>"; };
		84BFB66A246DCD1100506ED1 /* TheBodyShopElevations+Spec.swift */ = {isa = PBXFileReference; lastKnownFileType = sourcecode.swift; path = "TheBodyShopElevations+Spec.swift"; sourceTree = "<group>"; };
		84BFB66C246DD12200506ED1 /* AvonElevations+Spec.swift */ = {isa = PBXFileReference; lastKnownFileType = sourcecode.swift; path = "AvonElevations+Spec.swift"; sourceTree = "<group>"; };
		84BFB66E246DD15700506ED1 /* NaturaElevations+Spec.swift */ = {isa = PBXFileReference; lastKnownFileType = sourcecode.swift; path = "NaturaElevations+Spec.swift"; sourceTree = "<group>"; };
		84BFB670246DF0B300506ED1 /* NatElevations+Spec.swift */ = {isa = PBXFileReference; lastKnownFileType = sourcecode.swift; path = "NatElevations+Spec.swift"; sourceTree = "<group>"; };
		84BFB672246DF82800506ED1 /* ElevationAttributes+Equitable.swift */ = {isa = PBXFileReference; lastKnownFileType = sourcecode.swift; path = "ElevationAttributes+Equitable.swift"; sourceTree = "<group>"; };
		84C1CAB92499522D0041A511 /* NatDialogController+Spec.swift */ = {isa = PBXFileReference; lastKnownFileType = sourcecode.swift; path = "NatDialogController+Spec.swift"; sourceTree = "<group>"; };
		84C1CABC249952930041A511 /* DialogButtonConfiguration.swift */ = {isa = PBXFileReference; lastKnownFileType = sourcecode.swift; path = DialogButtonConfiguration.swift; sourceTree = "<group>"; };
		84C1CABE249953440041A511 /* NatDialogController+StandardStyleBuilder.swift */ = {isa = PBXFileReference; lastKnownFileType = sourcecode.swift; path = "NatDialogController+StandardStyleBuilder.swift"; sourceTree = "<group>"; };
		84C1CAC1249A49A40041A511 /* NatDialogController+StandardStyleBuilder+Spec.swift */ = {isa = PBXFileReference; lastKnownFileType = sourcecode.swift; path = "NatDialogController+StandardStyleBuilder+Spec.swift"; sourceTree = "<group>"; };
		84C1CACA249A8AB00041A511 /* DialogFooterView+Spec.swift */ = {isa = PBXFileReference; lastKnownFileType = sourcecode.swift; path = "DialogFooterView+Spec.swift"; sourceTree = "<group>"; };
		84C1CACD249A93940041A511 /* NatDialogController+Snapshot+Tests.swift */ = {isa = PBXFileReference; lastKnownFileType = sourcecode.swift; path = "NatDialogController+Snapshot+Tests.swift"; sourceTree = "<group>"; };
		84C1CAD1249D00DD0041A511 /* NatButton+EdgeInsets.swift */ = {isa = PBXFileReference; lastKnownFileType = sourcecode.swift; path = "NatButton+EdgeInsets.swift"; sourceTree = "<group>"; };
		84C1CAD3249D2ED90041A511 /* NatButton+EdgeInsets+Spec.swift */ = {isa = PBXFileReference; lastKnownFileType = sourcecode.swift; path = "NatButton+EdgeInsets+Spec.swift"; sourceTree = "<group>"; };
		84C24DA5246F3DE40046833B /* NatButton.swift */ = {isa = PBXFileReference; lastKnownFileType = sourcecode.swift; path = NatButton.swift; sourceTree = "<group>"; };
		84C8210D24A375A30090DE1E /* DialogFooterView.swift */ = {isa = PBXFileReference; lastKnownFileType = sourcecode.swift; path = DialogFooterView.swift; sourceTree = "<group>"; };
		84C8211324A392BB0090DE1E /* NatDialogCustomBodyConfigurator.swift */ = {isa = PBXFileReference; lastKnownFileType = sourcecode.swift; path = NatDialogCustomBodyConfigurator.swift; sourceTree = "<group>"; };
		84C8211524A3937A0090DE1E /* NatDialogController+AlertStyleBuilder+Spec.swift */ = {isa = PBXFileReference; lastKnownFileType = sourcecode.swift; path = "NatDialogController+AlertStyleBuilder+Spec.swift"; sourceTree = "<group>"; };
		84C8211824A3980F0090DE1E /* DialogStyle+Spec.swift */ = {isa = PBXFileReference; lastKnownFileType = sourcecode.swift; path = "DialogStyle+Spec.swift"; sourceTree = "<group>"; };
		84EE85E8245A0FB20009293A /* NatSpacing.swift */ = {isa = PBXFileReference; lastKnownFileType = sourcecode.swift; path = NatSpacing.swift; sourceTree = "<group>"; };
		9A46395C038D4497A880A6FF /* Pods-NatDSTests.release.xcconfig */ = {isa = PBXFileReference; includeInIndex = 1; lastKnownFileType = text.xcconfig; name = "Pods-NatDSTests.release.xcconfig"; path = "Target Support Files/Pods-NatDSTests/Pods-NatDSTests.release.xcconfig"; sourceTree = "<group>"; };
		A8B18363274C7A70CF4443A3 /* Pods-NatDSTests.debug.xcconfig */ = {isa = PBXFileReference; includeInIndex = 1; lastKnownFileType = text.xcconfig; name = "Pods-NatDSTests.debug.xcconfig"; path = "Target Support Files/Pods-NatDSTests/Pods-NatDSTests.debug.xcconfig"; sourceTree = "<group>"; };
		A9325A6523FB34EC0023979C /* UICollectionView+Reusable.swift */ = {isa = PBXFileReference; lastKnownFileType = sourcecode.swift; path = "UICollectionView+Reusable.swift"; sourceTree = "<group>"; };
		A9325A6723FB35450023979C /* UICollectionView+ReusableTests.swift */ = {isa = PBXFileReference; lastKnownFileType = sourcecode.swift; path = "UICollectionView+ReusableTests.swift"; sourceTree = "<group>"; };
		A971BE6E2398171C00A0D509 /* NavigationDrawerDelegateMock.swift */ = {isa = PBXFileReference; lastKnownFileType = sourcecode.swift; path = NavigationDrawerDelegateMock.swift; sourceTree = "<group>"; };
		A971BE702398306300A0D509 /* NavigationDrawer+IndexMenu.swift */ = {isa = PBXFileReference; lastKnownFileType = sourcecode.swift; path = "NavigationDrawer+IndexMenu.swift"; sourceTree = "<group>"; };
		A971BE72239831F200A0D509 /* NavigationDrawer+IndexMenuTests.swift */ = {isa = PBXFileReference; lastKnownFileType = sourcecode.swift; path = "NavigationDrawer+IndexMenuTests.swift"; sourceTree = "<group>"; };
		A988199A238C5AAF0008230F /* UIColor+Hex.swift */ = {isa = PBXFileReference; lastKnownFileType = sourcecode.swift; path = "UIColor+Hex.swift"; sourceTree = "<group>"; };
		A9B71E83237B559A00A2BF51 /* NatDS.framework */ = {isa = PBXFileReference; explicitFileType = wrapper.framework; includeInIndex = 0; path = NatDS.framework; sourceTree = BUILT_PRODUCTS_DIR; };
		A9B71E86237B559A00A2BF51 /* NatDS.h */ = {isa = PBXFileReference; lastKnownFileType = sourcecode.c.h; path = NatDS.h; sourceTree = "<group>"; };
		A9B71E87237B559A00A2BF51 /* Info.plist */ = {isa = PBXFileReference; lastKnownFileType = text.plist.xml; path = Info.plist; sourceTree = "<group>"; };
		A9B71E8C237B559A00A2BF51 /* NatDSTests.xctest */ = {isa = PBXFileReference; explicitFileType = wrapper.cfbundle; includeInIndex = 0; path = NatDSTests.xctest; sourceTree = BUILT_PRODUCTS_DIR; };
		A9B71E93237B559A00A2BF51 /* Info.plist */ = {isa = PBXFileReference; lastKnownFileType = text.plist.xml; path = Info.plist; sourceTree = "<group>"; };
		A9CBAD8423CE535300A46CB2 /* IconTests.swift */ = {isa = PBXFileReference; lastKnownFileType = sourcecode.swift; path = IconTests.swift; sourceTree = "<group>"; };
		A9CCF8D723CCDAC900000FC0 /* Icon.swift */ = {isa = PBXFileReference; lastKnownFileType = sourcecode.swift; path = Icon.swift; sourceTree = "<group>"; };
		A9CCF8D923CCDDF700000FC0 /* UIFont+Icon.swift */ = {isa = PBXFileReference; lastKnownFileType = sourcecode.swift; path = "UIFont+Icon.swift"; sourceTree = "<group>"; };
		A9CCF8DB23CCDF0100000FC0 /* FontIconStyle.swift */ = {isa = PBXFileReference; lastKnownFileType = sourcecode.swift; path = FontIconStyle.swift; sourceTree = "<group>"; };
		A9CCF8DE23CCE1CE00000FC0 /* IconView.swift */ = {isa = PBXFileReference; lastKnownFileType = sourcecode.swift; path = IconView.swift; sourceTree = "<group>"; };
		A9CCF8E023CCE39800000FC0 /* IconViewTests.swift */ = {isa = PBXFileReference; lastKnownFileType = sourcecode.swift; path = IconViewTests.swift; sourceTree = "<group>"; };
		A9CCF8E323CCEBD600000FC0 /* FontStyle.swift */ = {isa = PBXFileReference; lastKnownFileType = sourcecode.swift; path = FontStyle.swift; sourceTree = "<group>"; };
		A9CCF8E723CCF03500000FC0 /* FontIconStyleTests.swift */ = {isa = PBXFileReference; lastKnownFileType = sourcecode.swift; path = FontIconStyleTests.swift; sourceTree = "<group>"; };
		A9CCF8E923CCF16400000FC0 /* UIFont+IconTests.swift */ = {isa = PBXFileReference; lastKnownFileType = sourcecode.swift; path = "UIFont+IconTests.swift"; sourceTree = "<group>"; };
		A9D3454A238C69480013398C /* UIColor+HexTests.swift */ = {isa = PBXFileReference; lastKnownFileType = sourcecode.swift; path = "UIColor+HexTests.swift"; sourceTree = "<group>"; };
		A9D451B823C7E08F001D73B0 /* natds-icons.ttf */ = {isa = PBXFileReference; lastKnownFileType = file; path = "natds-icons.ttf"; sourceTree = "<group>"; };
		B496A6BAA901771980AF5E95 /* Pods_NatDSTests.framework */ = {isa = PBXFileReference; explicitFileType = wrapper.framework; includeInIndex = 0; path = Pods_NatDSTests.framework; sourceTree = BUILT_PRODUCTS_DIR; };
=======
		02B41F99CB8ACD14C09E1AA323E38C2D /* AssetsHelper.swift */ = {isa = PBXFileReference; lastKnownFileType = sourcecode.swift; path = AssetsHelper.swift; sourceTree = "<group>"; };
		38DAA7E13F0D9435753C08228E164289 /* AssetsHelperTests.swift */ = {isa = PBXFileReference; lastKnownFileType = sourcecode.swift; path = AssetsHelperTests.swift; sourceTree = "<group>"; };
		477731475C7DAE3B26819E04906BD721 /* AvonBorderRadius+Spec.swift */ = {isa = PBXFileReference; lastKnownFileType = sourcecode.swift; path = "AvonBorderRadius+Spec.swift"; sourceTree = "<group>"; };
		B753A7FCD64198384CC745E9DBF172E6 /* AvonBorderRadius.swift */ = {isa = PBXFileReference; lastKnownFileType = sourcecode.swift; path = AvonBorderRadius.swift; sourceTree = "<group>"; };
		184F473D68F70CFCDA0C09BAE2B17A4B /* AvonColorPaletteDark+Spec.swift */ = {isa = PBXFileReference; lastKnownFileType = sourcecode.swift; path = "AvonColorPaletteDark+Spec.swift"; sourceTree = "<group>"; };
		8602357A60C6B3C2C20CC759E847FE9A /* AvonColorPaletteDark.swift */ = {isa = PBXFileReference; lastKnownFileType = sourcecode.swift; path = AvonColorPaletteDark.swift; sourceTree = "<group>"; };
		7961DE3EA518D4BEB826759A1ADC7182 /* AvonColorPaletteLight+Spec.swift */ = {isa = PBXFileReference; lastKnownFileType = sourcecode.swift; path = "AvonColorPaletteLight+Spec.swift"; sourceTree = "<group>"; };
		02183C9B0E29B427B04D54135FE32184 /* AvonColorPaletteLight.swift */ = {isa = PBXFileReference; lastKnownFileType = sourcecode.swift; path = AvonColorPaletteLight.swift; sourceTree = "<group>"; };
		BAEF2702D8D005A1EA66C6D8447176D3 /* AvonElevations+Spec.swift */ = {isa = PBXFileReference; lastKnownFileType = sourcecode.swift; path = "AvonElevations+Spec.swift"; sourceTree = "<group>"; };
		0A051382812558571E778F51A332B9FE /* AvonElevations.swift */ = {isa = PBXFileReference; lastKnownFileType = sourcecode.swift; path = AvonElevations.swift; sourceTree = "<group>"; };
		2E0E59F57D0AD2166D6216527E95A6CD /* AvonFont+Spec.swift */ = {isa = PBXFileReference; lastKnownFileType = sourcecode.swift; path = "AvonFont+Spec.swift"; sourceTree = "<group>"; };
		F72809614C87697C6EAF138E246F4C55 /* AvonFont.swift */ = {isa = PBXFileReference; lastKnownFileType = sourcecode.swift; path = AvonFont.swift; sourceTree = "<group>"; };
		94F4528A8F039CB3F5D9781C690AE37E /* AvonFontLetterSpacings+Spec.swift */ = {isa = PBXFileReference; lastKnownFileType = sourcecode.swift; path = "AvonFontLetterSpacings+Spec.swift"; sourceTree = "<group>"; };
		79F0FED09E44BABDCC90B51BEA23A2B3 /* AvonFontLetterSpacings.swift */ = {isa = PBXFileReference; lastKnownFileType = sourcecode.swift; path = AvonFontLetterSpacings.swift; sourceTree = "<group>"; };
		847C94FCAA23AB699A4926C6B8E598C6 /* AvonFontSizes+Spec.swift */ = {isa = PBXFileReference; lastKnownFileType = sourcecode.swift; path = "AvonFontSizes+Spec.swift"; sourceTree = "<group>"; };
		3F7D792BB1ABA865B43C4E9AFD578235 /* AvonFontSizes.swift */ = {isa = PBXFileReference; lastKnownFileType = sourcecode.swift; path = AvonFontSizes.swift; sourceTree = "<group>"; };
		9B282C073683EC548D946188FC1A72A6 /* AvonFontWeights+Spec.swift */ = {isa = PBXFileReference; lastKnownFileType = sourcecode.swift; path = "AvonFontWeights+Spec.swift"; sourceTree = "<group>"; };
		319B7E141A7D61DA8B6977F081BD5E5A /* AvonFontWeights.swift */ = {isa = PBXFileReference; lastKnownFileType = sourcecode.swift; path = AvonFontWeights.swift; sourceTree = "<group>"; };
		03374D1962F22E77097BC080D718F12F /* AvonOpacities+Spec.swift */ = {isa = PBXFileReference; lastKnownFileType = sourcecode.swift; path = "AvonOpacities+Spec.swift"; sourceTree = "<group>"; };
		D9CAB12E754E4CBA9E744F8261748D5C /* AvonOpacities.swift */ = {isa = PBXFileReference; lastKnownFileType = sourcecode.swift; path = AvonOpacities.swift; sourceTree = "<group>"; };
		8C04D198B2E271ABB5F68222DC1D6B96 /* AvonSizes+Spec.swift */ = {isa = PBXFileReference; lastKnownFileType = sourcecode.swift; path = "AvonSizes+Spec.swift"; sourceTree = "<group>"; };
		9CF26E92BD0C8D7F15F6EF0B43391245 /* AvonSizes.swift */ = {isa = PBXFileReference; lastKnownFileType = sourcecode.swift; path = AvonSizes.swift; sourceTree = "<group>"; };
		92B7E71471A8365DB2D8FE53C22B3AAD /* AvonSpacing+Spec.swift */ = {isa = PBXFileReference; lastKnownFileType = sourcecode.swift; path = "AvonSpacing+Spec.swift"; sourceTree = "<group>"; };
		E466D95B01186AA3E08CC793E6014EDF /* AvonSpacing.swift */ = {isa = PBXFileReference; lastKnownFileType = sourcecode.swift; path = AvonSpacing.swift; sourceTree = "<group>"; };
		7E37D0B1B9BAD8ACC82F2DDAEB6FF77E /* AvonTheme.swift */ = {isa = PBXFileReference; lastKnownFileType = sourcecode.swift; path = AvonTheme.swift; sourceTree = "<group>"; };
		66D81AFC13659B24C0C08DCFCA630E1D /* AvonThemeSpec.swift */ = {isa = PBXFileReference; lastKnownFileType = sourcecode.swift; path = AvonThemeSpec.swift; sourceTree = "<group>"; };
		0D6236D4B7FFC5CF049C20642874B068 /* ButtonContainedStyle+Spec.swift */ = {isa = PBXFileReference; lastKnownFileType = sourcecode.swift; path = "ButtonContainedStyle+Spec.swift"; sourceTree = "<group>"; };
		6921E739399DFDC850A3FD044E812EEE /* ButtonContainedStyle.swift */ = {isa = PBXFileReference; lastKnownFileType = sourcecode.swift; path = ButtonContainedStyle.swift; sourceTree = "<group>"; };
		30E333A0723F6532721CE638F6819154 /* ButtonOutlineStyle.swift */ = {isa = PBXFileReference; lastKnownFileType = sourcecode.swift; path = ButtonOutlineStyle.swift; sourceTree = "<group>"; };
		8951046F74282531403D6D25AE4E299E /* ButtonOutlinedStyle+Spec.swift */ = {isa = PBXFileReference; lastKnownFileType = sourcecode.swift; path = "ButtonOutlinedStyle+Spec.swift"; sourceTree = "<group>"; };
		573BBF1E50E0B49397C339D19D5E0D0B /* ButtonStyle+Spec.swift */ = {isa = PBXFileReference; lastKnownFileType = sourcecode.swift; path = "ButtonStyle+Spec.swift"; sourceTree = "<group>"; };
		B949EB43F40A2086C7BA7CFE2358A9DA /* ButtonStyle.swift */ = {isa = PBXFileReference; lastKnownFileType = sourcecode.swift; path = ButtonStyle.swift; sourceTree = "<group>"; };
		A0A53F6A9596591A029749DD3C8BF47B /* ButtonTextStyle+Spec.swift */ = {isa = PBXFileReference; lastKnownFileType = sourcecode.swift; path = "ButtonTextStyle+Spec.swift"; sourceTree = "<group>"; };
		113F306054D9B7B4EDC1D13B97C6481F /* ButtonTextStyle.swift */ = {isa = PBXFileReference; lastKnownFileType = sourcecode.swift; path = ButtonTextStyle.swift; sourceTree = "<group>"; };
		87295AE740A4B2AA824DFA0EB0C73C36 /* ColorPalette.swift */ = {isa = PBXFileReference; lastKnownFileType = sourcecode.swift; path = ColorPalette.swift; sourceTree = "<group>"; };
		9A8A65CCEDF235DB096B3D42C0C7268E /* ColorProvider.swift */ = {isa = PBXFileReference; lastKnownFileType = sourcecode.swift; path = ColorProvider.swift; sourceTree = "<group>"; };
		8A0F915C266CD0901846F201CD150DB9 /* Colors.swift */ = {isa = PBXFileReference; fileEncoding = 4; lastKnownFileType = sourcecode.swift; path = Colors.swift; sourceTree = "<group>"; };
		A147DE3520129A5E7B447BAB75AC8F03 /* ColorsNatura.swift */ = {isa = PBXFileReference; fileEncoding = 4; lastKnownFileType = sourcecode.swift; path = ColorsNatura.swift; sourceTree = "<group>"; };
		60AC8BC2D164D73C71DF5B19BDC28AE1 /* ColorsNaturaTests.swift */ = {isa = PBXFileReference; fileEncoding = 4; lastKnownFileType = sourcecode.swift; path = ColorsNaturaTests.swift; sourceTree = "<group>"; };
		15CB7087AA6D24EDDC31C9DD6682C6DD /* ColorsTests.swift */ = {isa = PBXFileReference; fileEncoding = 4; lastKnownFileType = sourcecode.swift; path = ColorsTests.swift; sourceTree = "<group>"; };
		331DF6EE1E7134B054C23EC492276E71 /* ConfigurationStorable.swift */ = {isa = PBXFileReference; lastKnownFileType = sourcecode.swift; path = ConfigurationStorable.swift; sourceTree = "<group>"; };
		04723CCAA125D20DF5FFBB3D77A939D4 /* ConfigurationStorage.swift */ = {isa = PBXFileReference; lastKnownFileType = sourcecode.swift; path = ConfigurationStorage.swift; sourceTree = "<group>"; };
		3C58A7E1BE25BB61275135C97BD4C757 /* ContainedButton.swift */ = {isa = PBXFileReference; lastKnownFileType = sourcecode.swift; path = ContainedButton.swift; sourceTree = "<group>"; };
		A95440A28904714D5452372B860A3541 /* ContainedButtonTests.swift */ = {isa = PBXFileReference; lastKnownFileType = sourcecode.swift; path = ContainedButtonTests.swift; sourceTree = "<group>"; };
		83C59F929E88764313134A046BA5C30F /* DesignSystem+Spec.swift */ = {isa = PBXFileReference; lastKnownFileType = sourcecode.swift; path = "DesignSystem+Spec.swift"; sourceTree = "<group>"; };
		AC44AC684E1D6DB6F7BF21E7660666AD /* DesignSystem.swift */ = {isa = PBXFileReference; lastKnownFileType = sourcecode.swift; path = DesignSystem.swift; sourceTree = "<group>"; };
		7D8E6D9764598D210D58B32B2AEB0FE9 /* DesignSystemFatalError.swift */ = {isa = PBXFileReference; lastKnownFileType = sourcecode.swift; path = DesignSystemFatalError.swift; sourceTree = "<group>"; };
		FAA6A76D78E24283BBD1757F4711F355 /* DialogStandardStyle+BodyView+Spec.swift */ = {isa = PBXFileReference; lastKnownFileType = sourcecode.swift; path = "DialogStandardStyle+BodyView+Spec.swift"; sourceTree = "<group>"; };
		8C6706D2EE7248D87A19B20E3E5AD7EA /* DialogStandardStyle+BodyView.swift */ = {isa = PBXFileReference; lastKnownFileType = sourcecode.swift; path = "DialogStandardStyle+BodyView.swift"; sourceTree = "<group>"; };
		940338CAE35D56709A33F31C9B586BC5 /* DialogStandardStyle+FooterView+Spec.swift */ = {isa = PBXFileReference; lastKnownFileType = sourcecode.swift; path = "DialogStandardStyle+FooterView+Spec.swift"; sourceTree = "<group>"; };
		883D72C9DF9D73A80A9A5BA65DDAAE48 /* DialogStandardStyle+FooterView.swift */ = {isa = PBXFileReference; lastKnownFileType = sourcecode.swift; path = "DialogStandardStyle+FooterView.swift"; sourceTree = "<group>"; };
		4F018B7D9DA5D681BC668160C8318BF7 /* DialogStandardStyle+TitleView+Spec.swift */ = {isa = PBXFileReference; lastKnownFileType = sourcecode.swift; path = "DialogStandardStyle+TitleView+Spec.swift"; sourceTree = "<group>"; };
		C062E67E1CD27AE39C78FFC3AA9F2BF1 /* DialogStandardStyle+TitleView.swift */ = {isa = PBXFileReference; lastKnownFileType = sourcecode.swift; path = "DialogStandardStyle+TitleView.swift"; sourceTree = "<group>"; };
		F5888DB6A685860B444DF8BA391E3625 /* DialogStandardStyle.swift */ = {isa = PBXFileReference; lastKnownFileType = sourcecode.swift; path = DialogStandardStyle.swift; sourceTree = "<group>"; };
		50D996E4B957C51847075E986215675B /* Divider.swift */ = {isa = PBXFileReference; lastKnownFileType = sourcecode.swift; path = Divider.swift; sourceTree = "<group>"; };
		FD3CA47F5B151245708F86A82388401D /* DividerTests.swift */ = {isa = PBXFileReference; lastKnownFileType = sourcecode.swift; path = DividerTests.swift; sourceTree = "<group>"; };
		C3DA7591C8DDE4FB051FEBE8004CFF92 /* DynamicColorFactory+Spec.swift */ = {isa = PBXFileReference; lastKnownFileType = sourcecode.swift; path = "DynamicColorFactory+Spec.swift"; sourceTree = "<group>"; };
		4F55DA20C78EC30101A75371CAD5225C /* DynamicColorFactory.swift */ = {isa = PBXFileReference; lastKnownFileType = sourcecode.swift; path = DynamicColorFactory.swift; sourceTree = "<group>"; };
		33B948F0346A1813FB982C1DB5F0DC89 /* DynamicColors+Spec.swift */ = {isa = PBXFileReference; lastKnownFileType = sourcecode.swift; path = "DynamicColors+Spec.swift"; sourceTree = "<group>"; };
		D188AF406F8BA21532CDD7169A474560 /* DynamicColors.swift */ = {isa = PBXFileReference; lastKnownFileType = sourcecode.swift; path = DynamicColors.swift; sourceTree = "<group>"; };
		58907D6C652303C4D5FC5FFE6E8F721A /* ElevationAttributes+Equitable.swift */ = {isa = PBXFileReference; lastKnownFileType = sourcecode.swift; path = "ElevationAttributes+Equitable.swift"; sourceTree = "<group>"; };
		D7C267848A6D4A2289C862E53EA54F84 /* ElevationAttributes.swift */ = {isa = PBXFileReference; lastKnownFileType = sourcecode.swift; path = ElevationAttributes.swift; sourceTree = "<group>"; };
		0D49BA63C5E5BFEED327C214620A7657 /* Elevations.swift */ = {isa = PBXFileReference; lastKnownFileType = sourcecode.swift; path = Elevations.swift; sourceTree = "<group>"; };
		B92374A53F43E8BA6129F16B7AB1F4F0 /* ExpansionPanel+Margin.swift */ = {isa = PBXFileReference; lastKnownFileType = sourcecode.swift; path = "ExpansionPanel+Margin.swift"; sourceTree = "<group>"; };
		F6F7B50CF41E6ECBFD7148828549ECBF /* ExpansionPanel+MarginTests.swift */ = {isa = PBXFileReference; lastKnownFileType = sourcecode.swift; path = "ExpansionPanel+MarginTests.swift"; sourceTree = "<group>"; };
		C58B1BFBC101D26CBEC7E3448F9B33D2 /* ExpansionPanel.swift */ = {isa = PBXFileReference; fileEncoding = 4; lastKnownFileType = sourcecode.swift; path = ExpansionPanel.swift; sourceTree = "<group>"; };
		14FFA81AA763D45B2BCB5F321784CECE /* ExpansionPanelBuilder.swift */ = {isa = PBXFileReference; fileEncoding = 4; lastKnownFileType = sourcecode.swift; path = ExpansionPanelBuilder.swift; sourceTree = "<group>"; };
		0FF507003D3035F2C312F8C225D481FC /* ExpansionPanelTests.swift */ = {isa = PBXFileReference; fileEncoding = 4; lastKnownFileType = sourcecode.swift; path = ExpansionPanelTests.swift; sourceTree = "<group>"; };
		8BEE0086E453EC48CFDC60DBA3C5C989 /* Field.swift */ = {isa = PBXFileReference; lastKnownFileType = sourcecode.swift; path = Field.swift; sourceTree = "<group>"; };
		2D9C7ED46E33571D0B2A1E60936B8ACD /* FieldTests.swift */ = {isa = PBXFileReference; lastKnownFileType = sourcecode.swift; path = FieldTests.swift; sourceTree = "<group>"; };
		FF5220FFBF3EE662D05373D401183E54 /* FlatButton.swift */ = {isa = PBXFileReference; lastKnownFileType = sourcecode.swift; path = FlatButton.swift; sourceTree = "<group>"; };
		22C390A2FC2AAA69757BADEB95808375 /* FlatButtonTests.swift */ = {isa = PBXFileReference; lastKnownFileType = sourcecode.swift; path = FlatButtonTests.swift; sourceTree = "<group>"; };
		2FDEE58147C2E1605E69E24EE6CE7409 /* Font.swift */ = {isa = PBXFileReference; lastKnownFileType = sourcecode.swift; path = Font.swift; sourceTree = "<group>"; };
		2D221DC99290B86F7B59C72F4FA77BE4 /* FontIconStyle.swift */ = {isa = PBXFileReference; lastKnownFileType = sourcecode.swift; path = FontIconStyle.swift; sourceTree = "<group>"; };
		62CDD513F5E78AFAC3E17DD22AB3C6E1 /* FontIconStyleTests.swift */ = {isa = PBXFileReference; lastKnownFileType = sourcecode.swift; path = FontIconStyleTests.swift; sourceTree = "<group>"; };
		1DC324E6DC6A248EA7BE6BCC2B03D91C /* FontLetterSpacings.swift */ = {isa = PBXFileReference; lastKnownFileType = sourcecode.swift; path = FontLetterSpacings.swift; sourceTree = "<group>"; };
		BCAAD7AE3D905B5B7DD0A1BFD9689AD5 /* FontSizes.swift */ = {isa = PBXFileReference; lastKnownFileType = sourcecode.swift; path = FontSizes.swift; sourceTree = "<group>"; };
		93C1C3FD73F0E5F31735966CB48D7B16 /* FontStyle.swift */ = {isa = PBXFileReference; lastKnownFileType = sourcecode.swift; path = FontStyle.swift; sourceTree = "<group>"; };
		0F3972A77C0F33A56F5725680D5D3835 /* FontWeights.swift */ = {isa = PBXFileReference; lastKnownFileType = sourcecode.swift; path = FontWeights.swift; sourceTree = "<group>"; };
		E541D4660533BA7440D7EAFA3C55D613 /* Fonts.swift */ = {isa = PBXFileReference; fileEncoding = 4; lastKnownFileType = sourcecode.swift; path = Fonts.swift; sourceTree = "<group>"; };
		07ECC6D1ED0B557A34AB311B053D6EEF /* FontsNatura.swift */ = {isa = PBXFileReference; fileEncoding = 4; lastKnownFileType = sourcecode.swift; path = FontsNatura.swift; sourceTree = "<group>"; };
		F4824B493F5AE9EE1620BE09538088F3 /* FontsNaturaTests.swift */ = {isa = PBXFileReference; fileEncoding = 4; lastKnownFileType = sourcecode.swift; path = FontsNaturaTests.swift; sourceTree = "<group>"; };
		86372A8479510FC7E2A2105B903F04FA /* FontsTests.swift */ = {isa = PBXFileReference; fileEncoding = 4; lastKnownFileType = sourcecode.swift; path = FontsTests.swift; sourceTree = "<group>"; };
		D239FA6939F046FDE679FEE4162DB483 /* GetTheme+Spec.swift */ = {isa = PBXFileReference; lastKnownFileType = sourcecode.swift; path = "GetTheme+Spec.swift"; sourceTree = "<group>"; };
		E856487186C50FE1A88712C7CDC29E57 /* GetTheme.swift */ = {isa = PBXFileReference; lastKnownFileType = sourcecode.swift; path = GetTheme.swift; sourceTree = "<group>"; };
		DA0E2F68D8995E164CB35303ADB9507C /* Icon.swift */ = {isa = PBXFileReference; lastKnownFileType = sourcecode.swift; path = Icon.swift; sourceTree = "<group>"; };
		AE41CCB3978D56C1CB091FFBF9B03AF7 /* IconTests.swift */ = {isa = PBXFileReference; lastKnownFileType = sourcecode.swift; path = IconTests.swift; sourceTree = "<group>"; };
		D1A1DDA4A78343DB58AF747FF9DC2B66 /* IconView.swift */ = {isa = PBXFileReference; lastKnownFileType = sourcecode.swift; path = IconView.swift; sourceTree = "<group>"; };
		0B29FF4C598F8297E81A6B6A82ACA4F9 /* IconViewTests.swift */ = {isa = PBXFileReference; lastKnownFileType = sourcecode.swift; path = IconViewTests.swift; sourceTree = "<group>"; };
		D4969844F4A007C92B7C67A4FA020C85 /* IllustrationIcons.swift */ = {isa = PBXFileReference; lastKnownFileType = sourcecode.swift; path = IllustrationIcons.swift; sourceTree = "<group>"; };
		5D67F65D9E72160E498FBA256C62159F /* IllustrationIconsTests.swift */ = {isa = PBXFileReference; lastKnownFileType = sourcecode.swift; path = IllustrationIconsTests.swift; sourceTree = "<group>"; };
		438A5C92460A2D83E14DF108D8CD8988 /* Images.xcassets */ = {isa = PBXFileReference; lastKnownFileType = folder.assetcatalog; path = Images.xcassets; sourceTree = "<group>"; };
		3E2AB0EB7EAC8FA0FF3710EF5585E38E /* Info.plist */ = {isa = PBXFileReference; lastKnownFileType = text.plist.xml; path = Info.plist; sourceTree = "<group>"; };
		96344B6190992C63D2FA4A82A57D520E /* Info.plist */ = {isa = PBXFileReference; lastKnownFileType = text.plist.xml; path = Info.plist; sourceTree = "<group>"; };
		DE0ECAE7CBDEFA14BEB1C2BDCC3384DF /* MockStorage.swift */ = {isa = PBXFileReference; lastKnownFileType = sourcecode.swift; path = MockStorage.swift; sourceTree = "<group>"; };
		AC4E75499E95EC13EB47F2CD9CB26622 /* NSMutableAttributedString+Builder.swift */ = {isa = PBXFileReference; lastKnownFileType = sourcecode.swift; path = "NSMutableAttributedString+Builder.swift"; sourceTree = "<group>"; };
		CAD56BE8AA67D399ED570EA78BFC09E7 /* NSMutableAttributedString+BuilderTests.swift */ = {isa = PBXFileReference; lastKnownFileType = sourcecode.swift; path = "NSMutableAttributedString+BuilderTests.swift"; sourceTree = "<group>"; };
		A6E3877B37EA290C13920BA9754C76C1 /* NatBorderRadius+Spec.swift */ = {isa = PBXFileReference; lastKnownFileType = sourcecode.swift; path = "NatBorderRadius+Spec.swift"; sourceTree = "<group>"; };
		A59A74845475F2B53E1C0242E26F6DD1 /* NatBorderRadius.swift */ = {isa = PBXFileReference; lastKnownFileType = sourcecode.swift; path = NatBorderRadius.swift; sourceTree = "<group>"; };
		CF10A178B1E50604C97B543CD204939B /* NatButton+EdgeInsets+Spec.swift */ = {isa = PBXFileReference; lastKnownFileType = sourcecode.swift; path = "NatButton+EdgeInsets+Spec.swift"; sourceTree = "<group>"; };
		D9B397DFEC0D8F0FBBDE7AE09BA83B2D /* NatButton+EdgeInsets.swift */ = {isa = PBXFileReference; lastKnownFileType = sourcecode.swift; path = "NatButton+EdgeInsets.swift"; sourceTree = "<group>"; };
		BF8DC06D81E2DEFAF54C74410DAD95D8 /* NatButton+Height+Spec.swift */ = {isa = PBXFileReference; lastKnownFileType = sourcecode.swift; path = "NatButton+Height+Spec.swift"; sourceTree = "<group>"; };
		10C54C550ED4D44A309C43261BF40F55 /* NatButton+Height.swift */ = {isa = PBXFileReference; lastKnownFileType = sourcecode.swift; path = "NatButton+Height.swift"; sourceTree = "<group>"; };
		5F485CDE6E86A020B1549C882DC64B38 /* NatButton+Specs.swift */ = {isa = PBXFileReference; lastKnownFileType = sourcecode.swift; path = "NatButton+Specs.swift"; sourceTree = "<group>"; };
		D331FCE6B4B326453609B50D92482230 /* NatButton+Style.swift */ = {isa = PBXFileReference; lastKnownFileType = sourcecode.swift; path = "NatButton+Style.swift"; sourceTree = "<group>"; };
		7CCF632B4501044E5062C574CCBBF74E /* NatButton.swift */ = {isa = PBXFileReference; lastKnownFileType = sourcecode.swift; path = NatButton.swift; sourceTree = "<group>"; };
		EC0F5D32B4B46B6C50413BEC01AF4215 /* NatColors+Avon+Spec.swift */ = {isa = PBXFileReference; lastKnownFileType = sourcecode.swift; path = "NatColors+Avon+Spec.swift"; sourceTree = "<group>"; };
		8C0F064ED1F549C748D8B3889F572C36 /* NatColors+Natura+Spec.swift */ = {isa = PBXFileReference; lastKnownFileType = sourcecode.swift; path = "NatColors+Natura+Spec.swift"; sourceTree = "<group>"; };
		9F3B9936E46C7C4571BB36673012AFCE /* NatColors+TBS+Spec.swift */ = {isa = PBXFileReference; lastKnownFileType = sourcecode.swift; path = "NatColors+TBS+Spec.swift"; sourceTree = "<group>"; };
		546EF920207BAF8470E811B146A05C0F /* NatColors.swift */ = {isa = PBXFileReference; lastKnownFileType = sourcecode.swift; path = NatColors.swift; sourceTree = "<group>"; };
		17433A27D62633345ECA245C99114C15 /* NatDS.framework */ = {isa = PBXFileReference; explicitFileType = wrapper.framework; includeInIndex = 0; path = NatDS.framework; sourceTree = BUILT_PRODUCTS_DIR; };
		EFD589860DA945AE5563620B305091ED /* NatDS.h */ = {isa = PBXFileReference; lastKnownFileType = sourcecode.c.h; path = NatDS.h; sourceTree = "<group>"; };
		33688D8CB5F9DEC8813BA9C3F4425D76 /* NatDSTests.xctest */ = {isa = PBXFileReference; explicitFileType = wrapper.cfbundle; includeInIndex = 0; path = NatDSTests.xctest; sourceTree = BUILT_PRODUCTS_DIR; };
		283A89D6C30CFCC23E5F1461096A9622 /* NatDialogController+ButtonConfiguration.swift */ = {isa = PBXFileReference; lastKnownFileType = sourcecode.swift; path = "NatDialogController+ButtonConfiguration.swift"; sourceTree = "<group>"; };
		D557EC044D85EC418D42A00C93EEC23D /* NatDialogController+Snapshot+Tests.swift */ = {isa = PBXFileReference; lastKnownFileType = sourcecode.swift; path = "NatDialogController+Snapshot+Tests.swift"; sourceTree = "<group>"; };
		9C01EDAF32106E3A72F0D0694D1A156C /* NatDialogController+Spec.swift */ = {isa = PBXFileReference; lastKnownFileType = sourcecode.swift; path = "NatDialogController+Spec.swift"; sourceTree = "<group>"; };
		8D7EAA7BDB4A7A15736AF73EF6EBCD74 /* NatDialogController+StandardStyleBuilder+Spec.swift */ = {isa = PBXFileReference; lastKnownFileType = sourcecode.swift; path = "NatDialogController+StandardStyleBuilder+Spec.swift"; sourceTree = "<group>"; };
		52F4D9E1F67A97596AD6E676E979CEC0 /* NatDialogController+StandardStyleBuilder.swift */ = {isa = PBXFileReference; lastKnownFileType = sourcecode.swift; path = "NatDialogController+StandardStyleBuilder.swift"; sourceTree = "<group>"; };
		8F52062B7DB3FCB23FA74EEE5EA52FDF /* NatDialogController.swift */ = {isa = PBXFileReference; lastKnownFileType = sourcecode.swift; path = NatDialogController.swift; sourceTree = "<group>"; };
		2775F568C47ADB6D5DA7B7AFA4A41B4E /* NatElevation.swift */ = {isa = PBXFileReference; lastKnownFileType = sourcecode.swift; path = NatElevation.swift; sourceTree = "<group>"; };
		45A9D6B3184A3081BD0CDE0B1A351C8F /* NatElevations+Spec.swift */ = {isa = PBXFileReference; lastKnownFileType = sourcecode.swift; path = "NatElevations+Spec.swift"; sourceTree = "<group>"; };
		0D8BC0D102CE4444401C0469C861358A /* NatFonts+Avon+Spec.swift */ = {isa = PBXFileReference; lastKnownFileType = sourcecode.swift; path = "NatFonts+Avon+Spec.swift"; sourceTree = "<group>"; };
		4C36A7D37B7A89976DC5D42F6EC8FABF /* NatFonts+Natura+Spec.swift */ = {isa = PBXFileReference; lastKnownFileType = sourcecode.swift; path = "NatFonts+Natura+Spec.swift"; sourceTree = "<group>"; };
		BA54A54D526EF416E3689FD0D07E7886 /* NatFonts+TheBodyShop+Spec.swift */ = {isa = PBXFileReference; lastKnownFileType = sourcecode.swift; path = "NatFonts+TheBodyShop+Spec.swift"; sourceTree = "<group>"; };
		E7C1EA361FCA3C4EFEC4858AA4E04143 /* NatFonts.swift */ = {isa = PBXFileReference; lastKnownFileType = sourcecode.swift; path = NatFonts.swift; sourceTree = "<group>"; };
		E46448E79883A4EB8A9416823A01531F /* NatOpacities+Spec.swift */ = {isa = PBXFileReference; lastKnownFileType = sourcecode.swift; path = "NatOpacities+Spec.swift"; sourceTree = "<group>"; };
		A54E76AA6120032EE8B86EB90B51BFD8 /* NatOpacities.swift */ = {isa = PBXFileReference; lastKnownFileType = sourcecode.swift; path = NatOpacities.swift; sourceTree = "<group>"; };
		37416A32D8AD942A180B5FDF1A82192B /* NatSizes+Spec.swift */ = {isa = PBXFileReference; lastKnownFileType = sourcecode.swift; path = "NatSizes+Spec.swift"; sourceTree = "<group>"; };
		FB7FB96016F7D02CB5976F54C383CCD6 /* NatSizes.swift */ = {isa = PBXFileReference; lastKnownFileType = sourcecode.swift; path = NatSizes.swift; sourceTree = "<group>"; };
		1E59C232A91FF981110D0EB2DE8CBB80 /* NatSpacing+Spec.swift */ = {isa = PBXFileReference; lastKnownFileType = sourcecode.swift; path = "NatSpacing+Spec.swift"; sourceTree = "<group>"; };
		0268F8E94DAA2428259644D88E375D32 /* NatSpacing.swift */ = {isa = PBXFileReference; lastKnownFileType = sourcecode.swift; path = NatSpacing.swift; sourceTree = "<group>"; };
		87CFD30D7FD696D72A3C8366BFF3FACE /* NaturaBorderRadius+Spec.swift */ = {isa = PBXFileReference; lastKnownFileType = sourcecode.swift; path = "NaturaBorderRadius+Spec.swift"; sourceTree = "<group>"; };
		7D8E5C4D45F95AE876BC28776D9822E4 /* NaturaBorderRadius.swift */ = {isa = PBXFileReference; lastKnownFileType = sourcecode.swift; path = NaturaBorderRadius.swift; sourceTree = "<group>"; };
		52F6EAD3698A963C25994CE309B0DB9E /* NaturaColorPaletteDark+Spec.swift */ = {isa = PBXFileReference; lastKnownFileType = sourcecode.swift; path = "NaturaColorPaletteDark+Spec.swift"; sourceTree = "<group>"; };
		FB170792B9F11FE626EDB17C9AA646DE /* NaturaColorPaletteDark.swift */ = {isa = PBXFileReference; lastKnownFileType = sourcecode.swift; path = NaturaColorPaletteDark.swift; sourceTree = "<group>"; };
		15A4F347B360D8AB2AAC25D4CEA0169A /* NaturaColorPaletteLight+Spec.swift */ = {isa = PBXFileReference; lastKnownFileType = sourcecode.swift; path = "NaturaColorPaletteLight+Spec.swift"; sourceTree = "<group>"; };
		098681BF3DEC692BCF4F95F962461C51 /* NaturaColorPaletteLight.swift */ = {isa = PBXFileReference; lastKnownFileType = sourcecode.swift; path = NaturaColorPaletteLight.swift; sourceTree = "<group>"; };
		BB1B6705F4D1647BB7E1B56E47E1092D /* NaturaElevations+Spec.swift */ = {isa = PBXFileReference; lastKnownFileType = sourcecode.swift; path = "NaturaElevations+Spec.swift"; sourceTree = "<group>"; };
		79EAF4EE243017499F4D4FB924B336C2 /* NaturaElevations.swift */ = {isa = PBXFileReference; lastKnownFileType = sourcecode.swift; path = NaturaElevations.swift; sourceTree = "<group>"; };
		3CE5FE60614956D5009698923D6F8C56 /* NaturaFont+Spec.swift */ = {isa = PBXFileReference; lastKnownFileType = sourcecode.swift; path = "NaturaFont+Spec.swift"; sourceTree = "<group>"; };
		85AC3BBD38115B8137B4E1CF7BFB87CE /* NaturaFont.swift */ = {isa = PBXFileReference; lastKnownFileType = sourcecode.swift; path = NaturaFont.swift; sourceTree = "<group>"; };
		DAA3731D183F680F4C79ACD366C2136C /* NaturaFontLetterSpacings+Spec.swift */ = {isa = PBXFileReference; lastKnownFileType = sourcecode.swift; path = "NaturaFontLetterSpacings+Spec.swift"; sourceTree = "<group>"; };
		51306DA6015CBDFD44DECF0E4C7F16E2 /* NaturaFontLetterSpacings.swift */ = {isa = PBXFileReference; lastKnownFileType = sourcecode.swift; path = NaturaFontLetterSpacings.swift; sourceTree = "<group>"; };
		CB0EF1762D36118FC2DA65E91663F90D /* NaturaFontSizes+Spec.swift */ = {isa = PBXFileReference; lastKnownFileType = sourcecode.swift; path = "NaturaFontSizes+Spec.swift"; sourceTree = "<group>"; };
		BF66554567231DDA12DB1B127D311C60 /* NaturaFontSizes.swift */ = {isa = PBXFileReference; lastKnownFileType = sourcecode.swift; path = NaturaFontSizes.swift; sourceTree = "<group>"; };
		616CB273AECD9D63A01E3B3FA6BE6C9A /* NaturaFontWeights+Spec.swift */ = {isa = PBXFileReference; lastKnownFileType = sourcecode.swift; path = "NaturaFontWeights+Spec.swift"; sourceTree = "<group>"; };
		56943F2DD4CD2F8A5100625E77500E66 /* NaturaFontWeights.swift */ = {isa = PBXFileReference; lastKnownFileType = sourcecode.swift; path = NaturaFontWeights.swift; sourceTree = "<group>"; };
		22F7508455AB7040D802941984E62D9D /* NaturaOpacities+Spec.swift */ = {isa = PBXFileReference; lastKnownFileType = sourcecode.swift; path = "NaturaOpacities+Spec.swift"; sourceTree = "<group>"; };
		66D8E653272562ABCC278D3D5A982192 /* NaturaOpacities.swift */ = {isa = PBXFileReference; lastKnownFileType = sourcecode.swift; path = NaturaOpacities.swift; sourceTree = "<group>"; };
		B6EEB6484B7B97EB6D1DB63D6F8C30C9 /* NaturaSizes+Spec.swift */ = {isa = PBXFileReference; lastKnownFileType = sourcecode.swift; path = "NaturaSizes+Spec.swift"; sourceTree = "<group>"; };
		B8B7FE92EEABF635DF8CED7640974FBC /* NaturaSizes.swift */ = {isa = PBXFileReference; lastKnownFileType = sourcecode.swift; path = NaturaSizes.swift; sourceTree = "<group>"; };
		B49958F3A78F9D737DF55E3CB400B0B4 /* NaturaSpacing+Spec.swift */ = {isa = PBXFileReference; lastKnownFileType = sourcecode.swift; path = "NaturaSpacing+Spec.swift"; sourceTree = "<group>"; };
		7E36F59CB9704420750D7F661F7AD993 /* NaturaSpacing.swift */ = {isa = PBXFileReference; lastKnownFileType = sourcecode.swift; path = NaturaSpacing.swift; sourceTree = "<group>"; };
		330801219DAEACF172CA41236390A4D0 /* NaturaTheme.swift */ = {isa = PBXFileReference; lastKnownFileType = sourcecode.swift; path = NaturaTheme.swift; sourceTree = "<group>"; };
		28081788999B58F24CF92BB33E68BD87 /* NaturaThemeSpec.swift */ = {isa = PBXFileReference; lastKnownFileType = sourcecode.swift; path = NaturaThemeSpec.swift; sourceTree = "<group>"; };
		75DBB32E272580681677AA85CA5A2649 /* NavigationDrawer+IndexMenu.swift */ = {isa = PBXFileReference; lastKnownFileType = sourcecode.swift; path = "NavigationDrawer+IndexMenu.swift"; sourceTree = "<group>"; };
		90FE1ED739157F95D9EBBE9BD71B94E0 /* NavigationDrawer+IndexMenuTests.swift */ = {isa = PBXFileReference; lastKnownFileType = sourcecode.swift; path = "NavigationDrawer+IndexMenuTests.swift"; sourceTree = "<group>"; };
		31247B21FE6C5054DC6E3BD9BE4A5E35 /* NavigationDrawer.swift */ = {isa = PBXFileReference; lastKnownFileType = sourcecode.swift; path = NavigationDrawer.swift; sourceTree = "<group>"; };
		B92BFB29E97D8520D6B67E8883AB9A08 /* NavigationDrawerDelegateMock.swift */ = {isa = PBXFileReference; lastKnownFileType = sourcecode.swift; path = NavigationDrawerDelegateMock.swift; sourceTree = "<group>"; };
		6C886FFFE18844DCBC5A1F73FD2720FE /* NavigationDrawerItemCell.swift */ = {isa = PBXFileReference; lastKnownFileType = sourcecode.swift; path = NavigationDrawerItemCell.swift; sourceTree = "<group>"; };
		AB85B5288F76E27BCDF2A11BC05D3238 /* NavigationDrawerItemCellTests.swift */ = {isa = PBXFileReference; lastKnownFileType = sourcecode.swift; path = NavigationDrawerItemCellTests.swift; sourceTree = "<group>"; };
		E863AFC8E9DA103F33E2D48577058242 /* NavigationDrawerSubitemCell.swift */ = {isa = PBXFileReference; lastKnownFileType = sourcecode.swift; path = NavigationDrawerSubitemCell.swift; sourceTree = "<group>"; };
		7F9C4251076A01537D0A8CB995DF81EC /* NavigationDrawerSubitemCellTests.swift */ = {isa = PBXFileReference; lastKnownFileType = sourcecode.swift; path = NavigationDrawerSubitemCellTests.swift; sourceTree = "<group>"; };
		E816229C707C64C390D3320DFA6B5D99 /* NavigationDrawerTests.swift */ = {isa = PBXFileReference; lastKnownFileType = sourcecode.swift; path = NavigationDrawerTests.swift; sourceTree = "<group>"; };
		6F111B90C6990191CCEE34F707A05A9D /* Opacities.swift */ = {isa = PBXFileReference; lastKnownFileType = sourcecode.swift; path = Opacities.swift; sourceTree = "<group>"; };
		951DBA41C4F1A24B4EB8567B5CD0878C /* Pods-NatDSTests.debug.xcconfig */ = {isa = PBXFileReference; includeInIndex = 1; lastKnownFileType = text.xcconfig; name = "Pods-NatDSTests.debug.xcconfig"; path = "Target Support Files/Pods-NatDSTests/Pods-NatDSTests.debug.xcconfig"; sourceTree = "<group>"; };
		EC5970C426475EACCF56EF2C12EB450D /* Pods-NatDSTests.release.xcconfig */ = {isa = PBXFileReference; includeInIndex = 1; lastKnownFileType = text.xcconfig; name = "Pods-NatDSTests.release.xcconfig"; path = "Target Support Files/Pods-NatDSTests/Pods-NatDSTests.release.xcconfig"; sourceTree = "<group>"; };
		EA6C2225E568F933653803F970EF3103 /* Pods_NatDSTests.framework */ = {isa = PBXFileReference; explicitFileType = wrapper.framework; includeInIndex = 0; path = Pods_NatDSTests.framework; sourceTree = BUILT_PRODUCTS_DIR; };
		BC00F737F0234FCBD14533100E96A39E /* Pulsable+Spec.swift */ = {isa = PBXFileReference; lastKnownFileType = sourcecode.swift; path = "Pulsable+Spec.swift"; sourceTree = "<group>"; };
		42FC9280C40680336260347DADB5C0F3 /* Pulsable.swift */ = {isa = PBXFileReference; lastKnownFileType = sourcecode.swift; path = Pulsable.swift; sourceTree = "<group>"; };
		478FD68B021B6AA3538B93888BD14648 /* PulseContainerLayer+Spec.swift */ = {isa = PBXFileReference; lastKnownFileType = sourcecode.swift; path = "PulseContainerLayer+Spec.swift"; sourceTree = "<group>"; };
		EF0F2CA30F4AA6E3F9B482693C997D55 /* PulseContainerLayer.swift */ = {isa = PBXFileReference; lastKnownFileType = sourcecode.swift; path = PulseContainerLayer.swift; sourceTree = "<group>"; };
		5AF8919785F0CA6D3AB0AD57F759ED73 /* PulseLayer.swift */ = {isa = PBXFileReference; lastKnownFileType = sourcecode.swift; path = PulseLayer.swift; sourceTree = "<group>"; };
		2381FCF8210ECD9A4895ECA9ED41B0FB /* PulseLayerTests.swift */ = {isa = PBXFileReference; lastKnownFileType = sourcecode.swift; path = PulseLayerTests.swift; sourceTree = "<group>"; };
		68038F1CA64FC2164BFB108D7666D0E0 /* Radius.swift */ = {isa = PBXFileReference; lastKnownFileType = sourcecode.swift; path = Radius.swift; sourceTree = "<group>"; };
		6DA6561EEF13B1CE57B6CE00222286CB /* ReusableView.swift */ = {isa = PBXFileReference; lastKnownFileType = sourcecode.swift; path = ReusableView.swift; sourceTree = "<group>"; };
		A8840C572761772CBDD3A270B8FE2203 /* ReusableViewTests.swift */ = {isa = PBXFileReference; lastKnownFileType = sourcecode.swift; path = ReusableViewTests.swift; sourceTree = "<group>"; };
		3D17E5874C6FD18F726E3F2F41FA5A91 /* SearchBar.swift */ = {isa = PBXFileReference; lastKnownFileType = sourcecode.swift; path = SearchBar.swift; sourceTree = "<group>"; };
		F988EE601584B907D997288958055215 /* SearchBar.swift */ = {isa = PBXFileReference; lastKnownFileType = sourcecode.swift; path = SearchBar.swift; sourceTree = "<group>"; };
		7A274991E53CAB8F385D592B0B8FB730 /* Sizes.swift */ = {isa = PBXFileReference; lastKnownFileType = sourcecode.swift; path = Sizes.swift; sourceTree = "<group>"; };
		953F47E1E1364EDDBF4ABD6273378254 /* Space.swift */ = {isa = PBXFileReference; lastKnownFileType = sourcecode.swift; path = Space.swift; sourceTree = "<group>"; };
		DD7122400C6AAB36772A6E365FBD263D /* String+Icon.swift */ = {isa = PBXFileReference; lastKnownFileType = sourcecode.swift; path = "String+Icon.swift"; sourceTree = "<group>"; };
		AD080B942BE2F7A41B1DEF15B19C34DB /* String+IconTests.swift */ = {isa = PBXFileReference; lastKnownFileType = sourcecode.swift; path = "String+IconTests.swift"; sourceTree = "<group>"; };
		D5626E07B4AD646AE4A39AAC72159BAE /* StubDarkColorPalette.swift */ = {isa = PBXFileReference; lastKnownFileType = sourcecode.swift; path = StubDarkColorPalette.swift; sourceTree = "<group>"; };
		022E7CE82BB807D156D9AE482A117976 /* StubLightColorPalette.swift */ = {isa = PBXFileReference; lastKnownFileType = sourcecode.swift; path = StubLightColorPalette.swift; sourceTree = "<group>"; };
		CB6FF51FEADFA402D3EDC3FE828081CC /* Tab.swift */ = {isa = PBXFileReference; lastKnownFileType = sourcecode.swift; path = Tab.swift; sourceTree = "<group>"; };
		CCA17128B21436681D0D607C145E56E2 /* TabDelegateMock.swift */ = {isa = PBXFileReference; lastKnownFileType = sourcecode.swift; path = TabDelegateMock.swift; sourceTree = "<group>"; };
		759689DD6C3696C4726646B8356D3B4D /* TabItemView.swift */ = {isa = PBXFileReference; lastKnownFileType = sourcecode.swift; path = TabItemView.swift; sourceTree = "<group>"; };
		A2216A9839DE07735A376736AB143A7F /* TabItemViewDelegateMock.swift */ = {isa = PBXFileReference; lastKnownFileType = sourcecode.swift; path = TabItemViewDelegateMock.swift; sourceTree = "<group>"; };
		75AA33B684C0A723F3E2F341D0A10EEC /* TabItemViewTests.swift */ = {isa = PBXFileReference; lastKnownFileType = sourcecode.swift; path = TabItemViewTests.swift; sourceTree = "<group>"; };
		E99F543F7F6AC44B9A4E1341942EE0E0 /* TabTests.swift */ = {isa = PBXFileReference; lastKnownFileType = sourcecode.swift; path = TabTests.swift; sourceTree = "<group>"; };
		674EEA4A2112FC3EF3AE40AA3776A35A /* TextField.swift */ = {isa = PBXFileReference; lastKnownFileType = sourcecode.swift; path = TextField.swift; sourceTree = "<group>"; };
		EB6A44B9A9D7999BD68C1D60499CEF88 /* TextFieldDelegate.swift */ = {isa = PBXFileReference; lastKnownFileType = sourcecode.swift; path = TextFieldDelegate.swift; sourceTree = "<group>"; };
		D521C44E858B4345479E0B193CE2BB9C /* TextFieldDelegateMock.swift */ = {isa = PBXFileReference; lastKnownFileType = sourcecode.swift; path = TextFieldDelegateMock.swift; sourceTree = "<group>"; };
		A99D4E498664E80E25C8F8C061407424 /* TextFieldTests.swift */ = {isa = PBXFileReference; lastKnownFileType = sourcecode.swift; path = TextFieldTests.swift; sourceTree = "<group>"; };
		437B78D88ACFB47EEADED96CDC94C7C5 /* TextFieldType.swift */ = {isa = PBXFileReference; lastKnownFileType = sourcecode.swift; path = TextFieldType.swift; sourceTree = "<group>"; };
		9FBF1F1170177B1B22FABD607AA283EB /* TextFieldTypeTests.swift */ = {isa = PBXFileReference; lastKnownFileType = sourcecode.swift; path = TextFieldTypeTests.swift; sourceTree = "<group>"; };
		A7311F723913FEB49C6F083BB885C288 /* TheBodyShopBorderRadius+Spec.swift */ = {isa = PBXFileReference; lastKnownFileType = sourcecode.swift; path = "TheBodyShopBorderRadius+Spec.swift"; sourceTree = "<group>"; };
		6C64A1314BBD5AFECEC306854A4255CA /* TheBodyShopColorPaletteDark+Spec.swift */ = {isa = PBXFileReference; lastKnownFileType = sourcecode.swift; path = "TheBodyShopColorPaletteDark+Spec.swift"; sourceTree = "<group>"; };
		6033E75331A557B208E47815CDB14B86 /* TheBodyShopColorPaletteDark.swift */ = {isa = PBXFileReference; lastKnownFileType = sourcecode.swift; path = TheBodyShopColorPaletteDark.swift; sourceTree = "<group>"; };
		FEFC5ABDDB7E6AA9C6199C7EC96F634D /* TheBodyShopColorPaletteLight+Spec.swift */ = {isa = PBXFileReference; lastKnownFileType = sourcecode.swift; path = "TheBodyShopColorPaletteLight+Spec.swift"; sourceTree = "<group>"; };
		199B82A9A8599DC1776E139E9E55319B /* TheBodyShopColorPaletteLight.swift */ = {isa = PBXFileReference; lastKnownFileType = sourcecode.swift; path = TheBodyShopColorPaletteLight.swift; sourceTree = "<group>"; };
		F69244CCD6E445DE577F87FFDA9FAE82 /* TheBodyShopElevations+Spec.swift */ = {isa = PBXFileReference; lastKnownFileType = sourcecode.swift; path = "TheBodyShopElevations+Spec.swift"; sourceTree = "<group>"; };
		86856217718A39F3D99C9B1784214747 /* TheBodyShopElevations.swift */ = {isa = PBXFileReference; lastKnownFileType = sourcecode.swift; path = TheBodyShopElevations.swift; sourceTree = "<group>"; };
		2BCA01BC8343C22F5908AC65F37C5FB6 /* TheBodyShopFont+Spec.swift */ = {isa = PBXFileReference; lastKnownFileType = sourcecode.swift; path = "TheBodyShopFont+Spec.swift"; sourceTree = "<group>"; };
		D9EE549807B60EB3A58FBD764CF4A85E /* TheBodyShopFont.swift */ = {isa = PBXFileReference; lastKnownFileType = sourcecode.swift; path = TheBodyShopFont.swift; sourceTree = "<group>"; };
		F883FDBE8A405C0A87D003DD585D8FE0 /* TheBodyShopFontLetterSpacings+Spec.swift */ = {isa = PBXFileReference; lastKnownFileType = sourcecode.swift; path = "TheBodyShopFontLetterSpacings+Spec.swift"; sourceTree = "<group>"; };
		F8BA669F1AAFFCA1DE8B8C6CBAFF61DA /* TheBodyShopFontLetterSpacings.swift */ = {isa = PBXFileReference; lastKnownFileType = sourcecode.swift; path = TheBodyShopFontLetterSpacings.swift; sourceTree = "<group>"; };
		773A20BC4747B6884F87025C49FD335F /* TheBodyShopFontSizes+Spec.swift */ = {isa = PBXFileReference; lastKnownFileType = sourcecode.swift; path = "TheBodyShopFontSizes+Spec.swift"; sourceTree = "<group>"; };
		1AE7278B4CA19335782AFE391E811604 /* TheBodyShopFontSizes.swift */ = {isa = PBXFileReference; lastKnownFileType = sourcecode.swift; path = TheBodyShopFontSizes.swift; sourceTree = "<group>"; };
		68C5BFF0EEC5CF26F7D88796B6E5F767 /* TheBodyShopFontWeights+Spec.swift */ = {isa = PBXFileReference; lastKnownFileType = sourcecode.swift; path = "TheBodyShopFontWeights+Spec.swift"; sourceTree = "<group>"; };
		5F36582C40F1A58052F011027DBD753B /* TheBodyShopFontWeights.swift */ = {isa = PBXFileReference; lastKnownFileType = sourcecode.swift; path = TheBodyShopFontWeights.swift; sourceTree = "<group>"; };
		ABFA2E6A460B1BF84F90C6512885B96B /* TheBodyShopOpacities+Spec.swift */ = {isa = PBXFileReference; lastKnownFileType = sourcecode.swift; path = "TheBodyShopOpacities+Spec.swift"; sourceTree = "<group>"; };
		D55B5042824197A28F138846312F7803 /* TheBodyShopOpacities.swift */ = {isa = PBXFileReference; lastKnownFileType = sourcecode.swift; path = TheBodyShopOpacities.swift; sourceTree = "<group>"; };
		E83901D2BC5B127D901A096A4C77F932 /* TheBodyShopRadius.swift */ = {isa = PBXFileReference; lastKnownFileType = sourcecode.swift; path = TheBodyShopRadius.swift; sourceTree = "<group>"; };
		38E656D2BCCE722680895932C2AC9D91 /* TheBodyShopSizes+Spec.swift */ = {isa = PBXFileReference; lastKnownFileType = sourcecode.swift; path = "TheBodyShopSizes+Spec.swift"; sourceTree = "<group>"; };
		118CB6043C0920D56389F452736F6796 /* TheBodyShopSpacing+Spec.swift */ = {isa = PBXFileReference; lastKnownFileType = sourcecode.swift; path = "TheBodyShopSpacing+Spec.swift"; sourceTree = "<group>"; };
		BA227F975F1E132CFD22232C4DFE99F0 /* TheBodyShopSpacing.swift */ = {isa = PBXFileReference; lastKnownFileType = sourcecode.swift; path = TheBodyShopSpacing.swift; sourceTree = "<group>"; };
		47CD483CE0D2C7F436C71ED1EA6A5DD6 /* TheBodyShopTheme+Spec.swift */ = {isa = PBXFileReference; lastKnownFileType = sourcecode.swift; path = "TheBodyShopTheme+Spec.swift"; sourceTree = "<group>"; };
		050ABE35D75A976F479CD4725D5DEFE5 /* TheBodyShopTheme.swift */ = {isa = PBXFileReference; lastKnownFileType = sourcecode.swift; path = TheBodyShopTheme.swift; sourceTree = "<group>"; };
		BACE3E5C8D6529B48A07E792048EFC0F /* TheBodySystemSize.swift */ = {isa = PBXFileReference; lastKnownFileType = sourcecode.swift; path = TheBodySystemSize.swift; sourceTree = "<group>"; };
		3A3908FDCA5275E08B82B6304999B809 /* Theme.swift */ = {isa = PBXFileReference; lastKnownFileType = sourcecode.swift; path = Theme.swift; sourceTree = "<group>"; };
		2C157151985B2586A5377C35B4FC1F27 /* UICollectionView+Reusable.swift */ = {isa = PBXFileReference; lastKnownFileType = sourcecode.swift; path = "UICollectionView+Reusable.swift"; sourceTree = "<group>"; };
		36B6CEC817D03194414588BB22C1833A /* UICollectionView+ReusableTests.swift */ = {isa = PBXFileReference; lastKnownFileType = sourcecode.swift; path = "UICollectionView+ReusableTests.swift"; sourceTree = "<group>"; };
		255B7772A418A4544E0B8F793BEB519D /* UIColor+AsHexString.swift */ = {isa = PBXFileReference; lastKnownFileType = sourcecode.swift; path = "UIColor+AsHexString.swift"; sourceTree = "<group>"; };
		3E6444578A8B4B35C37D0B5FA4D8E0F6 /* UIColor+Hex.swift */ = {isa = PBXFileReference; lastKnownFileType = sourcecode.swift; path = "UIColor+Hex.swift"; sourceTree = "<group>"; };
		DA25909FD964254E6B99AD359EFD8A5C /* UIColor+HexTests.swift */ = {isa = PBXFileReference; lastKnownFileType = sourcecode.swift; path = "UIColor+HexTests.swift"; sourceTree = "<group>"; };
		56F3D70C29CCB183081E1863D791C9D4 /* UIFont+GetWeight.swift */ = {isa = PBXFileReference; lastKnownFileType = sourcecode.swift; path = "UIFont+GetWeight.swift"; sourceTree = "<group>"; };
		8BA9C4721134BD5277D76AEDED7A01DB /* UIFont+Icon.swift */ = {isa = PBXFileReference; lastKnownFileType = sourcecode.swift; path = "UIFont+Icon.swift"; sourceTree = "<group>"; };
		F6EAF8A97988FC1AA2F71C29D348A67D /* UIFont+IconTests.swift */ = {isa = PBXFileReference; lastKnownFileType = sourcecode.swift; path = "UIFont+IconTests.swift"; sourceTree = "<group>"; };
		6C71F734657E837707189B1D151A9751 /* UITableView+Reusable.swift */ = {isa = PBXFileReference; lastKnownFileType = sourcecode.swift; path = "UITableView+Reusable.swift"; sourceTree = "<group>"; };
		8656CC0789F1E0DACEB77D4C50C2ECC1 /* UITableView+ReusableTests.swift */ = {isa = PBXFileReference; lastKnownFileType = sourcecode.swift; path = "UITableView+ReusableTests.swift"; sourceTree = "<group>"; };
		BAB63DBD1A346FC4D5664E5B20CC96D1 /* UIView+Frame.swift */ = {isa = PBXFileReference; fileEncoding = 4; lastKnownFileType = sourcecode.swift; path = "UIView+Frame.swift"; sourceTree = "<group>"; };
		FF60BC58D83695B3AC61ABB7BBE49B9C /* UIView+FrameTests.swift */ = {isa = PBXFileReference; lastKnownFileType = sourcecode.swift; path = "UIView+FrameTests.swift"; sourceTree = "<group>"; };
		44B6B74E7B045A3A52E5AC33B857EC8E /* ValidateTheme+Spec.swift */ = {isa = PBXFileReference; lastKnownFileType = sourcecode.swift; path = "ValidateTheme+Spec.swift"; sourceTree = "<group>"; };
		B5ACED8A5F3AEC978D459E930E842494 /* ValidateTheme.swift */ = {isa = PBXFileReference; lastKnownFileType = sourcecode.swift; path = ValidateTheme.swift; sourceTree = "<group>"; };
		CDFBFE7E7E98BBE7DA3F6565371E522D /* ValueTextHighlight.swift */ = {isa = PBXFileReference; lastKnownFileType = sourcecode.swift; path = ValueTextHighlight.swift; sourceTree = "<group>"; };
		526CD2A36CE33EBE0E9EFD858C9074DE /* ValueTextHighlightTests.swift */ = {isa = PBXFileReference; lastKnownFileType = sourcecode.swift; path = ValueTextHighlightTests.swift; sourceTree = "<group>"; };
		FADDEC4E472D2A193BED0EBF058A67E8 /* ViewAnimatingMock.swift */ = {isa = PBXFileReference; fileEncoding = 4; lastKnownFileType = sourcecode.swift; path = ViewAnimatingMock.swift; sourceTree = "<group>"; };
		D7316FE65E814E2D5CA475475CD8D4EA /* ViewAnimatingWrapper.swift */ = {isa = PBXFileReference; fileEncoding = 4; lastKnownFileType = sourcecode.swift; path = ViewAnimatingWrapper.swift; sourceTree = "<group>"; };
		9EAE325876E14C91105C5CF9D2E7F1EF /* ViewStyle+Spec.swift */ = {isa = PBXFileReference; lastKnownFileType = sourcecode.swift; path = "ViewStyle+Spec.swift"; sourceTree = "<group>"; };
		307E705878C6A3A88E39CDC82B799361 /* ViewStyle.swift */ = {isa = PBXFileReference; lastKnownFileType = sourcecode.swift; path = ViewStyle.swift; sourceTree = "<group>"; };
		BC6A871B0A080C7AB0127CF2EA0D9153 /* natds-icons.ttf */ = {isa = PBXFileReference; lastKnownFileType = file; path = "natds-icons.ttf"; sourceTree = "<group>"; };
>>>>>>> 622d4030
/* End PBXFileReference section */

/* Begin PBXFrameworksBuildPhase section */
		34B79511194DBF1BD7C0C5B3CAAF7863 /* Frameworks */ = {
			isa = PBXFrameworksBuildPhase;
			buildActionMask = 2147483647;
			files = (
				47A806814516D6365DE9967251BA94E8 /* NatDS.framework in Frameworks */,
				4A59C326E069798EF1B4E61751F3F73D /* Pods_NatDSTests.framework in Frameworks */,
			);
			runOnlyForDeploymentPostprocessing = 0;
		};
		A1E6263877667722CE60CD8332C1829A /* Frameworks */ = {
			isa = PBXFrameworksBuildPhase;
			buildActionMask = 2147483647;
			files = (
			);
			runOnlyForDeploymentPostprocessing = 0;
		};
/* End PBXFrameworksBuildPhase section */

/* Begin PBXGroup section */
		0037EABBD513F6645A0B0922FA4FF539 /* Builders */ = {
			isa = PBXGroup;
			children = (
				283A89D6C30CFCC23E5F1461096A9622 /* NatDialogController+ButtonConfiguration.swift */,
				52F4D9E1F67A97596AD6E676E979CEC0 /* NatDialogController+StandardStyleBuilder.swift */,
			);
			path = Builders;
			sourceTree = "<group>";
		};
		00B52FC06F103FA5697F6E2B5CC0A920 /* Button */ = {
			isa = PBXGroup;
			children = (
				0D6236D4B7FFC5CF049C20642874B068 /* ButtonContainedStyle+Spec.swift */,
				8951046F74282531403D6D25AE4E299E /* ButtonOutlinedStyle+Spec.swift */,
				573BBF1E50E0B49397C339D19D5E0D0B /* ButtonStyle+Spec.swift */,
				A0A53F6A9596591A029749DD3C8BF47B /* ButtonTextStyle+Spec.swift */,
			);
			path = Button;
			sourceTree = "<group>";
		};
		012C47A3F04D83B715DD934E2E86BD5C /* Button */ = {
			isa = PBXGroup;
			children = (
				6921E739399DFDC850A3FD044E812EEE /* ButtonContainedStyle.swift */,
				30E333A0723F6532721CE638F6819154 /* ButtonOutlineStyle.swift */,
				B949EB43F40A2086C7BA7CFE2358A9DA /* ButtonStyle.swift */,
				113F306054D9B7B4EDC1D13B97C6481F /* ButtonTextStyle.swift */,
			);
			path = Button;
			sourceTree = "<group>";
		};
		0D4085DA7FCF745EBD2978C872626280 /* Branding */ = {
			isa = PBXGroup;
			children = (
				A147DE3520129A5E7B447BAB75AC8F03 /* ColorsNatura.swift */,
			);
			path = Branding;
			sourceTree = "<group>";
		};
		12097409E99458B51C9B5F2FEF8C5BE8 /* Branding */ = {
			isa = PBXGroup;
			children = (
				60AC8BC2D164D73C71DF5B19BDC28AE1 /* ColorsNaturaTests.swift */,
			);
			path = Branding;
			sourceTree = "<group>";
		};
		120E744C293B89D044FF042E87692C6C /* Public */ = {
			isa = PBXGroup;
			children = (
				8F17D4DBF2804B57A4C0A71661E479AF /* Components */,
				D0A81AF824CDF9690E19EF12D5D38297 /* DesignTokens */,
				AB858EEAF58ED77E8AD12908C12E22EA /* Extensions */,
				AC44AC684E1D6DB6F7BF21E7660666AD /* DesignSystem.swift */,
			);
			path = Public;
			sourceTree = "<group>";
		};
		13723E12A4FFE65E5FE37372D7AD1955 /* Helpers */ = {
			isa = PBXGroup;
			children = (
				38DAA7E13F0D9435753C08228E164289 /* AssetsHelperTests.swift */,
				A8840C572761772CBDD3A270B8FE2203 /* ReusableViewTests.swift */,
			);
			path = Helpers;
			sourceTree = "<group>";
		};
		13976EA337BD073D09936248522E409C /* SnapShot */ = {
			isa = PBXGroup;
			children = (
				D557EC044D85EC418D42A00C93EEC23D /* NatDialogController+Snapshot+Tests.swift */,
			);
			path = SnapShot;
			sourceTree = "<group>";
		};
		144F2AC4381EFDA362F5A39709BEC12E /* NatColorsSpec */ = {
			isa = PBXGroup;
			children = (
				EC0F5D32B4B46B6C50413BEC01AF4215 /* NatColors+Avon+Spec.swift */,
				8C0F064ED1F549C748D8B3889F572C36 /* NatColors+Natura+Spec.swift */,
				9F3B9936E46C7C4571BB36673012AFCE /* NatColors+TBS+Spec.swift */,
			);
			path = NatColorsSpec;
			sourceTree = "<group>";
		};
		17BA76EC2E7F6B094484E38876FAF252 /* DeprecatedWillBeRemoved */ = {
			isa = PBXGroup;
			children = (
				9800D4524E4F3985BC8E39D50E30475A /* Branding */,
			);
			path = DeprecatedWillBeRemoved;
			sourceTree = "<group>";
		};
		1C64E7FC7AE243CD11623B12CB2E59B4 /* Tab */ = {
			isa = PBXGroup;
			children = (
				CB6FF51FEADFA402D3EDC3FE828081CC /* Tab.swift */,
				759689DD6C3696C4726646B8356D3B4D /* TabItemView.swift */,
			);
			path = Tab;
			sourceTree = "<group>";
		};
		1D45CCA3C5409387E4DBC5C70415468A /* Wrappers */ = {
			isa = PBXGroup;
			children = (
				D7316FE65E814E2D5CA475475CD8D4EA /* ViewAnimatingWrapper.swift */,
			);
			path = Wrappers;
			sourceTree = "<group>";
		};
		1E6230BCD6F799CA50D0ECBFDF1DFDD2 /* Font */ = {
			isa = PBXGroup;
			children = (
				D9EE549807B60EB3A58FBD764CF4A85E /* TheBodyShopFont.swift */,
				F8BA669F1AAFFCA1DE8B8C6CBAFF61DA /* TheBodyShopFontLetterSpacings.swift */,
				1AE7278B4CA19335782AFE391E811604 /* TheBodyShopFontSizes.swift */,
				5F36582C40F1A58052F011027DBD753B /* TheBodyShopFontWeights.swift */,
			);
			path = Font;
			sourceTree = "<group>";
		};
		215336A1A94CD82887726AF1581EC21D /* ViewStyling */ = {
			isa = PBXGroup;
			children = (
				012C47A3F04D83B715DD934E2E86BD5C /* Button */,
				263F97EA92FA5FCB098A752856788881 /* Dialog */,
				307E705878C6A3A88E39CDC82B799361 /* ViewStyle.swift */,
			);
			path = ViewStyling;
			sourceTree = "<group>";
		};
		263F97EA92FA5FCB098A752856788881 /* Dialog */ = {
			isa = PBXGroup;
			children = (
				8C6706D2EE7248D87A19B20E3E5AD7EA /* DialogStandardStyle+BodyView.swift */,
				883D72C9DF9D73A80A9A5BA65DDAAE48 /* DialogStandardStyle+FooterView.swift */,
				C062E67E1CD27AE39C78FFC3AA9F2BF1 /* DialogStandardStyle+TitleView.swift */,
				F5888DB6A685860B444DF8BA391E3625 /* DialogStandardStyle.swift */,
			);
			path = Dialog;
			sourceTree = "<group>";
		};
		26ABA00AE2743DB7BD15DE7348A3768D /* Avon */ = {
			isa = PBXGroup;
			children = (
				709D0C4BC96FBCA49114949809A678FE /* ColorPalette */,
				939A784C7EBF35B2C0953263C7DEB684 /* Font */,
				477731475C7DAE3B26819E04906BD721 /* AvonBorderRadius+Spec.swift */,
				BAEF2702D8D005A1EA66C6D8447176D3 /* AvonElevations+Spec.swift */,
				03374D1962F22E77097BC080D718F12F /* AvonOpacities+Spec.swift */,
				8C04D198B2E271ABB5F68222DC1D6B96 /* AvonSizes+Spec.swift */,
				92B7E71471A8365DB2D8FE53C22B3AAD /* AvonSpacing+Spec.swift */,
				66D81AFC13659B24C0C08DCFCA630E1D /* AvonThemeSpec.swift */,
			);
			path = Avon;
			sourceTree = "<group>";
		};
		28B8CBEE15559C8DBD459A3FC53141DB /* Tab */ = {
			isa = PBXGroup;
			children = (
				41643C1EBBBE270376A2D401F0393730 /* Mock */,
				75AA33B684C0A723F3E2F341D0A10EEC /* TabItemViewTests.swift */,
				E99F543F7F6AC44B9A4E1341942EE0E0 /* TabTests.swift */,
			);
			path = Tab;
			sourceTree = "<group>";
		};
		2A013B73B77FB9B791A5038B2A1998D6 /* Tests */ = {
			isa = PBXGroup;
			children = (
				A49A262765C555E6BDBC06EDF2F28E79 /* Core */,
				13723E12A4FFE65E5FE37372D7AD1955 /* Helpers */,
				865CF1D076AFEB3A75B360B1D2027787 /* Public */,
				751790E290AAA967A1C69CB025CE6830 /* Supporting Files */,
			);
			path = Tests;
			sourceTree = "<group>";
		};
		2C9CB41733156539178160E94182B31E /* Frameworks */ = {
			isa = PBXGroup;
			children = (
				EA6C2225E568F933653803F970EF3103 /* Pods_NatDSTests.framework */,
			);
			name = Frameworks;
			sourceTree = "<group>";
		};
		36F09CCDCF54198AE6993DB322056B4E /* DeprecatedWillBeRemoved */ = {
			isa = PBXGroup;
			children = (
				8A0F915C266CD0901846F201CD150DB9 /* Colors.swift */,
				E541D4660533BA7440D7EAFA3C55D613 /* Fonts.swift */,
			);
			path = DeprecatedWillBeRemoved;
			sourceTree = "<group>";
		};
		37C041B132E91C20059E887D83DD7E4E /* Button */ = {
			isa = PBXGroup;
			children = (
				9C16A106EDB094AEBB02B7EDBAF61E15 /* Pusable */,
				A95440A28904714D5452372B860A3541 /* ContainedButtonTests.swift */,
				22C390A2FC2AAA69757BADEB95808375 /* FlatButtonTests.swift */,
				CF10A178B1E50604C97B543CD204939B /* NatButton+EdgeInsets+Spec.swift */,
				BF8DC06D81E2DEFAF54C74410DAD95D8 /* NatButton+Height+Spec.swift */,
				5F485CDE6E86A020B1549C882DC64B38 /* NatButton+Specs.swift */,
				2381FCF8210ECD9A4895ECA9ED41B0FB /* PulseLayerTests.swift */,
			);
			path = Button;
			sourceTree = "<group>";
		};
		3B5AE9E1EA89E0E0944F8781F4164B1F /* TheBodyShop */ = {
			isa = PBXGroup;
			children = (
				537008F0FDEDBCE526AE919C78FF66F6 /* ColorPalette */,
				5711C7C177B3A652CFE2D2EE77837359 /* Font */,
				A7311F723913FEB49C6F083BB885C288 /* TheBodyShopBorderRadius+Spec.swift */,
				F69244CCD6E445DE577F87FFDA9FAE82 /* TheBodyShopElevations+Spec.swift */,
				ABFA2E6A460B1BF84F90C6512885B96B /* TheBodyShopOpacities+Spec.swift */,
				38E656D2BCCE722680895932C2AC9D91 /* TheBodyShopSizes+Spec.swift */,
				118CB6043C0920D56389F452736F6796 /* TheBodyShopSpacing+Spec.swift */,
				47CD483CE0D2C7F436C71ED1EA6A5DD6 /* TheBodyShopTheme+Spec.swift */,
			);
			path = TheBodyShop;
			sourceTree = "<group>";
		};
		3F21990B524A8E12755106BE4A73AB22 /* Products */ = {
			isa = PBXGroup;
			children = (
				17433A27D62633345ECA245C99114C15 /* NatDS.framework */,
				33688D8CB5F9DEC8813BA9C3F4425D76 /* NatDSTests.xctest */,
			);
			name = Products;
			sourceTree = "<group>";
		};
		3FCB7713DAAB2F827B224E06280AF674 /* Field */ = {
			isa = PBXGroup;
			children = (
				52A204267543FEBA5DA00BDF5CA63C5C /* Mock */,
				2D9C7ED46E33571D0B2A1E60936B8ACD /* FieldTests.swift */,
				A99D4E498664E80E25C8F8C061407424 /* TextFieldTests.swift */,
				9FBF1F1170177B1B22FABD607AA283EB /* TextFieldTypeTests.swift */,
			);
			path = Field;
			sourceTree = "<group>";
		};
		41643C1EBBBE270376A2D401F0393730 /* Mock */ = {
			isa = PBXGroup;
			children = (
				CCA17128B21436681D0D607C145E56E2 /* TabDelegateMock.swift */,
				A2216A9839DE07735A376736AB143A7F /* TabItemViewDelegateMock.swift */,
			);
			path = Mock;
			sourceTree = "<group>";
		};
		42322F15110B108E59C217709124F184 /* ValueText */ = {
			isa = PBXGroup;
			children = (
				526CD2A36CE33EBE0E9EFD858C9074DE /* ValueTextHighlightTests.swift */,
			);
			path = ValueText;
			sourceTree = "<group>";
		};
		446B0AA49F1273D509BFE8550F82D413 /* Mock */ = {
			isa = PBXGroup;
			children = (
				B92BFB29E97D8520D6B67E8883AB9A08 /* NavigationDrawerDelegateMock.swift */,
			);
			path = Mock;
			sourceTree = "<group>";
		};
		4B9866A3E5EF00723E7A0B8040C4C3FE /* DeprecatedWillBeRemoved */ = {
			isa = PBXGroup;
			children = (
				0D4085DA7FCF745EBD2978C872626280 /* Branding */,
			);
			path = DeprecatedWillBeRemoved;
			sourceTree = "<group>";
		};
		4E592AD7D888FCA266D09FD363FF41E1 /* Colors */ = {
			isa = PBXGroup;
			children = (
				12097409E99458B51C9B5F2FEF8C5BE8 /* Branding */,
				144F2AC4381EFDA362F5A39709BEC12E /* NatColorsSpec */,
				15CB7087AA6D24EDDC31C9DD6682C6DD /* ColorsTests.swift */,
				C3DA7591C8DDE4FB051FEBE8004CFF92 /* DynamicColorFactory+Spec.swift */,
				33B948F0346A1813FB982C1DB5F0DC89 /* DynamicColors+Spec.swift */,
			);
			path = Colors;
			sourceTree = "<group>";
		};
		52A204267543FEBA5DA00BDF5CA63C5C /* Mock */ = {
			isa = PBXGroup;
			children = (
				D521C44E858B4345479E0B193CE2BB9C /* TextFieldDelegateMock.swift */,
			);
			path = Mock;
			sourceTree = "<group>";
		};
		537008F0FDEDBCE526AE919C78FF66F6 /* ColorPalette */ = {
			isa = PBXGroup;
			children = (
				6C64A1314BBD5AFECEC306854A4255CA /* TheBodyShopColorPaletteDark+Spec.swift */,
				FEFC5ABDDB7E6AA9C6199C7EC96F634D /* TheBodyShopColorPaletteLight+Spec.swift */,
			);
			path = ColorPalette;
			sourceTree = "<group>";
		};
		55C56C56418DE50EB64ADD8E2B4B70F4 /* NatButton */ = {
			isa = PBXGroup;
			children = (
				D9B397DFEC0D8F0FBBDE7AE09BA83B2D /* NatButton+EdgeInsets.swift */,
				10C54C550ED4D44A309C43261BF40F55 /* NatButton+Height.swift */,
				D331FCE6B4B326453609B50D92482230 /* NatButton+Style.swift */,
				7CCF632B4501044E5062C574CCBBF74E /* NatButton.swift */,
			);
			path = NatButton;
			sourceTree = "<group>";
		};
		5711C7C177B3A652CFE2D2EE77837359 /* Font */ = {
			isa = PBXGroup;
			children = (
				2BCA01BC8343C22F5908AC65F37C5FB6 /* TheBodyShopFont+Spec.swift */,
				F883FDBE8A405C0A87D003DD585D8FE0 /* TheBodyShopFontLetterSpacings+Spec.swift */,
				773A20BC4747B6884F87025C49FD335F /* TheBodyShopFontSizes+Spec.swift */,
				68C5BFF0EEC5CF26F7D88796B6E5F767 /* TheBodyShopFontWeights+Spec.swift */,
			);
			path = Font;
			sourceTree = "<group>";
		};
		59FEB5F81D357B0250D929D9D895E20C /* Divider */ = {
			isa = PBXGroup;
			children = (
				FD3CA47F5B151245708F86A82388401D /* DividerTests.swift */,
			);
			path = Divider;
			sourceTree = "<group>";
		};
		603A2F49CA3712BCACA1947C6DF47B0B = {
			isa = PBXGroup;
			children = (
				2C9CB41733156539178160E94182B31E /* Frameworks */,
				B193B1BE5AA5EB10B51FF8ADA51A7F66 /* Pods */,
				3F21990B524A8E12755106BE4A73AB22 /* Products */,
				A25310B672B899E9AD3D68186E4A1AFA /* Sources */,
				2A013B73B77FB9B791A5038B2A1998D6 /* Tests */,
			);
			sourceTree = "<group>";
		};
<<<<<<< HEAD
		84043CF724A69160001D7706 /* NotificationCenter */ = {
			isa = PBXGroup;
			children = (
				84043CF824A691A9001D7706 /* NotificationCenterProtocol.swift */,
			);
			path = NotificationCenter;
			sourceTree = "<group>";
		};
		8410F28D249070EE002028E8 /* Dialog */ = {
			isa = PBXGroup;
			children = (
				84C1CABB249952480041A511 /* Builders */,
				8410F28E2490710E002028E8 /* NatDialogController.swift */,
				843A1E6A24A27E7300FA7A7B /* DialogViewModel.swift */,
				84C1CABC249952930041A511 /* DialogButtonConfiguration.swift */,
=======
		64B35360D246BD94D64943CAB0591D20 /* Fonts */ = {
			isa = PBXGroup;
			children = (
				17BA76EC2E7F6B094484E38876FAF252 /* DeprecatedWillBeRemoved */,
				BFB6071E86F7F179141AA1490D7EE633 /* Style */,
				2FDEE58147C2E1605E69E24EE6CE7409 /* Font.swift */,
				1DC324E6DC6A248EA7BE6BCC2B03D91C /* FontLetterSpacings.swift */,
				BCAAD7AE3D905B5B7DD0A1BFD9689AD5 /* FontSizes.swift */,
				0F3972A77C0F33A56F5725680D5D3835 /* FontWeights.swift */,
>>>>>>> 622d4030
			);
			path = Fonts;
			sourceTree = "<group>";
		};
		6759B588024397D1AC93C8D123122D59 /* ExpansionPanel */ = {
			isa = PBXGroup;
			children = (
				F6F7B50CF41E6ECBFD7148828549ECBF /* ExpansionPanel+MarginTests.swift */,
				14FFA81AA763D45B2BCB5F321784CECE /* ExpansionPanelBuilder.swift */,
				0FF507003D3035F2C312F8C225D481FC /* ExpansionPanelTests.swift */,
			);
			path = ExpansionPanel;
			sourceTree = "<group>";
		};
		67643298FB5CC3CCB193DC69AF79EC67 /* Dialog */ = {
			isa = PBXGroup;
			children = (
				E035F8401CE3E98D4ED1ED7A870740C9 /* Builders */,
				9C01EDAF32106E3A72F0D0694D1A156C /* NatDialogController+Spec.swift */,
			);
			path = Dialog;
			sourceTree = "<group>";
		};
		6798CC587164639F37DAC471EE3A2841 /* Colors */ = {
			isa = PBXGroup;
			children = (
				C54276EF4D77F82F4E0A1EED29D872A1 /* ColorPalettes */,
				4B9866A3E5EF00723E7A0B8040C4C3FE /* DeprecatedWillBeRemoved */,
			);
			path = Colors;
			sourceTree = "<group>";
		};
		709D0C4BC96FBCA49114949809A678FE /* ColorPalette */ = {
			isa = PBXGroup;
			children = (
				184F473D68F70CFCDA0C09BAE2B17A4B /* AvonColorPaletteDark+Spec.swift */,
				7961DE3EA518D4BEB826759A1ADC7182 /* AvonColorPaletteLight+Spec.swift */,
			);
			path = ColorPalette;
			sourceTree = "<group>";
		};
		719A57636DBDBD5D6854EFEC0F362C4C /* NavigationDrawer */ = {
			isa = PBXGroup;
			children = (
				75DBB32E272580681677AA85CA5A2649 /* NavigationDrawer+IndexMenu.swift */,
				31247B21FE6C5054DC6E3BD9BE4A5E35 /* NavigationDrawer.swift */,
				6C886FFFE18844DCBC5A1F73FD2720FE /* NavigationDrawerItemCell.swift */,
				E863AFC8E9DA103F33E2D48577058242 /* NavigationDrawerSubitemCell.swift */,
			);
			path = NavigationDrawer;
			sourceTree = "<group>";
		};
		74585C795FEFCA51C4DF66B639F8CFC8 /* Fonts */ = {
			isa = PBXGroup;
			children = (
				763D65E6291DD5F6F7F2E49BCE8649AA /* Branding */,
				DD40F8AA9AC979A1CF2968D4263A8928 /* Style */,
				86372A8479510FC7E2A2105B903F04FA /* FontsTests.swift */,
			);
			path = Fonts;
			sourceTree = "<group>";
		};
		751790E290AAA967A1C69CB025CE6830 /* Supporting Files */ = {
			isa = PBXGroup;
			children = (
				B74C0772E6C10FAF9E1EBEDD82A7F0B1 /* TestingHelpers */,
				3E2AB0EB7EAC8FA0FF3710EF5585E38E /* Info.plist */,
			);
			path = "Supporting Files";
			sourceTree = "<group>";
		};
		761C0FC62FB7A8515154824913F55F69 /* Wrappers */ = {
			isa = PBXGroup;
			children = (
				C5587FAB4E0C1AEF7FA7D89207954014 /* Mocks */,
			);
			path = Wrappers;
			sourceTree = "<group>";
		};
		763D65E6291DD5F6F7F2E49BCE8649AA /* Branding */ = {
			isa = PBXGroup;
			children = (
				F4824B493F5AE9EE1620BE09538088F3 /* FontsNaturaTests.swift */,
			);
			path = Branding;
			sourceTree = "<group>";
		};
		78FE21C8815B7AED38811BF6BEB37BF0 /* Dialog */ = {
			isa = PBXGroup;
			children = (
				0037EABBD513F6645A0B0922FA4FF539 /* Builders */,
				8F52062B7DB3FCB23FA74EEE5EA52FDF /* NatDialogController.swift */,
			);
			path = Dialog;
			sourceTree = "<group>";
		};
		7AB7FF70C9AEA25A8E77912E1563B1EE /* Configuration */ = {
			isa = PBXGroup;
			children = (
				D239FA6939F046FDE679FEE4162DB483 /* GetTheme+Spec.swift */,
				44B6B74E7B045A3A52E5AC33B857EC8E /* ValidateTheme+Spec.swift */,
			);
			path = Configuration;
			sourceTree = "<group>";
		};
		7BEFD3D9F02DCD62D7A24864218DC0D8 /* NavigationDrawer */ = {
			isa = PBXGroup;
			children = (
				446B0AA49F1273D509BFE8550F82D413 /* Mock */,
				90FE1ED739157F95D9EBBE9BD71B94E0 /* NavigationDrawer+IndexMenuTests.swift */,
				AB85B5288F76E27BCDF2A11BC05D3238 /* NavigationDrawerItemCellTests.swift */,
				7F9C4251076A01537D0A8CB995DF81EC /* NavigationDrawerSubitemCellTests.swift */,
				E816229C707C64C390D3320DFA6B5D99 /* NavigationDrawerTests.swift */,
			);
			path = NavigationDrawer;
			sourceTree = "<group>";
		};
		7C4807A858EAC069D38D22195EC3B0B9 /* DesignTokens */ = {
			isa = PBXGroup;
			children = (
				4E592AD7D888FCA266D09FD363FF41E1 /* Colors */,
				74585C795FEFCA51C4DF66B639F8CFC8 /* Fonts */,
				9A39D6F3DC20F5E6041B1A1A86858A3A /* NatFonts */,
				A6E3877B37EA290C13920BA9754C76C1 /* NatBorderRadius+Spec.swift */,
				45A9D6B3184A3081BD0CDE0B1A351C8F /* NatElevations+Spec.swift */,
				E46448E79883A4EB8A9416823A01531F /* NatOpacities+Spec.swift */,
				37416A32D8AD942A180B5FDF1A82192B /* NatSizes+Spec.swift */,
				1E59C232A91FF981110D0EB2DE8CBB80 /* NatSpacing+Spec.swift */,
			);
			path = DesignTokens;
			sourceTree = "<group>";
		};
		857FA81A9331D03B846B818F61F9D19A /* ValueText */ = {
			isa = PBXGroup;
			children = (
				CDFBFE7E7E98BBE7DA3F6565371E522D /* ValueTextHighlight.swift */,
			);
			path = ValueText;
			sourceTree = "<group>";
		};
		865CF1D076AFEB3A75B360B1D2027787 /* Public */ = {
			isa = PBXGroup;
			children = (
				8959EC82EF195A60EF12AFDC0F9CFE75 /* Components */,
				7C4807A858EAC069D38D22195EC3B0B9 /* DesignTokens */,
				13976EA337BD073D09936248522E409C /* SnapShot */,
				83C59F929E88764313134A046BA5C30F /* DesignSystem+Spec.swift */,
			);
			path = Public;
			sourceTree = "<group>";
		};
		8959EC82EF195A60EF12AFDC0F9CFE75 /* Components */ = {
			isa = PBXGroup;
			children = (
<<<<<<< HEAD
				8427A2AF244F720B00CF30D5 /* UIColor+AsHexString.swift */,
				8427A32D2453A8C900CF30D5 /* MockStorage.swift */,
				84BFB61B2469810600506ED1 /* UIFont+GetWeight.swift */,
				84BFB672246DF82800506ED1 /* ElevationAttributes+Equitable.swift */,
				849F39E624819C0D00CCF076 /* StubLightColorPalette.swift */,
				849F39E824819C3500CCF076 /* StubDarkColorPalette.swift */,
				84043CFA24A695F6001D7706 /* NotificationCenterSpy.swift */,
=======
				9A5EB6FB21BA40B6C21C650900AF7CA2 /* Bar */,
				37C041B132E91C20059E887D83DD7E4E /* Button */,
				67643298FB5CC3CCB193DC69AF79EC67 /* Dialog */,
				59FEB5F81D357B0250D929D9D895E20C /* Divider */,
				6759B588024397D1AC93C8D123122D59 /* ExpansionPanel */,
				3FCB7713DAAB2F827B224E06280AF674 /* Field */,
				BEE13D19F1A22BF171DC1BAC64B38FA7 /* Icons */,
				7BEFD3D9F02DCD62D7A24864218DC0D8 /* NavigationDrawer */,
				28B8CBEE15559C8DBD459A3FC53141DB /* Tab */,
				42322F15110B108E59C217709124F184 /* ValueText */,
>>>>>>> 622d4030
			);
			path = Components;
			sourceTree = "<group>";
		};
<<<<<<< HEAD
		843A1E6724A27CEC00FA7A7B /* Protocols */ = {
			isa = PBXGroup;
			children = (
				843A1E6824A27D0800FA7A7B /* NatDialogBuilder.swift */,
				843A1E6C24A27EA300FA7A7B /* NatDialogTitleConfigurator.swift */,
				843A1E6E24A27FAC00FA7A7B /* NatDialogBodyConfigurator.swift */,
				84C8211324A392BB0090DE1E /* NatDialogCustomBodyConfigurator.swift */,
			);
			path = Protocols;
			sourceTree = "<group>";
		};
		84428F93245B9D5800D46611 /* Helpers */ = {
=======
		8A1F86B04869A5468469B88843CC0E39 /* Elevation */ = {
>>>>>>> 622d4030
			isa = PBXGroup;
			children = (
				D7C267848A6D4A2289C862E53EA54F84 /* ElevationAttributes.swift */,
				0D49BA63C5E5BFEED327C214620A7657 /* Elevations.swift */,
			);
			path = Elevation;
			sourceTree = "<group>";
		};
		8D17D3D40C2AE04D8D49BFB4530D5BC9 /* DesignTokens */ = {
			isa = PBXGroup;
			children = (
				6798CC587164639F37DAC471EE3A2841 /* Colors */,
				8A1F86B04869A5468469B88843CC0E39 /* Elevation */,
				64B35360D246BD94D64943CAB0591D20 /* Fonts */,
				C94988526BDF92E8494DD3869128E497 /* Spacing */,
				6F111B90C6990191CCEE34F707A05A9D /* Opacities.swift */,
				68038F1CA64FC2164BFB108D7666D0E0 /* Radius.swift */,
				7A274991E53CAB8F385D592B0B8FB730 /* Sizes.swift */,
			);
			path = DesignTokens;
			sourceTree = "<group>";
		};
		8F17D4DBF2804B57A4C0A71661E479AF /* Components */ = {
			isa = PBXGroup;
			children = (
				AAA7C27FE8E04EF2103505C58C128D34 /* Bar */,
				F39AE9E5CB68E8C7A269525355E8E4D3 /* Button */,
				78FE21C8815B7AED38811BF6BEB37BF0 /* Dialog */,
				B765E7CB5E163C38B6106556601A6CCA /* Divider */,
				9A95973E20D8800C2A72454FF93AEC3F /* ExpansionPanel */,
				EA99DA7A49950566847F2CD983BBD1EA /* Field */,
				FBCFD36466E6B86E32075C92503882F7 /* Icons */,
				719A57636DBDBD5D6854EFEC0F362C4C /* NavigationDrawer */,
				1C64E7FC7AE243CD11623B12CB2E59B4 /* Tab */,
				857FA81A9331D03B846B818F61F9D19A /* ValueText */,
			);
			path = Components;
			sourceTree = "<group>";
		};
		939A784C7EBF35B2C0953263C7DEB684 /* Font */ = {
			isa = PBXGroup;
			children = (
				2E0E59F57D0AD2166D6216527E95A6CD /* AvonFont+Spec.swift */,
				94F4528A8F039CB3F5D9781C690AE37E /* AvonFontLetterSpacings+Spec.swift */,
				847C94FCAA23AB699A4926C6B8E598C6 /* AvonFontSizes+Spec.swift */,
				9B282C073683EC548D946188FC1A72A6 /* AvonFontWeights+Spec.swift */,
			);
			path = Font;
			sourceTree = "<group>";
		};
		9704414D4F33944FCFA6651ABBA09332 /* Natura */ = {
			isa = PBXGroup;
			children = (
				B47844106118320B0B3F2AAB401F5680 /* ColorPalette */,
				AA8358BB72E8D8497A5292BF8800DF6D /* Font */,
				87CFD30D7FD696D72A3C8366BFF3FACE /* NaturaBorderRadius+Spec.swift */,
				BB1B6705F4D1647BB7E1B56E47E1092D /* NaturaElevations+Spec.swift */,
				22F7508455AB7040D802941984E62D9D /* NaturaOpacities+Spec.swift */,
				B6EEB6484B7B97EB6D1DB63D6F8C30C9 /* NaturaSizes+Spec.swift */,
				B49958F3A78F9D737DF55E3CB400B0B4 /* NaturaSpacing+Spec.swift */,
				28081788999B58F24CF92BB33E68BD87 /* NaturaThemeSpec.swift */,
			);
			path = Natura;
			sourceTree = "<group>";
		};
		9800D4524E4F3985BC8E39D50E30475A /* Branding */ = {
			isa = PBXGroup;
			children = (
<<<<<<< HEAD
				84BFB664246DCB2B00506ED1 /* ViewStyling */,
				8427A32A24538DDF00CF30D5 /* Configuration */,
				8427A28A2447772B00CF30D5 /* Theme */,
				117FE01A238D9B070032E2AC /* DesignTokens */,
				11581AA5238F0315003E45D7 /* Helpers */,
				A9881999238C5A8E0008230F /* Extensions */,
				84043CF724A69160001D7706 /* NotificationCenter */,
=======
				07ECC6D1ED0B557A34AB311B053D6EEF /* FontsNatura.swift */,
>>>>>>> 622d4030
			);
			path = Branding;
			sourceTree = "<group>";
		};
		9A39D6F3DC20F5E6041B1A1A86858A3A /* NatFonts */ = {
			isa = PBXGroup;
			children = (
				0D8BC0D102CE4444401C0469C861358A /* NatFonts+Avon+Spec.swift */,
				4C36A7D37B7A89976DC5D42F6EC8FABF /* NatFonts+Natura+Spec.swift */,
				BA54A54D526EF416E3689FD0D07E7886 /* NatFonts+TheBodyShop+Spec.swift */,
			);
			path = NatFonts;
			sourceTree = "<group>";
		};
		9A5EB6FB21BA40B6C21C650900AF7CA2 /* Bar */ = {
			isa = PBXGroup;
			children = (
				F988EE601584B907D997288958055215 /* SearchBar.swift */,
			);
			path = Bar;
			sourceTree = "<group>";
		};
		9A95973E20D8800C2A72454FF93AEC3F /* ExpansionPanel */ = {
			isa = PBXGroup;
			children = (
				B92374A53F43E8BA6129F16B7AB1F4F0 /* ExpansionPanel+Margin.swift */,
				C58B1BFBC101D26CBEC7E3448F9B33D2 /* ExpansionPanel.swift */,
			);
			path = ExpansionPanel;
			sourceTree = "<group>";
		};
		9C16A106EDB094AEBB02B7EDBAF61E15 /* Pusable */ = {
			isa = PBXGroup;
			children = (
				BC00F737F0234FCBD14533100E96A39E /* Pulsable+Spec.swift */,
				478FD68B021B6AA3538B93888BD14648 /* PulseContainerLayer+Spec.swift */,
			);
			path = Pusable;
			sourceTree = "<group>";
		};
		A23C712FE1A019108DEE78350030439E /* Avon */ = {
			isa = PBXGroup;
			children = (
				D8D82184D80E322DAD51695F737F81F3 /* Font */,
				B753A7FCD64198384CC745E9DBF172E6 /* AvonBorderRadius.swift */,
				8602357A60C6B3C2C20CC759E847FE9A /* AvonColorPaletteDark.swift */,
				02183C9B0E29B427B04D54135FE32184 /* AvonColorPaletteLight.swift */,
				0A051382812558571E778F51A332B9FE /* AvonElevations.swift */,
				D9CAB12E754E4CBA9E744F8261748D5C /* AvonOpacities.swift */,
				9CF26E92BD0C8D7F15F6EF0B43391245 /* AvonSizes.swift */,
				E466D95B01186AA3E08CC793E6014EDF /* AvonSpacing.swift */,
				7E37D0B1B9BAD8ACC82F2DDAEB6FF77E /* AvonTheme.swift */,
			);
			path = Avon;
			sourceTree = "<group>";
		};
		A25310B672B899E9AD3D68186E4A1AFA /* Sources */ = {
			isa = PBXGroup;
			children = (
				E74646D307AC8F3E9AEF5359DB2AC89F /* Core */,
				120E744C293B89D044FF042E87692C6C /* Public */,
				DD20EF61A300C3292AE0EBCF255B5BD6 /* Resources */,
				D3E8F1BA23D456169591330D33273A7C /* Supporting Files */,
			);
			path = Sources;
			sourceTree = "<group>";
		};
		A49A262765C555E6BDBC06EDF2F28E79 /* Core */ = {
			isa = PBXGroup;
			children = (
				7AB7FF70C9AEA25A8E77912E1563B1EE /* Configuration */,
				E3284AABCC53927621EACCBF1C988CA3 /* Extensions */,
				DBF274BBC18977A0881FCCC6174DF985 /* SupportedBrands */,
				DCA8206FBF7A0CC92AB1B5DA7728EFB0 /* ViewStyle */,
				761C0FC62FB7A8515154824913F55F69 /* Wrappers */,
			);
			path = Core;
			sourceTree = "<group>";
		};
		A89D339237DC18378A291F3C9211F41D /* SupportedBrands */ = {
			isa = PBXGroup;
			children = (
				A23C712FE1A019108DEE78350030439E /* Avon */,
				DE7F10956E7901CE355A29868CAA5A0B /* Natura */,
				D5125A8B705B73BCA641C59695219E55 /* TheBodyShop */,
			);
			path = SupportedBrands;
			sourceTree = "<group>";
		};
		AA8358BB72E8D8497A5292BF8800DF6D /* Font */ = {
			isa = PBXGroup;
			children = (
				3CE5FE60614956D5009698923D6F8C56 /* NaturaFont+Spec.swift */,
				DAA3731D183F680F4C79ACD366C2136C /* NaturaFontLetterSpacings+Spec.swift */,
				CB0EF1762D36118FC2DA65E91663F90D /* NaturaFontSizes+Spec.swift */,
				616CB273AECD9D63A01E3B3FA6BE6C9A /* NaturaFontWeights+Spec.swift */,
			);
			path = Font;
			sourceTree = "<group>";
		};
		AAA7C27FE8E04EF2103505C58C128D34 /* Bar */ = {
			isa = PBXGroup;
			children = (
				3D17E5874C6FD18F726E3F2F41FA5A91 /* SearchBar.swift */,
			);
			path = Bar;
			sourceTree = "<group>";
		};
		AB858EEAF58ED77E8AD12908C12E22EA /* Extensions */ = {
			isa = PBXGroup;
			children = (
				2C157151985B2586A5377C35B4FC1F27 /* UICollectionView+Reusable.swift */,
				6C71F734657E837707189B1D151A9751 /* UITableView+Reusable.swift */,
			);
			path = Extensions;
			sourceTree = "<group>";
		};
		ACEAED9AAEBEF6D3B4D6135CD1FC28C8 /* Helpers */ = {
			isa = PBXGroup;
			children = (
				7D8E6D9764598D210D58B32B2AEB0FE9 /* DesignSystemFatalError.swift */,
				E856487186C50FE1A88712C7CDC29E57 /* GetTheme.swift */,
				B5ACED8A5F3AEC978D459E930E842494 /* ValidateTheme.swift */,
			);
			path = Helpers;
			sourceTree = "<group>";
		};
		B054E7B09C6DBF531CFF71F300EEB33C /* Helpers */ = {
			isa = PBXGroup;
			children = (
				02B41F99CB8ACD14C09E1AA323E38C2D /* AssetsHelper.swift */,
				6DA6561EEF13B1CE57B6CE00222286CB /* ReusableView.swift */,
			);
			path = Helpers;
			sourceTree = "<group>";
		};
		B193B1BE5AA5EB10B51FF8ADA51A7F66 /* Pods */ = {
			isa = PBXGroup;
			children = (
				951DBA41C4F1A24B4EB8567B5CD0878C /* Pods-NatDSTests.debug.xcconfig */,
				EC5970C426475EACCF56EF2C12EB450D /* Pods-NatDSTests.release.xcconfig */,
			);
			path = Pods;
			sourceTree = "<group>";
		};
		B47844106118320B0B3F2AAB401F5680 /* ColorPalette */ = {
			isa = PBXGroup;
			children = (
				52F6EAD3698A963C25994CE309B0DB9E /* NaturaColorPaletteDark+Spec.swift */,
				15A4F347B360D8AB2AAC25D4CEA0169A /* NaturaColorPaletteLight+Spec.swift */,
			);
			path = ColorPalette;
			sourceTree = "<group>";
		};
		B74C0772E6C10FAF9E1EBEDD82A7F0B1 /* TestingHelpers */ = {
			isa = PBXGroup;
			children = (
<<<<<<< HEAD
				84B1979E2475912300F1B575 /* Button */,
				84C1CAC6249A83AF0041A511 /* Dialog */,
				84BFB665246DCB5900506ED1 /* ViewStyle.swift */,
=======
				58907D6C652303C4D5FC5FFE6E8F721A /* ElevationAttributes+Equitable.swift */,
				DE0ECAE7CBDEFA14BEB1C2BDCC3384DF /* MockStorage.swift */,
				D5626E07B4AD646AE4A39AAC72159BAE /* StubDarkColorPalette.swift */,
				022E7CE82BB807D156D9AE482A117976 /* StubLightColorPalette.swift */,
				255B7772A418A4544E0B8F793BEB519D /* UIColor+AsHexString.swift */,
				56F3D70C29CCB183081E1863D791C9D4 /* UIFont+GetWeight.swift */,
>>>>>>> 622d4030
			);
			path = TestingHelpers;
			sourceTree = "<group>";
		};
		B765E7CB5E163C38B6106556601A6CCA /* Divider */ = {
			isa = PBXGroup;
			children = (
				50D996E4B957C51847075E986215675B /* Divider.swift */,
			);
			path = Divider;
			sourceTree = "<group>";
		};
		B795439BE58573E0D11DFD761D11CB3F /* Theme */ = {
			isa = PBXGroup;
			children = (
				A89D339237DC18378A291F3C9211F41D /* SupportedBrands */,
				3A3908FDCA5275E08B82B6304999B809 /* Theme.swift */,
			);
			path = Theme;
			sourceTree = "<group>";
		};
		BEE13D19F1A22BF171DC1BAC64B38FA7 /* Icons */ = {
			isa = PBXGroup;
			children = (
<<<<<<< HEAD
				843A1E6724A27CEC00FA7A7B /* Protocols */,
				84C1CABE249953440041A511 /* NatDialogController+StandardStyleBuilder.swift */,
				843A1E6524A188FA00FA7A7B /* NatDialogController+AlertStyleBuilder.swift */,
=======
				AE41CCB3978D56C1CB091FFBF9B03AF7 /* IconTests.swift */,
				0B29FF4C598F8297E81A6B6A82ACA4F9 /* IconViewTests.swift */,
				5D67F65D9E72160E498FBA256C62159F /* IllustrationIconsTests.swift */,
>>>>>>> 622d4030
			);
			path = Icons;
			sourceTree = "<group>";
		};
		BFB6071E86F7F179141AA1490D7EE633 /* Style */ = {
			isa = PBXGroup;
			children = (
<<<<<<< HEAD
				84C1CAC1249A49A40041A511 /* NatDialogController+StandardStyleBuilder+Spec.swift */,
				84C8211524A3937A0090DE1E /* NatDialogController+AlertStyleBuilder+Spec.swift */,
=======
				2D221DC99290B86F7B59C72F4FA77BE4 /* FontIconStyle.swift */,
				93C1C3FD73F0E5F31735966CB48D7B16 /* FontStyle.swift */,
>>>>>>> 622d4030
			);
			path = Style;
			sourceTree = "<group>";
		};
		C407DD19CA7F7CC3BCE18D5E350B251B /* Extensions */ = {
			isa = PBXGroup;
			children = (
<<<<<<< HEAD
				84C8210D24A375A30090DE1E /* DialogFooterView.swift */,
				843A1E6124A12AF300FA7A7B /* DialogStyle.swift */,
=======
				AC4E75499E95EC13EB47F2CD9CB26622 /* NSMutableAttributedString+Builder.swift */,
				DD7122400C6AAB36772A6E365FBD263D /* String+Icon.swift */,
				3E6444578A8B4B35C37D0B5FA4D8E0F6 /* UIColor+Hex.swift */,
				8BA9C4721134BD5277D76AEDED7A01DB /* UIFont+Icon.swift */,
				BAB63DBD1A346FC4D5664E5B20CC96D1 /* UIView+Frame.swift */,
>>>>>>> 622d4030
			);
			path = Extensions;
			sourceTree = "<group>";
		};
		C54276EF4D77F82F4E0A1EED29D872A1 /* ColorPalettes */ = {
			isa = PBXGroup;
			children = (
<<<<<<< HEAD
				84C1CACA249A8AB00041A511 /* DialogFooterView+Spec.swift */,
				84C8211824A3980F0090DE1E /* DialogStyle+Spec.swift */,
=======
				87295AE740A4B2AA824DFA0EB0C73C36 /* ColorPalette.swift */,
				9A8A65CCEDF235DB096B3D42C0C7268E /* ColorProvider.swift */,
				4F55DA20C78EC30101A75371CAD5225C /* DynamicColorFactory.swift */,
				D188AF406F8BA21532CDD7169A474560 /* DynamicColors.swift */,
>>>>>>> 622d4030
			);
			path = ColorPalettes;
			sourceTree = "<group>";
		};
		C5587FAB4E0C1AEF7FA7D89207954014 /* Mocks */ = {
			isa = PBXGroup;
			children = (
				FADDEC4E472D2A193BED0EBF058A67E8 /* ViewAnimatingMock.swift */,
			);
			path = Mocks;
			sourceTree = "<group>";
		};
		C94988526BDF92E8494DD3869128E497 /* Spacing */ = {
			isa = PBXGroup;
			children = (
				953F47E1E1364EDDBF4ABD6273378254 /* Space.swift */,
			);
			path = Spacing;
			sourceTree = "<group>";
		};
		D0A81AF824CDF9690E19EF12D5D38297 /* DesignTokens */ = {
			isa = PBXGroup;
			children = (
				36F09CCDCF54198AE6993DB322056B4E /* DeprecatedWillBeRemoved */,
				A59A74845475F2B53E1C0242E26F6DD1 /* NatBorderRadius.swift */,
				546EF920207BAF8470E811B146A05C0F /* NatColors.swift */,
				2775F568C47ADB6D5DA7B7AFA4A41B4E /* NatElevation.swift */,
				E7C1EA361FCA3C4EFEC4858AA4E04143 /* NatFonts.swift */,
				A54E76AA6120032EE8B86EB90B51BFD8 /* NatOpacities.swift */,
				FB7FB96016F7D02CB5976F54C383CCD6 /* NatSizes.swift */,
				0268F8E94DAA2428259644D88E375D32 /* NatSpacing.swift */,
			);
			path = DesignTokens;
			sourceTree = "<group>";
		};
		D3E8F1BA23D456169591330D33273A7C /* Supporting Files */ = {
			isa = PBXGroup;
			children = (
				96344B6190992C63D2FA4A82A57D520E /* Info.plist */,
				EFD589860DA945AE5563620B305091ED /* NatDS.h */,
			);
			name = "Supporting Files";
			path = "../Supporting Files";
			sourceTree = "<group>";
		};
		D5125A8B705B73BCA641C59695219E55 /* TheBodyShop */ = {
			isa = PBXGroup;
			children = (
				1E6230BCD6F799CA50D0ECBFDF1DFDD2 /* Font */,
				6033E75331A557B208E47815CDB14B86 /* TheBodyShopColorPaletteDark.swift */,
				199B82A9A8599DC1776E139E9E55319B /* TheBodyShopColorPaletteLight.swift */,
				86856217718A39F3D99C9B1784214747 /* TheBodyShopElevations.swift */,
				D55B5042824197A28F138846312F7803 /* TheBodyShopOpacities.swift */,
				E83901D2BC5B127D901A096A4C77F932 /* TheBodyShopRadius.swift */,
				BA227F975F1E132CFD22232C4DFE99F0 /* TheBodyShopSpacing.swift */,
				050ABE35D75A976F479CD4725D5DEFE5 /* TheBodyShopTheme.swift */,
				BACE3E5C8D6529B48A07E792048EFC0F /* TheBodySystemSize.swift */,
			);
			path = TheBodyShop;
			sourceTree = "<group>";
		};
		D8D82184D80E322DAD51695F737F81F3 /* Font */ = {
			isa = PBXGroup;
			children = (
				F72809614C87697C6EAF138E246F4C55 /* AvonFont.swift */,
				79F0FED09E44BABDCC90B51BEA23A2B3 /* AvonFontLetterSpacings.swift */,
				3F7D792BB1ABA865B43C4E9AFD578235 /* AvonFontSizes.swift */,
				319B7E141A7D61DA8B6977F081BD5E5A /* AvonFontWeights.swift */,
			);
			path = Font;
			sourceTree = "<group>";
		};
		DBACC3116710A6183CD3BC637E92D0D7 /* Dialog */ = {
			isa = PBXGroup;
			children = (
				FAA6A76D78E24283BBD1757F4711F355 /* DialogStandardStyle+BodyView+Spec.swift */,
				940338CAE35D56709A33F31C9B586BC5 /* DialogStandardStyle+FooterView+Spec.swift */,
				4F018B7D9DA5D681BC668160C8318BF7 /* DialogStandardStyle+TitleView+Spec.swift */,
			);
			path = Dialog;
			sourceTree = "<group>";
		};
		DBF274BBC18977A0881FCCC6174DF985 /* SupportedBrands */ = {
			isa = PBXGroup;
			children = (
				26ABA00AE2743DB7BD15DE7348A3768D /* Avon */,
				9704414D4F33944FCFA6651ABBA09332 /* Natura */,
				3B5AE9E1EA89E0E0944F8781F4164B1F /* TheBodyShop */,
			);
			path = SupportedBrands;
			sourceTree = "<group>";
		};
		DCA8206FBF7A0CC92AB1B5DA7728EFB0 /* ViewStyle */ = {
			isa = PBXGroup;
			children = (
				00B52FC06F103FA5697F6E2B5CC0A920 /* Button */,
				DBACC3116710A6183CD3BC637E92D0D7 /* Dialog */,
				9EAE325876E14C91105C5CF9D2E7F1EF /* ViewStyle+Spec.swift */,
			);
			path = ViewStyle;
			sourceTree = "<group>";
		};
		DD20EF61A300C3292AE0EBCF255B5BD6 /* Resources */ = {
			isa = PBXGroup;
			children = (
				438A5C92460A2D83E14DF108D8CD8988 /* Images.xcassets */,
				BC6A871B0A080C7AB0127CF2EA0D9153 /* natds-icons.ttf */,
			);
			path = Resources;
			sourceTree = "<group>";
		};
		DD40F8AA9AC979A1CF2968D4263A8928 /* Style */ = {
			isa = PBXGroup;
			children = (
				62CDD513F5E78AFAC3E17DD22AB3C6E1 /* FontIconStyleTests.swift */,
			);
			path = Style;
			sourceTree = "<group>";
		};
		DE7F10956E7901CE355A29868CAA5A0B /* Natura */ = {
			isa = PBXGroup;
			children = (
				E69353726F01C76405770FFD9B3A7D74 /* Font */,
				7D8E5C4D45F95AE876BC28776D9822E4 /* NaturaBorderRadius.swift */,
				FB170792B9F11FE626EDB17C9AA646DE /* NaturaColorPaletteDark.swift */,
				098681BF3DEC692BCF4F95F962461C51 /* NaturaColorPaletteLight.swift */,
				79EAF4EE243017499F4D4FB924B336C2 /* NaturaElevations.swift */,
				66D8E653272562ABCC278D3D5A982192 /* NaturaOpacities.swift */,
				B8B7FE92EEABF635DF8CED7640974FBC /* NaturaSizes.swift */,
				7E36F59CB9704420750D7F661F7AD993 /* NaturaSpacing.swift */,
				330801219DAEACF172CA41236390A4D0 /* NaturaTheme.swift */,
			);
			path = Natura;
			sourceTree = "<group>";
		};
		E035F8401CE3E98D4ED1ED7A870740C9 /* Builders */ = {
			isa = PBXGroup;
			children = (
				8D7EAA7BDB4A7A15736AF73EF6EBCD74 /* NatDialogController+StandardStyleBuilder+Spec.swift */,
			);
			path = Builders;
			sourceTree = "<group>";
		};
		E3284AABCC53927621EACCBF1C988CA3 /* Extensions */ = {
			isa = PBXGroup;
			children = (
				CAD56BE8AA67D399ED570EA78BFC09E7 /* NSMutableAttributedString+BuilderTests.swift */,
				AD080B942BE2F7A41B1DEF15B19C34DB /* String+IconTests.swift */,
				36B6CEC817D03194414588BB22C1833A /* UICollectionView+ReusableTests.swift */,
				DA25909FD964254E6B99AD359EFD8A5C /* UIColor+HexTests.swift */,
				F6EAF8A97988FC1AA2F71C29D348A67D /* UIFont+IconTests.swift */,
				8656CC0789F1E0DACEB77D4C50C2ECC1 /* UITableView+ReusableTests.swift */,
				FF60BC58D83695B3AC61ABB7BBE49B9C /* UIView+FrameTests.swift */,
			);
			path = Extensions;
			sourceTree = "<group>";
		};
		E69353726F01C76405770FFD9B3A7D74 /* Font */ = {
			isa = PBXGroup;
			children = (
				85AC3BBD38115B8137B4E1CF7BFB87CE /* NaturaFont.swift */,
				51306DA6015CBDFD44DECF0E4C7F16E2 /* NaturaFontLetterSpacings.swift */,
				BF66554567231DDA12DB1B127D311C60 /* NaturaFontSizes.swift */,
				56943F2DD4CD2F8A5100625E77500E66 /* NaturaFontWeights.swift */,
			);
			path = Font;
			sourceTree = "<group>";
		};
		E74646D307AC8F3E9AEF5359DB2AC89F /* Core */ = {
			isa = PBXGroup;
			children = (
				F3EC3BC6E2F92083C73630D6DD4C73A7 /* Configuration */,
				8D17D3D40C2AE04D8D49BFB4530D5BC9 /* DesignTokens */,
				C407DD19CA7F7CC3BCE18D5E350B251B /* Extensions */,
				B054E7B09C6DBF531CFF71F300EEB33C /* Helpers */,
				B795439BE58573E0D11DFD761D11CB3F /* Theme */,
				215336A1A94CD82887726AF1581EC21D /* ViewStyling */,
				1D45CCA3C5409387E4DBC5C70415468A /* Wrappers */,
			);
			path = Core;
			sourceTree = "<group>";
		};
		EA99DA7A49950566847F2CD983BBD1EA /* Field */ = {
			isa = PBXGroup;
			children = (
				8BEE0086E453EC48CFDC60DBA3C5C989 /* Field.swift */,
				674EEA4A2112FC3EF3AE40AA3776A35A /* TextField.swift */,
				EB6A44B9A9D7999BD68C1D60499CEF88 /* TextFieldDelegate.swift */,
				437B78D88ACFB47EEADED96CDC94C7C5 /* TextFieldType.swift */,
			);
			path = Field;
			sourceTree = "<group>";
		};
		F39AE9E5CB68E8C7A269525355E8E4D3 /* Button */ = {
			isa = PBXGroup;
			children = (
				55C56C56418DE50EB64ADD8E2B4B70F4 /* NatButton */,
				3C58A7E1BE25BB61275135C97BD4C757 /* ContainedButton.swift */,
				FF5220FFBF3EE662D05373D401183E54 /* FlatButton.swift */,
				42FC9280C40680336260347DADB5C0F3 /* Pulsable.swift */,
				EF0F2CA30F4AA6E3F9B482693C997D55 /* PulseContainerLayer.swift */,
				5AF8919785F0CA6D3AB0AD57F759ED73 /* PulseLayer.swift */,
			);
			path = Button;
			sourceTree = "<group>";
		};
		F3EC3BC6E2F92083C73630D6DD4C73A7 /* Configuration */ = {
			isa = PBXGroup;
			children = (
				ACEAED9AAEBEF6D3B4D6135CD1FC28C8 /* Helpers */,
				331DF6EE1E7134B054C23EC492276E71 /* ConfigurationStorable.swift */,
				04723CCAA125D20DF5FFBB3D77A939D4 /* ConfigurationStorage.swift */,
			);
			path = Configuration;
			sourceTree = "<group>";
		};
		FBCFD36466E6B86E32075C92503882F7 /* Icons */ = {
			isa = PBXGroup;
			children = (
				DA0E2F68D8995E164CB35303ADB9507C /* Icon.swift */,
				D1A1DDA4A78343DB58AF747FF9DC2B66 /* IconView.swift */,
				D4969844F4A007C92B7C67A4FA020C85 /* IllustrationIcons.swift */,
			);
			path = Icons;
			sourceTree = "<group>";
		};
/* End PBXGroup section */

/* Begin PBXHeadersBuildPhase section */
		432764809275CBBB01EF431C2FE6AFB3 /* Headers */ = {
			isa = PBXHeadersBuildPhase;
			buildActionMask = 2147483647;
			files = (
				8D1EAB3D076206BCF28328D0054701CA /* NatDS.h in Headers */,
			);
			runOnlyForDeploymentPostprocessing = 0;
		};
/* End PBXHeadersBuildPhase section */

/* Begin PBXNativeTarget section */
		B5A3069809DD9E998F7671EF5F1BAE1C /* NatDSTests */ = {
			isa = PBXNativeTarget;
			buildConfigurationList = 4362247C7D260F44FF1BDDF69AA10A47 /* Build configuration list for PBXNativeTarget "NatDSTests" */;
			buildPhases = (
				C112FA8EC5F1593FD78D2DF25A20E2CC /* [CP] Check Pods Manifest.lock */,
				346E93ED37BDA991757BCF2022BFE271 /* Sources */,
				34B79511194DBF1BD7C0C5B3CAAF7863 /* Frameworks */,
				B6AC8B01FC831A05C0F15067DC5B1D92 /* Resources */,
				3285B218737280E2BDD81115785954AC /* [CP] Embed Pods Frameworks */,
			);
			buildRules = (
			);
			dependencies = (
				06E2D8DEBF4E34D35E71AD50EEB6BB1A /* PBXTargetDependency */,
			);
			name = NatDSTests;
			productName = NatDSTests;
			productReference = 33688D8CB5F9DEC8813BA9C3F4425D76 /* NatDSTests.xctest */;
			productType = "com.apple.product-type.bundle.unit-test";
		};
		F49E39B57E86C6597B624106BE14A13E /* NatDS */ = {
			isa = PBXNativeTarget;
			buildConfigurationList = 650E1A9FAEBD0381F7048BAAB943A336 /* Build configuration list for PBXNativeTarget "NatDS" */;
			buildPhases = (
				1D94BA5678C0C99276364A2F6FB630BA /* Run Lint */,
				432764809275CBBB01EF431C2FE6AFB3 /* Headers */,
				70540C3AB68C69E5A197D55C1312C20E /* Sources */,
				A1E6263877667722CE60CD8332C1829A /* Frameworks */,
				0B9E1EE7C81FA88156AD2F41874123F5 /* Resources */,
			);
			buildRules = (
			);
			dependencies = (
			);
			name = NatDS;
			productName = NatDS;
			productReference = 17433A27D62633345ECA245C99114C15 /* NatDS.framework */;
			productType = "com.apple.product-type.framework";
		};
/* End PBXNativeTarget section */

/* Begin PBXProject section */
		36C3D511769B0C048CF47BC3D975C8A0 /* Project object */ = {
			isa = PBXProject;
			attributes = {
				LastUpgradeCheck = 1140;
				ORGANIZATIONNAME = Natura;
				TargetAttributes = {
					B5A3069809DD9E998F7671EF5F1BAE1C = {
						CreatedOnToolsVersion = 10.1;
						LastSwiftMigration = 1010;
					};
					F49E39B57E86C6597B624106BE14A13E = {
						CreatedOnToolsVersion = 10.1;
						LastSwiftMigration = 1110;
					};
				};
			};
			buildConfigurationList = BCE3B58D37844576117D65C6BC8A5781 /* Build configuration list for PBXProject "NatDS" */;
			compatibilityVersion = "Xcode 9.3";
			developmentRegion = en;
			hasScannedForEncodings = 0;
			knownRegions = (
				en,
				Base,
			);
			mainGroup = 603A2F49CA3712BCACA1947C6DF47B0B;
			productRefGroup = 3F21990B524A8E12755106BE4A73AB22 /* Products */;
			projectDirPath = "";
			projectRoot = "";
			targets = (
				F49E39B57E86C6597B624106BE14A13E /* NatDS */,
				B5A3069809DD9E998F7671EF5F1BAE1C /* NatDSTests */,
			);
		};
/* End PBXProject section */

/* Begin PBXResourcesBuildPhase section */
		0B9E1EE7C81FA88156AD2F41874123F5 /* Resources */ = {
			isa = PBXResourcesBuildPhase;
			buildActionMask = 2147483647;
			files = (
				67BB06E023B48B85454BD2B38E60B156 /* Images.xcassets in Resources */,
				65E0C105942614AA1438FEA773B255B9 /* natds-icons.ttf in Resources */,
			);
			runOnlyForDeploymentPostprocessing = 0;
		};
		B6AC8B01FC831A05C0F15067DC5B1D92 /* Resources */ = {
			isa = PBXResourcesBuildPhase;
			buildActionMask = 2147483647;
			files = (
			);
			runOnlyForDeploymentPostprocessing = 0;
		};
/* End PBXResourcesBuildPhase section */

/* Begin PBXShellScriptBuildPhase section */
		1D94BA5678C0C99276364A2F6FB630BA /* Run Lint */ = {
			isa = PBXShellScriptBuildPhase;
			buildActionMask = 2147483647;
			files = (
			);
			inputFileListPaths = (
			);
			inputPaths = (
			);
			name = "Run Lint";
			outputFileListPaths = (
			);
			outputPaths = (
			);
			runOnlyForDeploymentPostprocessing = 0;
			shellPath = /bin/sh;
			shellScript = "if which swiftlint >/dev/null; then\n  swiftlint\nelse\n  echo \"warning: SwiftLint not installed, download from https://github.com/realm/SwiftLint\"\nfi\n";
		};
		3285B218737280E2BDD81115785954AC /* [CP] Embed Pods Frameworks */ = {
			isa = PBXShellScriptBuildPhase;
			buildActionMask = 2147483647;
			files = (
			);
			inputFileListPaths = (
				"${PODS_ROOT}/Target Support Files/Pods-NatDSTests/Pods-NatDSTests-frameworks-${CONFIGURATION}-input-files.xcfilelist",
			);
			name = "[CP] Embed Pods Frameworks";
			outputFileListPaths = (
				"${PODS_ROOT}/Target Support Files/Pods-NatDSTests/Pods-NatDSTests-frameworks-${CONFIGURATION}-output-files.xcfilelist",
			);
			runOnlyForDeploymentPostprocessing = 0;
			shellPath = /bin/sh;
			shellScript = "\"${PODS_ROOT}/Target Support Files/Pods-NatDSTests/Pods-NatDSTests-frameworks.sh\"\n";
			showEnvVarsInLog = 0;
		};
		C112FA8EC5F1593FD78D2DF25A20E2CC /* [CP] Check Pods Manifest.lock */ = {
			isa = PBXShellScriptBuildPhase;
			buildActionMask = 2147483647;
			files = (
			);
			inputFileListPaths = (
			);
			inputPaths = (
				"${PODS_PODFILE_DIR_PATH}/Podfile.lock",
				"${PODS_ROOT}/Manifest.lock",
			);
			name = "[CP] Check Pods Manifest.lock";
			outputFileListPaths = (
			);
			outputPaths = (
				"$(DERIVED_FILE_DIR)/Pods-NatDSTests-checkManifestLockResult.txt",
			);
			runOnlyForDeploymentPostprocessing = 0;
			shellPath = /bin/sh;
			shellScript = "diff \"${PODS_PODFILE_DIR_PATH}/Podfile.lock\" \"${PODS_ROOT}/Manifest.lock\" > /dev/null\nif [ $? != 0 ] ; then\n    # print error to STDERR\n    echo \"error: The sandbox is not in sync with the Podfile.lock. Run 'pod install' or update your CocoaPods installation.\" >&2\n    exit 1\nfi\n# This output is used by Xcode 'outputs' to avoid re-running this script phase.\necho \"SUCCESS\" > \"${SCRIPT_OUTPUT_FILE_0}\"\n";
			showEnvVarsInLog = 0;
		};
/* End PBXShellScriptBuildPhase section */

/* Begin PBXSourcesBuildPhase section */
		346E93ED37BDA991757BCF2022BFE271 /* Sources */ = {
			isa = PBXSourcesBuildPhase;
			buildActionMask = 2147483647;
			files = (
<<<<<<< HEAD
				64DF47E123FB490200DAF441 /* TextFieldDelegate.swift in Sources */,
				64B47D66240EFDA700E19797 /* PulseLayer.swift in Sources */,
				84C1CABF249953440041A511 /* NatDialogController+StandardStyleBuilder.swift in Sources */,
				84692869248022EB008DF255 /* NaturaColorPaletteLight.swift in Sources */,
				11581AAA238F04D8003E45D7 /* AssetsHelper.swift in Sources */,
				84428F85245B044700D46611 /* TheBodyShopSpacing.swift in Sources */,
				11581A9D238EC256003E45D7 /* NavigationDrawerItemCell.swift in Sources */,
				843FA2D324660E2100D20D9A /* NatFonts.swift in Sources */,
				843A1E6624A188FB00FA7A7B /* NatDialogController+AlertStyleBuilder.swift in Sources */,
				4395D1DC23FC6EC700C7DC6F /* TabItemView.swift in Sources */,
				8469287324803738008DF255 /* DynamicColorFactory.swift in Sources */,
				84B197A3247593B500F1B575 /* NatButton+Style.swift in Sources */,
				84692867247FEB5C008DF255 /* AvonColorPaletteDark.swift in Sources */,
				84BFB62C2469B95300506ED1 /* TheBodyShopFontWeights.swift in Sources */,
				84692856247D78BD008DF255 /* TheBodyShopFontLetterSpacings.swift in Sources */,
				8410F28F2490710E002028E8 /* NatDialogController.swift in Sources */,
				843FA298246331F000D20D9A /* AvonBorderRadius.swift in Sources */,
				843A1E6224A12AF300FA7A7B /* DialogStyle.swift in Sources */,
				84043CF924A691A9001D7706 /* NotificationCenterProtocol.swift in Sources */,
				84EE85E9245A0FB20009293A /* NatSpacing.swift in Sources */,
				843FA2812461DF5400D20D9A /* NaturaSizes.swift in Sources */,
				843A1E6F24A27FAC00FA7A7B /* NatDialogBodyConfigurator.swift in Sources */,
				8427A29D2448ED6D00CF30D5 /* NatColors.swift in Sources */,
				843A1E6924A27D0800FA7A7B /* NatDialogBuilder.swift in Sources */,
				84BFB6362469BF1A00506ED1 /* AvonFont.swift in Sources */,
				84428F81245B03A100D46611 /* NaturaSpacing.swift in Sources */,
				643ABFEF24117C79000918EA /* Pulsable.swift in Sources */,
				A9CCF8E523CCEC5400000FC0 /* FontStyle.swift in Sources */,
				843FA2D12465EEA000D20D9A /* FontSizes.swift in Sources */,
				843FA2B2246458C400D20D9A /* NatOpacities.swift in Sources */,
				846EB6232487ED47000E3901 /* ButtonStyle.swift in Sources */,
				84C8210E24A375A30090DE1E /* DialogFooterView.swift in Sources */,
				6404360523F45FF00088B20D /* TextField.swift in Sources */,
				112BAC2523984416009001A7 /* UITableView+Reusable.swift in Sources */,
				84BFB661246DA4B400506ED1 /* NaturaElevations.swift in Sources */,
				84C1CABD249952930041A511 /* DialogButtonConfiguration.swift in Sources */,
				843FA27F2461DDFC00D20D9A /* AvonSizes.swift in Sources */,
				11FC55BE23C64E8800C91014 /* IllustrationIcons.swift in Sources */,
				84692865247FEB0D008DF255 /* AvonColorPaletteLight.swift in Sources */,
				84428F87245B205D00D46611 /* Space.swift in Sources */,
				84BFB6282469B92000506ED1 /* TheBodyShopFont.swift in Sources */,
				84C1CAD2249D00DD0041A511 /* NatButton+EdgeInsets.swift in Sources */,
				110F55B323BE5A3F00B9937A /* ContainedButton.swift in Sources */,
				843FA2B62464724C00D20D9A /* AvonOpacities.swift in Sources */,
				84428F83245B03FD00D46611 /* AvonSpacing.swift in Sources */,
				846EB62A2489872C000E3901 /* ButtonTextStyle.swift in Sources */,
				8427A2B82451C93B00CF30D5 /* NaturaTheme.swift in Sources */,
				84BFB65B246DA40700506ED1 /* Elevations.swift in Sources */,
				84BFB6312469BDF400506ED1 /* NaturaFontSizes.swift in Sources */,
				849F39E52481786800CCF076 /* ColorProvider.swift in Sources */,
				117FE023238D9B070032E2AC /* ColorsNatura.swift in Sources */,
				84BFB652246C276800506ED1 /* NatElevation.swift in Sources */,
				843FA27B2461D82200D20D9A /* NatSizes.swift in Sources */,
				8427A2AE2449FE1200CF30D5 /* TheBodyShopTheme.swift in Sources */,
				84428F99245C402B00D46611 /* ValidateTheme.swift in Sources */,
				84428F97245C3FFD00D46611 /* GetTheme.swift in Sources */,
				8427A292244778C700CF30D5 /* DesignSystem.swift in Sources */,
				64A1125A23F32EF300119CE4 /* Divider.swift in Sources */,
				84692871248036C0008DF255 /* DynamicColors.swift in Sources */,
				A9CCF8DA23CCDDF700000FC0 /* UIFont+Icon.swift in Sources */,
				112BAC23239843CB009001A7 /* ReusableView.swift in Sources */,
				843FA2CB2465CE9E00D20D9A /* Font.swift in Sources */,
				843FA29E24633CF700D20D9A /* NatBorderRadius.swift in Sources */,
				434E66182419764A00D91E59 /* SearchBar.swift in Sources */,
				843FA2BC2464759100D20D9A /* TheBodyShopOpacities.swift in Sources */,
				846EB6202486DA80000E3901 /* ButtonContainedStyle.swift in Sources */,
				6404360B23F4658D0088B20D /* Field.swift in Sources */,
				4378068723F33A66004A9998 /* ValueTextHighlight.swift in Sources */,
				84BFB63A2469BF6500506ED1 /* AvonFontWeights.swift in Sources */,
				8427A28E2447778600CF30D5 /* AvonTheme.swift in Sources */,
				84B197A02475915E00F1B575 /* ButtonOutlineStyle.swift in Sources */,
				117FE026238D9B070032E2AC /* Fonts.swift in Sources */,
				843FA2CF2465EE8100D20D9A /* FontWeights.swift in Sources */,
				843FA2BA2464757200D20D9A /* NaturaOpacities.swift in Sources */,
				84391CAF247BF85F00803545 /* NatButton+Height.swift in Sources */,
				A9CCF8DC23CCDF0100000FC0 /* FontIconStyle.swift in Sources */,
				843A1E6B24A27E7300FA7A7B /* DialogViewModel.swift in Sources */,
				84391CAD247BECD100803545 /* PulseContainerLayer.swift in Sources */,
				4395D1DA23FC6AB700C7DC6F /* Tab.swift in Sources */,
				A9325A6623FB34EC0023979C /* UICollectionView+Reusable.swift in Sources */,
				84BFB666246DCB5900506ED1 /* ViewStyle.swift in Sources */,
				84428F95245B9DE000D46611 /* DesignSystemFatalError.swift in Sources */,
				84BFB62A2469B93C00506ED1 /* TheBodyShopFontSizes.swift in Sources */,
				117FE025238D9B070032E2AC /* FontsNatura.swift in Sources */,
				8427A32924538D9D00CF30D5 /* ConfigurationStorable.swift in Sources */,
				8469286D248023E2008DF255 /* TheBodyShopColorPaletteLight.swift in Sources */,
				A9CCF8D823CCDAC900000FC0 /* Icon.swift in Sources */,
				8469286F24802446008DF255 /* TheBodyShopColorPaletteDark.swift in Sources */,
				84692858247D79DC008DF255 /* AvonFontLetterSpacings.swift in Sources */,
				8469285A247D7C2A008DF255 /* NaturaFontLetterSpacings.swift in Sources */,
				11518B682396C00700220570 /* NavigationDrawer.swift in Sources */,
				8469286B24802359008DF255 /* NaturaColorPaletteDark.swift in Sources */,
				A9CCF8DF23CCE1CE00000FC0 /* IconView.swift in Sources */,
				117FE02C238DA53E0032E2AC /* NavigationDrawerSubitemCell.swift in Sources */,
				843FA2832461E1CA00D20D9A /* TheBodySystemSize.swift in Sources */,
				843FA27D2461DB1400D20D9A /* Sizes.swift in Sources */,
				843A1E6D24A27EA300FA7A7B /* NatDialogTitleConfigurator.swift in Sources */,
				8427A28C2447774B00CF30D5 /* Theme.swift in Sources */,
				A971BE712398306300A0D509 /* NavigationDrawer+IndexMenu.swift in Sources */,
				84BFB6332469BE1900506ED1 /* NaturaFontWeights.swift in Sources */,
				843FA29C2463369A00D20D9A /* TheBodyShopRadius.swift in Sources */,
				84C24DA6246F3DE40046833B /* NatButton.swift in Sources */,
				643ABFF124118536000918EA /* FlatButton.swift in Sources */,
				843FA2B82464736500D20D9A /* Opacities.swift in Sources */,
				84BFB663246DA50100506ED1 /* TheBodyShopElevations.swift in Sources */,
				843FA2962463310900D20D9A /* Radius.swift in Sources */,
				8427A2A02449F2A700CF30D5 /* ColorPalette.swift in Sources */,
				64DF47E323FB492100DAF441 /* TextFieldType.swift in Sources */,
				8427A32C24538DFA00CF30D5 /* ConfigurationStorage.swift in Sources */,
				84BFB65F246DA47500506ED1 /* AvonElevations.swift in Sources */,
				84BFB6382469BF4B00506ED1 /* AvonFontSizes.swift in Sources */,
				43C02A3523FAFDDD0057A31C /* NSMutableAttributedString+Builder.swift in Sources */,
				117FE024238D9B070032E2AC /* Colors.swift in Sources */,
				84C8211424A392BB0090DE1E /* NatDialogCustomBodyConfigurator.swift in Sources */,
				84BFB65D246DA42800506ED1 /* ElevationAttributes.swift in Sources */,
				A988199B238C5AAF0008230F /* UIColor+Hex.swift in Sources */,
				84692854247D46F2008DF255 /* FontLetterSpacings.swift in Sources */,
				843FA29A246335D700D20D9A /* NaturaBorderRadius.swift in Sources */,
				64D84FCE23F5F574004DD910 /* String+Icon.swift in Sources */,
				84BFB62F2469BDD700506ED1 /* NaturaFont.swift in Sources */,
=======
				0AF826DF57321D84C4B2EDDFAC49F377 /* AssetsHelperTests.swift in Sources */,
				9BCB31B8D18CF1DE76DBC58ADB6AD6EC /* AvonBorderRadius+Spec.swift in Sources */,
				6EF45532F3AD14C5842159D7761DFD25 /* AvonColorPaletteDark+Spec.swift in Sources */,
				CB0020D4771DEE9CBDEDF4FF0082C8F3 /* AvonColorPaletteLight+Spec.swift in Sources */,
				901205023ECB9595C90F7B3D30C984C6 /* AvonElevations+Spec.swift in Sources */,
				F83210EA80C011A9A3898BB4A856116E /* AvonFont+Spec.swift in Sources */,
				B53CC395837882F1F669DAC9BA9959FA /* AvonFontLetterSpacings+Spec.swift in Sources */,
				841DC30AC5612DDD81C8175BCFF4507E /* AvonFontSizes+Spec.swift in Sources */,
				6B0288613B59DF0F53953D702C17D497 /* AvonFontWeights+Spec.swift in Sources */,
				7A4EA58751A4005CDC8869389680036B /* AvonOpacities+Spec.swift in Sources */,
				557B42D36C536AF16BD53225A006AB29 /* AvonSizes+Spec.swift in Sources */,
				F56784241784E8788555902BAF0623C5 /* AvonSpacing+Spec.swift in Sources */,
				83FB15E1B8B7F6D80B9226B2A75567DC /* AvonThemeSpec.swift in Sources */,
				1A30D78CDFD9F95DDAFF61EDF612261D /* ButtonContainedStyle+Spec.swift in Sources */,
				521AFD7AFA9579A0A57971504ABE7145 /* ButtonOutlinedStyle+Spec.swift in Sources */,
				BB3413734DCB562C834B90742EF06929 /* ButtonStyle+Spec.swift in Sources */,
				92CA17AE519D08B10DAEE8C00A5E3959 /* ButtonTextStyle+Spec.swift in Sources */,
				5549F0F4D09E073E0FAFBCC6F7B6699A /* ColorsNaturaTests.swift in Sources */,
				24A65D792FD25FA06DEACBD91A7E04A3 /* ColorsTests.swift in Sources */,
				9ED0B11B243051C089AA8FDCB7F8CA3B /* ContainedButtonTests.swift in Sources */,
				7392D4960D4A13B6ADF3AB7372B264F5 /* DesignSystem+Spec.swift in Sources */,
				B973490744E9A0685CEB439287ACDE73 /* DialogStandardStyle+BodyView+Spec.swift in Sources */,
				E6C7C48AE0B352A3CBF8432EF3EB78C3 /* DialogStandardStyle+FooterView+Spec.swift in Sources */,
				AD8BCAF735EE523377D512F28A98643B /* DialogStandardStyle+TitleView+Spec.swift in Sources */,
				1A59055F415CB4058DA88A823383FBC9 /* DividerTests.swift in Sources */,
				705A576866667D11B1D05EBB709BCC00 /* DynamicColorFactory+Spec.swift in Sources */,
				91A18CB3646844B3C0EF8924AF376ACD /* DynamicColors+Spec.swift in Sources */,
				5C3B779F94FC59E1F2329996E3E55DF5 /* ElevationAttributes+Equitable.swift in Sources */,
				291A2ABAA2039E539F7E45F394B8529D /* ExpansionPanel+MarginTests.swift in Sources */,
				1715E4B78E2721E0181A401A0DA97A98 /* ExpansionPanelBuilder.swift in Sources */,
				4CEBA5F26393AC6F09BEE6382ABC55E9 /* ExpansionPanelTests.swift in Sources */,
				E6AE8A410953E6B447735D9E565B0264 /* FieldTests.swift in Sources */,
				9710B5B12B03F97C954A8C56CFCB26B3 /* FlatButtonTests.swift in Sources */,
				346443D54361FCD8E0E7BFAF8FE2D299 /* FontIconStyleTests.swift in Sources */,
				FEDB1DDCAB1F042EDCF50A9AEA52E756 /* FontsNaturaTests.swift in Sources */,
				6215281A98CB7E8F35F7A315BFE666A9 /* FontsTests.swift in Sources */,
				60271BCF19E462F42A5941AA4D9E49B8 /* GetTheme+Spec.swift in Sources */,
				A19D6F5A3F2F85158D4D5B1BD0F60417 /* IconTests.swift in Sources */,
				9D7F4DC7B4A874C02230C12A249D9F83 /* IconViewTests.swift in Sources */,
				0C4CBA15016075A8E8A7CA6FC6054383 /* IllustrationIconsTests.swift in Sources */,
				79B1DEDF25B2042A1FD15D6ED9C15722 /* MockStorage.swift in Sources */,
				2D7E10D869A68FB9A120F4707A861DF8 /* NSMutableAttributedString+BuilderTests.swift in Sources */,
				5E34A8BE616690B54E3DCDDF5395963E /* NatBorderRadius+Spec.swift in Sources */,
				B7CCF87E56EA792B3471AD69AF68B23F /* NatButton+EdgeInsets+Spec.swift in Sources */,
				AA1F5760B92801C89E927B323F7691B7 /* NatButton+Height+Spec.swift in Sources */,
				19CCAA043E9657B0F68877ABC0F7F90F /* NatButton+Specs.swift in Sources */,
				65D2ED6A736F8BD53729307D3E83A35D /* NatColors+Avon+Spec.swift in Sources */,
				82FFB36F823296E60F0CBCE8D419D689 /* NatColors+Natura+Spec.swift in Sources */,
				D18DCEC54B0D407538EC7F218CDF25E1 /* NatColors+TBS+Spec.swift in Sources */,
				ED7E10535BEAE482689A78C1B6184C55 /* NatDialogController+Snapshot+Tests.swift in Sources */,
				C4EB3DDBDD3DEFDA5183455CCDB2720F /* NatDialogController+Spec.swift in Sources */,
				E891D4E704EDCC6EA9CD3EE125A5D292 /* NatDialogController+StandardStyleBuilder+Spec.swift in Sources */,
				DF58B3DD08824CC1C80C886321CEA0F4 /* NatElevations+Spec.swift in Sources */,
				FF4C87EAD7ADB8D9EF8F897BA229A3A7 /* NatFonts+Avon+Spec.swift in Sources */,
				0C0E58167E0896AEBC4B69F2F846F57F /* NatFonts+Natura+Spec.swift in Sources */,
				C6584A3BCF2E06BCC409A6D586A1503F /* NatFonts+TheBodyShop+Spec.swift in Sources */,
				FAD0A71F10707995BE66A299D98CC33B /* NatOpacities+Spec.swift in Sources */,
				60B6A40046E3479DEC3808473AF0D08B /* NatSizes+Spec.swift in Sources */,
				165E49381ECDC5C699C3496C7C3EA66A /* NatSpacing+Spec.swift in Sources */,
				54EE932D2039B52E94806AF0DAA1991B /* NaturaBorderRadius+Spec.swift in Sources */,
				D56B28908E741BB32C718161EB4F0641 /* NaturaColorPaletteDark+Spec.swift in Sources */,
				A6327B5D03ADF2ACEBF5DB1F62E69C52 /* NaturaColorPaletteLight+Spec.swift in Sources */,
				2E9E3D015F63CD38CD7EE5D6936ED897 /* NaturaElevations+Spec.swift in Sources */,
				D4573CF72BFE36A5621B648267DFE5CA /* NaturaFont+Spec.swift in Sources */,
				4A960CCEE0BE260F4B77B8CD3090AD8A /* NaturaFontLetterSpacings+Spec.swift in Sources */,
				AF143B9322E1DA9A81FD13C1392CBEB5 /* NaturaFontSizes+Spec.swift in Sources */,
				FA5F806923A8A2D45347A9797DB8B001 /* NaturaFontWeights+Spec.swift in Sources */,
				F9EBABAAB5F1921124B621A23F819691 /* NaturaOpacities+Spec.swift in Sources */,
				BE1DA23EAAD3FB82DD151A8B71E6883C /* NaturaSizes+Spec.swift in Sources */,
				2D176E558C3297F7629B7F3D39003DC1 /* NaturaSpacing+Spec.swift in Sources */,
				C9BA9F8B8449E7B2B19C5A0ADAA34C69 /* NaturaThemeSpec.swift in Sources */,
				95BF20E1FC04C44251D7DCAA9C7E7C60 /* NavigationDrawer+IndexMenuTests.swift in Sources */,
				D36E7374F76C10792F8292DCD99800D5 /* NavigationDrawerDelegateMock.swift in Sources */,
				06B6AF457FA3A8ADB837E7A2BBE53D91 /* NavigationDrawerItemCellTests.swift in Sources */,
				ECDFAB69C926EDC613B5464C8EEFF85D /* NavigationDrawerSubitemCellTests.swift in Sources */,
				D2063015F26B7E8B3A27602A3B907BCE /* NavigationDrawerTests.swift in Sources */,
				525A8C62B68D8C9B0AC882318792D04C /* Pulsable+Spec.swift in Sources */,
				C24255D434C838206493D9A89581F7C1 /* PulseContainerLayer+Spec.swift in Sources */,
				3D8762A06C970677D223A561419340A9 /* PulseLayerTests.swift in Sources */,
				A0328AF2000431B6155A5A6CD94B1835 /* ReusableViewTests.swift in Sources */,
				46A73ED2AC6774550A3F2D82CCE8BAF7 /* SearchBar.swift in Sources */,
				6E6C6EC0105FF251940E4C011D611149 /* String+IconTests.swift in Sources */,
				944056C3F885BC4ACF0B59F08ECCA2F9 /* StubDarkColorPalette.swift in Sources */,
				A3A86E5E58592409B35198B154FA7A49 /* StubLightColorPalette.swift in Sources */,
				ECF18B7FA2F5A22C0F919BBBE58FF611 /* TabDelegateMock.swift in Sources */,
				6231AEE531E549E406745A37170FC719 /* TabItemViewDelegateMock.swift in Sources */,
				D23F82EE5C3333FD06E87016848DCD37 /* TabItemViewTests.swift in Sources */,
				5C5DF89CCAB72EC25E1A1BC43D450CB0 /* TabTests.swift in Sources */,
				CB6F95EF082D5B6EF08A8BC9B7A01427 /* TextFieldDelegateMock.swift in Sources */,
				C3E184D6CD3B52645D0E06A7138CA94E /* TextFieldTests.swift in Sources */,
				2934666EAAD661E372AA6009BB287275 /* TextFieldTypeTests.swift in Sources */,
				D164898BC9757AC94E919F1C29A72D7C /* TheBodyShopBorderRadius+Spec.swift in Sources */,
				75EE471D49FB3FFD3E3296D8AFD4B244 /* TheBodyShopColorPaletteDark+Spec.swift in Sources */,
				634A481FEBE80549DC205C587125503E /* TheBodyShopColorPaletteLight+Spec.swift in Sources */,
				5BF229979E317363CECB5B8BED8D6662 /* TheBodyShopElevations+Spec.swift in Sources */,
				CA236A066D3EBA4E8E13CC4DD6A2A40D /* TheBodyShopFont+Spec.swift in Sources */,
				82883672709B4F62F288ADD68528D460 /* TheBodyShopFontLetterSpacings+Spec.swift in Sources */,
				BF60ADF4759C13689B2FF740FBC0A4AE /* TheBodyShopFontSizes+Spec.swift in Sources */,
				527DF39CAC1D19BFACC191CC02D66346 /* TheBodyShopFontWeights+Spec.swift in Sources */,
				36318880770EBC2F310866F9C5FEC2AE /* TheBodyShopOpacities+Spec.swift in Sources */,
				ACB170DB871E462690DE3F8547F80638 /* TheBodyShopSizes+Spec.swift in Sources */,
				609B09BFF70FF1405824230B477568C0 /* TheBodyShopSpacing+Spec.swift in Sources */,
				7365B982D31713B01F6D3D64FE145DB6 /* TheBodyShopTheme+Spec.swift in Sources */,
				55A2D6D6BAD3F2F0B352CA80FC656452 /* UICollectionView+ReusableTests.swift in Sources */,
				51308DFBAF8D2A3E20B52E3AC688610A /* UIColor+AsHexString.swift in Sources */,
				10734D11ADA3847CF236F1C8B98F4555 /* UIColor+HexTests.swift in Sources */,
				00677CE3627142815E32CE84F60D8910 /* UIFont+GetWeight.swift in Sources */,
				84AB67611C0B5D85CBE5CE489FCA4DC6 /* UIFont+IconTests.swift in Sources */,
				50130A6AE7342A799C5989AF8FE486E8 /* UITableView+ReusableTests.swift in Sources */,
				8E7FE7AAE264D40AF9BFF5CE6E5C7AD0 /* UIView+FrameTests.swift in Sources */,
				D05CEB5C2F5F9D32FA015604F6E719F0 /* ValidateTheme+Spec.swift in Sources */,
				1FBF5A52B03E9E219462A06F9487D3B4 /* ValueTextHighlightTests.swift in Sources */,
				1734E4583B85C0197E0AC6F1CE877ADC /* ViewAnimatingMock.swift in Sources */,
				E4B171E23C40B91B211DB2F64357778D /* ViewStyle+Spec.swift in Sources */,
>>>>>>> 622d4030
			);
			runOnlyForDeploymentPostprocessing = 0;
		};
		70540C3AB68C69E5A197D55C1312C20E /* Sources */ = {
			isa = PBXSourcesBuildPhase;
			buildActionMask = 2147483647;
			files = (
<<<<<<< HEAD
				843FA28A2461F78200D20D9A /* NaturaSizes+Spec.swift in Sources */,
				11FC55C023C64EA800C91014 /* IllustrationIconsTests.swift in Sources */,
				84BFB61A24695E7D00506ED1 /* NatFonts+Avon+Spec.swift in Sources */,
				8427A32E2453A8C900CF30D5 /* MockStorage.swift in Sources */,
				843FA2862461E32400D20D9A /* NatSizes+Spec.swift in Sources */,
				117FE018238D9AEB0032E2AC /* FontsTests.swift in Sources */,
				843FA2C0246483CC00D20D9A /* NaturaOpacities+Spec.swift in Sources */,
				11581A9B238EC15E003E45D7 /* NavigationDrawerItemCellTests.swift in Sources */,
				84C8211624A3937A0090DE1E /* NatDialogController+AlertStyleBuilder+Spec.swift in Sources */,
				84BFB6402469C2B900506ED1 /* NaturaFontWeights+Spec.swift in Sources */,
				84BFB66F246DD15700506ED1 /* NaturaElevations+Spec.swift in Sources */,
				43F1DD4C24183BA0005A0C4A /* PulseLayerTests.swift in Sources */,
				A971BE6F2398171C00A0D509 /* NavigationDrawerDelegateMock.swift in Sources */,
				434E662324198FCE00D91E59 /* SearchBar.swift in Sources */,
				84C8211924A3980F0090DE1E /* DialogStyle+Spec.swift in Sources */,
				84BFB6232469A01D00506ED1 /* AvonFontSizes+Spec.swift in Sources */,
				84BFB61F24699ECA00506ED1 /* NatFonts+Natura+Spec.swift in Sources */,
				11518B6C2396C4AB00220570 /* NavigationDrawerTests.swift in Sources */,
				64DF47E523FB4A5600DAF441 /* TextFieldTypeTests.swift in Sources */,
				8427A2B52450ED6600CF30D5 /* UIColor+AsHexString.swift in Sources */,
				84C1CAD4249D2ED90041A511 /* NatButton+EdgeInsets+Spec.swift in Sources */,
				8427A2D42451DE7C00CF30D5 /* NaturaColorPaletteDark+Spec.swift in Sources */,
				8427A2C62451CEF500CF30D5 /* AvonThemeSpec.swift in Sources */,
				846313AE245CE9AE00387FCF /* GetTheme+Spec.swift in Sources */,
				6404360E23F471AB0088B20D /* FieldTests.swift in Sources */,
				843FA2AC24635E9F00D20D9A /* NaturaBorderRadius+Spec.swift in Sources */,
				8427A2B4244F790800CF30D5 /* DesignSystem+Spec.swift in Sources */,
				43C02A3723FAFE290057A31C /* NSMutableAttributedString+BuilderTests.swift in Sources */,
				84685CBB24813CC6003E90C4 /* DynamicColors+Spec.swift in Sources */,
				8427A2D82451E11400CF30D5 /* TheBodyShopColorPaletteLight+Spec.swift in Sources */,
				84692879248046F7008DF255 /* NatColors+Avon+Spec.swift in Sources */,
				84BFB6462469C9FC00506ED1 /* TheBodyShopFontSizes+Spec.swift in Sources */,
				84BFB64A2469CBAA00506ED1 /* NaturaFont+Spec.swift in Sources */,
				84391CAB247B220200803545 /* NatButton+Height+Spec.swift in Sources */,
				84BFB6252469A30500506ED1 /* AvonFontWeights+Spec.swift in Sources */,
				846EB62624887BDC000E3901 /* ButtonContainedStyle+Spec.swift in Sources */,
				846EB62D2489A8FF000E3901 /* ButtonTextStyle+Spec.swift in Sources */,
				845D9EF8244DE32F003598B0 /* NatColors+TBS+Spec.swift in Sources */,
				84043CFB24A695F6001D7706 /* NotificationCenterSpy.swift in Sources */,
				A971BE73239831F200A0D509 /* NavigationDrawer+IndexMenuTests.swift in Sources */,
				84BFB6412469C2BE00506ED1 /* NaturaFontSizes+Spec.swift in Sources */,
				84428F8D245B248D00D46611 /* TheBodyShopSpacing+Spec.swift in Sources */,
				A9CCF8E123CCE39800000FC0 /* IconViewTests.swift in Sources */,
				84BFB6442469C9EB00506ED1 /* TheBodyShopFontWeights+Spec.swift in Sources */,
				84391CA92477019600803545 /* NatButton+Specs.swift in Sources */,
				843FA2AA24635D7400D20D9A /* AvonBorderRadius+Spec.swift in Sources */,
				84692860247DABC1008DF255 /* AvonFontLetterSpacings+Spec.swift in Sources */,
				8427A2D22451DD0400CF30D5 /* AvonColorPaletteDark+Spec.swift in Sources */,
				8427A2CE2451D15F00CF30D5 /* TheBodyShopTheme+Spec.swift in Sources */,
				84BFB671246DF0B300506ED1 /* NatElevations+Spec.swift in Sources */,
				64DF47DF23FB2C7D00DAF441 /* String+IconTests.swift in Sources */,
				110F55B623BE643A00B9937A /* ContainedButtonTests.swift in Sources */,
				843FA2BE2464837E00D20D9A /* AvonOpacities+Spec.swift in Sources */,
				84BFB62124699F2D00506ED1 /* NatFonts+TheBodyShop+Spec.swift in Sources */,
				843FA2882461F33600D20D9A /* AvonSizes+Spec.swift in Sources */,
				8427A2C02451CB9D00CF30D5 /* NaturaThemeSpec.swift in Sources */,
				644DFBD9240811D300D49AD7 /* TextFieldDelegateMock.swift in Sources */,
				A9D3454B238C69480013398C /* UIColor+HexTests.swift in Sources */,
				846313AC245C47D100387FCF /* ValidateTheme+Spec.swift in Sources */,
				642468AE23FDCAE8008EAE6B /* TabDelegateMock.swift in Sources */,
				117FE017238D9AEB0032E2AC /* FontsNaturaTests.swift in Sources */,
				A9CCF8EA23CCF16400000FC0 /* UIFont+IconTests.swift in Sources */,
				84BFB6482469CB9000506ED1 /* TheBodyShopFont+Spec.swift in Sources */,
				6404360823F462C30088B20D /* TextFieldTests.swift in Sources */,
				84BFB64C2469CBBC00506ED1 /* AvonFont+Spec.swift in Sources */,
				846C9FC9248FB6D80079B686 /* Pulsable+Spec.swift in Sources */,
				84C1CAC02499558E0041A511 /* NatDialogController+Spec.swift in Sources */,
				64B47D6B240F3D9000E19797 /* FlatButtonTests.swift in Sources */,
				846928762480458D008DF255 /* NatColors+Natura+Spec.swift in Sources */,
				84BFB669246DCC0800506ED1 /* ViewStyle+Spec.swift in Sources */,
				843FA2B42464717700D20D9A /* NatOpacities+Spec.swift in Sources */,
				843FA2AE24635EDF00D20D9A /* TheBodyShopBorderRadius+Spec.swift in Sources */,
				843FA28C2461F96700D20D9A /* TheBodyShopSizes+Spec.swift in Sources */,
				849F39E724819C0D00CCF076 /* StubLightColorPalette.swift in Sources */,
				A9CCF8E823CCF03500000FC0 /* FontIconStyleTests.swift in Sources */,
				117FE016238D9AEB0032E2AC /* ColorsTests.swift in Sources */,
				642468AB23FDC63B008EAE6B /* TabItemViewTests.swift in Sources */,
				84BFB673246DF82800506ED1 /* ElevationAttributes+Equitable.swift in Sources */,
				84BFB61C2469810600506ED1 /* UIFont+GetWeight.swift in Sources */,
				A9CBAD8523CE535300A46CB2 /* IconTests.swift in Sources */,
				84C1CACE249A93940041A511 /* NatDialogController+Snapshot+Tests.swift in Sources */,
				4395D1DF23FC71C400C7DC6F /* TabTests.swift in Sources */,
				117FE029238DA4B70032E2AC /* NavigationDrawerSubitemCellTests.swift in Sources */,
				84428F8A245B219700D46611 /* NaturaSpacing+Spec.swift in Sources */,
				84C1CAC2249A49A40041A511 /* NatDialogController+StandardStyleBuilder+Spec.swift in Sources */,
				8469285E247DAB69008DF255 /* NaturaFontLetterSpacings+Spec.swift in Sources */,
				8469285C247DA8F7008DF255 /* TheBodyShopFontLetterSpacings+Spec.swift in Sources */,
				8458A9932475C1E000BD8BC8 /* ButtonOutlinedStyle+Spec.swift in Sources */,
				8427A2DA2451E19500CF30D5 /* TheBodyShopColorPaletteDark+Spec.swift in Sources */,
				8427A2D02451DA6800CF30D5 /* AvonColorPaletteLight+Spec.swift in Sources */,
				84428F90245B24B300D46611 /* AvonSpacing+Spec.swift in Sources */,
				64A1125E23F331CA00119CE4 /* DividerTests.swift in Sources */,
				112BAC2723984476009001A7 /* ReusableViewTests.swift in Sources */,
				84C1CACB249A8AB00041A511 /* DialogFooterView+Spec.swift in Sources */,
				846EB62824891511000E3901 /* ButtonStyle+Spec.swift in Sources */,
				A9325A6A23FB35C50023979C /* UICollectionView+ReusableTests.swift in Sources */,
				843FA2B02463624A00D20D9A /* NatBorderRadius+Spec.swift in Sources */,
				4378068A23F3442D004A9998 /* ValueTextHighlightTests.swift in Sources */,
				112BAC2923984562009001A7 /* UITableView+ReusableTests.swift in Sources */,
				642468B023FDE1AA008EAE6B /* TabItemViewDelegateMock.swift in Sources */,
				84685CBD248154BF003E90C4 /* DynamicColorFactory+Spec.swift in Sources */,
				843FA2C2246483E500D20D9A /* TheBodyShopOpacities+Spec.swift in Sources */,
				84BFB66B246DCD1100506ED1 /* TheBodyShopElevations+Spec.swift in Sources */,
				11581AA8238F037D003E45D7 /* AssetsHelperTests.swift in Sources */,
				846C9FCC248FC2050079B686 /* PulseContainerLayer+Spec.swift in Sources */,
				84428F92245B265000D46611 /* NatSpacing+Spec.swift in Sources */,
				84BFB66D246DD12200506ED1 /* AvonElevations+Spec.swift in Sources */,
				8427A2D62451E07700CF30D5 /* NaturaColorPaletteLight+Spec.swift in Sources */,
				117FE015238D9AEB0032E2AC /* ColorsNaturaTests.swift in Sources */,
				849F39E924819C3500CCF076 /* StubDarkColorPalette.swift in Sources */,
=======
				BBCC40A29117B4CB675FE57C3B0130E4 /* AssetsHelper.swift in Sources */,
				75C6E6108454D8D59FCFD7B5C82D9902 /* AvonBorderRadius.swift in Sources */,
				FC5D4E056A537A2355FB279F63D7BBDB /* AvonColorPaletteDark.swift in Sources */,
				3D429A6E88BA742E49ECCA485A26E70F /* AvonColorPaletteLight.swift in Sources */,
				E595C8E0683039156EECADB28A93AC69 /* AvonElevations.swift in Sources */,
				AA2218A08849224F57943C49A7CE3DDA /* AvonFont.swift in Sources */,
				1C33F8923E873C6C60821B00A3AF20C8 /* AvonFontLetterSpacings.swift in Sources */,
				3F12D75506942B4F6ED3212F793C6177 /* AvonFontSizes.swift in Sources */,
				B00E0C6AC86C3AEFF988F529F639B0FB /* AvonFontWeights.swift in Sources */,
				156EE5EBDDF801745FB87B90E7559617 /* AvonOpacities.swift in Sources */,
				71BFF46A2E8EE022B73DF3171D0C08CE /* AvonSizes.swift in Sources */,
				1486785D9C1BC4FCF2308F2B9CC28543 /* AvonSpacing.swift in Sources */,
				38DB283DDC43587A2456F690D45DFE67 /* AvonTheme.swift in Sources */,
				1F40DBA4B8A3C9B0558AD83B5B2884D6 /* ButtonContainedStyle.swift in Sources */,
				98C6EB095DD059D51DD9883B943AF889 /* ButtonOutlineStyle.swift in Sources */,
				14016A20C7BF7046BAFCD2AE53673EB0 /* ButtonStyle.swift in Sources */,
				000598F48ADE170D305737C11E3F2D99 /* ButtonTextStyle.swift in Sources */,
				95DDF51D083DECFEF5B51DEF0BB24E3D /* ColorPalette.swift in Sources */,
				E39867F4E1EED3D8D5DF7E46799F4939 /* ColorProvider.swift in Sources */,
				E6FD461A93420854906BA6F9E90F89CE /* Colors.swift in Sources */,
				7B00B2BBB09B3E7B317323F17DE99832 /* ColorsNatura.swift in Sources */,
				92FF5150726174EFBBFDC8A50657C90E /* ConfigurationStorable.swift in Sources */,
				40B14F67117654B7854317119E5B3509 /* ConfigurationStorage.swift in Sources */,
				7E5A9E64BC68581EC58FCA6EB03DF802 /* ContainedButton.swift in Sources */,
				AB9CCFDF8B930FD49AFAEAE1BB5CA718 /* DesignSystem.swift in Sources */,
				7CA6BAC353B73AF5D31F09CAF0268EE5 /* DesignSystemFatalError.swift in Sources */,
				65DE37E89F4C8BC79A50DF8B2A6B2CC5 /* DialogStandardStyle+BodyView.swift in Sources */,
				CFC424818CB82EF756A82A7F704B73D9 /* DialogStandardStyle+FooterView.swift in Sources */,
				37A93641BA74BB2B1843E4050E30944A /* DialogStandardStyle+TitleView.swift in Sources */,
				5F820478257AA41E3EA76AADA9612062 /* DialogStandardStyle.swift in Sources */,
				8F808FFBB4549BC4F3895B8CBB23ADB3 /* Divider.swift in Sources */,
				4BDEB19DC31DEB91FAB5CC161B159FA7 /* DynamicColorFactory.swift in Sources */,
				A0A9D4F59612E12F2A8B878133B8289A /* DynamicColors.swift in Sources */,
				6D4DFEB09D32E1F36B9FA29904AE1ED8 /* ElevationAttributes.swift in Sources */,
				2655155E5437F0880708125E1F9F5BC9 /* Elevations.swift in Sources */,
				672E84F3438F653B2DF42C2018894304 /* ExpansionPanel+Margin.swift in Sources */,
				3A65DE112EB34ED5B9F3F1DF7B8D3FBD /* ExpansionPanel.swift in Sources */,
				4612CED8B9691035EFA62E01E2B30FD6 /* Field.swift in Sources */,
				2175BE4F7334ED85AECC5C401B400BD8 /* FlatButton.swift in Sources */,
				18B9F28B461F8F6294ABA51229BA2385 /* Font.swift in Sources */,
				758EE01159A6E7AFC7217055678D4ED3 /* FontIconStyle.swift in Sources */,
				ABAA902E9332B77F192D5EF948B5E88E /* FontLetterSpacings.swift in Sources */,
				288891838FD58A93C7A7CC39277932E8 /* FontSizes.swift in Sources */,
				F01F3CA72313B3C97F42498878234A82 /* FontStyle.swift in Sources */,
				494B238CBB871A4FB2092730783EF93C /* FontWeights.swift in Sources */,
				1255F87384A5EC561A10BF1598651BBF /* Fonts.swift in Sources */,
				5B1A38F8E6EC1AA2AA97A02F4F7AE9F7 /* FontsNatura.swift in Sources */,
				E5D0580914B53A966EF6E25F9735D747 /* GetTheme.swift in Sources */,
				7FCD65E56A79CE1AE08A4C86B8DC1303 /* Icon.swift in Sources */,
				F72BEF338B46182BC440C92CCF3D02B0 /* IconView.swift in Sources */,
				5737265E1EA6FD9BF1004F1CC1333F29 /* IllustrationIcons.swift in Sources */,
				1908219397D007DC35BC0F99D5DEDE80 /* NSMutableAttributedString+Builder.swift in Sources */,
				CF14752D6F385AD399A59F275DEB1ED7 /* NatBorderRadius.swift in Sources */,
				F6B6FF5891E1F871748A9D598EA14AFE /* NatButton+EdgeInsets.swift in Sources */,
				C0F15375EEFCBC922341EBD9DED5A29B /* NatButton+Height.swift in Sources */,
				AC66A51CB3C8EE95429250880CADCB07 /* NatButton+Style.swift in Sources */,
				E70EF1AC4BB7A93A80A500786C1A6497 /* NatButton.swift in Sources */,
				4838BBC57B1464D82D59DE861726268A /* NatColors.swift in Sources */,
				44AE5569BEE1FB22D18213FDA1499502 /* NatDialogController+ButtonConfiguration.swift in Sources */,
				0FB003017C3A179872BC65E6E321FD13 /* NatDialogController+StandardStyleBuilder.swift in Sources */,
				69C11E581C612BD00EC0590B5FE51930 /* NatDialogController.swift in Sources */,
				7C00D9B09D306A421DBD99953C7BC9E4 /* NatElevation.swift in Sources */,
				F7894B76EE9A0F4726C5DF88653A4816 /* NatFonts.swift in Sources */,
				81AA5DF0A9D5F332072CA1EC9C5CF968 /* NatOpacities.swift in Sources */,
				6F66306180843E285A6B82D8788835D2 /* NatSizes.swift in Sources */,
				1E1CA75D4F2464DBEA0DD722294FFDEB /* NatSpacing.swift in Sources */,
				9FE54A146C1346B993F49E58E27A43D6 /* NaturaBorderRadius.swift in Sources */,
				EC5DC493DBC599A1A5215E49662545D5 /* NaturaColorPaletteDark.swift in Sources */,
				7C70828FE3E0B0D94A3CD29705B2BEDA /* NaturaColorPaletteLight.swift in Sources */,
				852951C972BCD617DDBCE725AE58B8DF /* NaturaElevations.swift in Sources */,
				232DAFD65FD65951D36C6F2618D6B7FC /* NaturaFont.swift in Sources */,
				6BFB32624F50430015503A6734A64C41 /* NaturaFontLetterSpacings.swift in Sources */,
				9D81C94D0FD2ABE3E6F5B350D1DE51B3 /* NaturaFontSizes.swift in Sources */,
				86F8857C7577478735C05E26B01F6E61 /* NaturaFontWeights.swift in Sources */,
				104CDF5166233472D947A0F32FF81911 /* NaturaOpacities.swift in Sources */,
				DEAED175A7E1BF88A6B5827AB9029B2E /* NaturaSizes.swift in Sources */,
				26A3DF759DBD205A03559B561D576D13 /* NaturaSpacing.swift in Sources */,
				0B8E46E0DEAF3F9ACFCD7D8FBCB6B4A6 /* NaturaTheme.swift in Sources */,
				13070104FE3F89CB14F76D621EF9A7F1 /* NavigationDrawer+IndexMenu.swift in Sources */,
				84F709FF1D1DFC32BA4E9CB1803A6E30 /* NavigationDrawer.swift in Sources */,
				B16B10A0AA533EF36343B6B8A4AE4DA0 /* NavigationDrawerItemCell.swift in Sources */,
				A096BCFF55DBEF25B29C30C1537210D5 /* NavigationDrawerSubitemCell.swift in Sources */,
				38ACA8E49786402581AA78B85DAE6CA7 /* Opacities.swift in Sources */,
				9D4FF6FB92A6A5BD0AF263A69FF707E4 /* Pulsable.swift in Sources */,
				E4FCC8108D5F57339F6297CDD676F8DF /* PulseContainerLayer.swift in Sources */,
				80FE219D764217C0520E0C784F9C0C0B /* PulseLayer.swift in Sources */,
				851B94BB8C1F2DE82905BF1FE9495800 /* Radius.swift in Sources */,
				ECA4CB7769FB08CB62C5F8CD79EE6521 /* ReusableView.swift in Sources */,
				509D46F287D25DAEB7A71BF2665EF894 /* SearchBar.swift in Sources */,
				D27BE56EFE3A19A922C3319484C81601 /* Sizes.swift in Sources */,
				CC12FA9DD2B8935D427D78F863301A2E /* Space.swift in Sources */,
				10953079D3A781AA63E2E03A93F222C4 /* String+Icon.swift in Sources */,
				604835F2975D92A9D2EF46132C17C0A5 /* Tab.swift in Sources */,
				AAA3820978AE27C3A6ED940916227C9D /* TabItemView.swift in Sources */,
				5C0716F242EFC1AF6A61CBE257DA7CFE /* TextField.swift in Sources */,
				56E21DDCD3217649B6CC5332DB901648 /* TextFieldDelegate.swift in Sources */,
				E07925C3535D79164EBC061C7D6A6CE4 /* TextFieldType.swift in Sources */,
				339C954298A9F77CB9621B31DC02DC8D /* TheBodyShopColorPaletteDark.swift in Sources */,
				B4BFA93EBA8942D4512C2DD78387EBCE /* TheBodyShopColorPaletteLight.swift in Sources */,
				073F4DA419280EF6C28D50EF95ECC947 /* TheBodyShopElevations.swift in Sources */,
				3C5FAD37FB59E21D268CEC6DF60A61BB /* TheBodyShopFont.swift in Sources */,
				E0F623F11FAFC75EA92353F270449E96 /* TheBodyShopFontLetterSpacings.swift in Sources */,
				590A53D96F90B89C4E352ADB38743179 /* TheBodyShopFontSizes.swift in Sources */,
				F53456A828AC4A581E5F0DD6451BCD0A /* TheBodyShopFontWeights.swift in Sources */,
				65D57A64A56F3130E6444CB713188276 /* TheBodyShopOpacities.swift in Sources */,
				93927EA4437A34A37E0CD79E21377713 /* TheBodyShopRadius.swift in Sources */,
				87A77C8CE141E19AE56906A928D824AB /* TheBodyShopSpacing.swift in Sources */,
				6C8512981F307B7CFC65975B94D811BE /* TheBodyShopTheme.swift in Sources */,
				4C069F66A6CE331187EDEAE788EC0877 /* TheBodySystemSize.swift in Sources */,
				6B5F3A36A4FD345C2559A12A3A61FEAF /* Theme.swift in Sources */,
				518E40E608084AD36390CE8A38A1CB5A /* UICollectionView+Reusable.swift in Sources */,
				37953EE81D12EA2376E8C56E16BC4A29 /* UIColor+Hex.swift in Sources */,
				56B51E3D524A0D2900D7DD3E6CC761E7 /* UIFont+Icon.swift in Sources */,
				6C6CB092994DB60C83AC24F93B0F4E49 /* UITableView+Reusable.swift in Sources */,
				93B1D8CFBB1420174B310CC4906AA2EF /* UIView+Frame.swift in Sources */,
				3A50A52D23FB5E21A70E4FBB1063381A /* ValidateTheme.swift in Sources */,
				77C55B339CA403354D76ABF05E283D5A /* ValueTextHighlight.swift in Sources */,
				840B6A754236624B9738CBC3D5CFE895 /* ViewAnimatingWrapper.swift in Sources */,
				EE1E7A9F49A18BCD194E0C03FB2F0074 /* ViewStyle.swift in Sources */,
>>>>>>> 622d4030
			);
			runOnlyForDeploymentPostprocessing = 0;
		};
/* End PBXSourcesBuildPhase section */

/* Begin PBXTargetDependency section */
		06E2D8DEBF4E34D35E71AD50EEB6BB1A /* PBXTargetDependency */ = {
			isa = PBXTargetDependency;
			target = F49E39B57E86C6597B624106BE14A13E /* NatDS */;
			targetProxy = E35D44E67B83B19A493C4A863C46BAFA /* PBXContainerItemProxy */;
		};
/* End PBXTargetDependency section */

/* Begin XCBuildConfiguration section */
		3A36E05DD8E57CC423F189F37D2BACB5 /* Debug */ = {
			isa = XCBuildConfiguration;
			buildSettings = {
				CLANG_ENABLE_MODULES = YES;
				CODE_SIGN_IDENTITY = "";
				CODE_SIGN_STYLE = Automatic;
				CURRENT_PROJECT_VERSION = 6;
				DEFINES_MODULE = YES;
				DEVELOPMENT_TEAM = "";
				DYLIB_COMPATIBILITY_VERSION = 1;
				DYLIB_CURRENT_VERSION = 1;
				DYLIB_INSTALL_NAME_BASE = "@rpath";
				INFOPLIST_FILE = "Supporting Files/Info.plist";
				INSTALL_PATH = "$(LOCAL_LIBRARY_DIR)/Frameworks";
				IPHONEOS_DEPLOYMENT_TARGET = 10.0;
				LD_RUNPATH_SEARCH_PATHS = (
					"$(inherited)",
					"@executable_path/Frameworks",
					"@loader_path/Frameworks",
				);
				MARKETING_VERSION = 1.1.0;
				PRODUCT_BUNDLE_IDENTIFIER = net.natura.NatDS;
				PRODUCT_NAME = "$(TARGET_NAME:c99extidentifier)";
				SKIP_INSTALL = YES;
				SWIFT_OPTIMIZATION_LEVEL = "-Onone";
				SWIFT_VERSION = 5.0;
				TARGETED_DEVICE_FAMILY = "1,2";
			};
			name = Debug;
		};
		42FBF6687DB14A58A42268DE340C66D1 /* Release */ = {
			isa = XCBuildConfiguration;
			buildSettings = {
				ALWAYS_SEARCH_USER_PATHS = NO;
				CLANG_ANALYZER_NONNULL = YES;
				CLANG_ANALYZER_NUMBER_OBJECT_CONVERSION = YES_AGGRESSIVE;
				CLANG_CXX_LANGUAGE_STANDARD = "gnu++14";
				CLANG_CXX_LIBRARY = "libc++";
				CLANG_ENABLE_MODULES = YES;
				CLANG_ENABLE_OBJC_ARC = YES;
				CLANG_ENABLE_OBJC_WEAK = YES;
				CLANG_WARN_BLOCK_CAPTURE_AUTORELEASING = YES;
				CLANG_WARN_BOOL_CONVERSION = YES;
				CLANG_WARN_COMMA = YES;
				CLANG_WARN_CONSTANT_CONVERSION = YES;
				CLANG_WARN_DEPRECATED_OBJC_IMPLEMENTATIONS = YES;
				CLANG_WARN_DIRECT_OBJC_ISA_USAGE = YES_ERROR;
				CLANG_WARN_DOCUMENTATION_COMMENTS = YES;
				CLANG_WARN_EMPTY_BODY = YES;
				CLANG_WARN_ENUM_CONVERSION = YES;
				CLANG_WARN_INFINITE_RECURSION = YES;
				CLANG_WARN_INT_CONVERSION = YES;
				CLANG_WARN_NON_LITERAL_NULL_CONVERSION = YES;
				CLANG_WARN_OBJC_IMPLICIT_RETAIN_SELF = YES;
				CLANG_WARN_OBJC_LITERAL_CONVERSION = YES;
				CLANG_WARN_OBJC_ROOT_CLASS = YES_ERROR;
				CLANG_WARN_RANGE_LOOP_ANALYSIS = YES;
				CLANG_WARN_STRICT_PROTOTYPES = YES;
				CLANG_WARN_SUSPICIOUS_MOVE = YES;
				CLANG_WARN_UNGUARDED_AVAILABILITY = YES_AGGRESSIVE;
				CLANG_WARN_UNREACHABLE_CODE = YES;
				CLANG_WARN__DUPLICATE_METHOD_MATCH = YES;
				CODE_SIGN_IDENTITY = "iPhone Developer";
				COPY_PHASE_STRIP = NO;
				CURRENT_PROJECT_VERSION = 1;
				DEBUG_INFORMATION_FORMAT = "dwarf-with-dsym";
				ENABLE_NS_ASSERTIONS = NO;
				ENABLE_STRICT_OBJC_MSGSEND = YES;
				GCC_C_LANGUAGE_STANDARD = gnu11;
				GCC_NO_COMMON_BLOCKS = YES;
				GCC_WARN_64_TO_32_BIT_CONVERSION = YES;
				GCC_WARN_ABOUT_RETURN_TYPE = YES_ERROR;
				GCC_WARN_UNDECLARED_SELECTOR = YES;
				GCC_WARN_UNINITIALIZED_AUTOS = YES_AGGRESSIVE;
				GCC_WARN_UNUSED_FUNCTION = YES;
				GCC_WARN_UNUSED_VARIABLE = YES;
				IPHONEOS_DEPLOYMENT_TARGET = 10.0;
				MTL_ENABLE_DEBUG_INFO = NO;
				MTL_FAST_MATH = YES;
				SDKROOT = iphoneos;
				SWIFT_COMPILATION_MODE = wholemodule;
				SWIFT_VERSION = 5.0;
				VALIDATE_PRODUCT = YES;
				VERSIONING_SYSTEM = "apple-generic";
				VERSION_INFO_PREFIX = "";
			};
			name = Release;
		};
		4D287AD50A3EEE3A610D8B83E32DC7F4 /* Release */ = {
			isa = XCBuildConfiguration;
			baseConfigurationReference = EC5970C426475EACCF56EF2C12EB450D /* Pods-NatDSTests.release.xcconfig */;
			buildSettings = {
				ALWAYS_EMBED_SWIFT_STANDARD_LIBRARIES = "$(inherited)";
				CLANG_ENABLE_MODULES = YES;
				CODE_SIGN_STYLE = Automatic;
				DEVELOPMENT_TEAM = "";
				INFOPLIST_FILE = "Tests/Supporting Files/Info.plist";
				LD_RUNPATH_SEARCH_PATHS = (
					"$(inherited)",
					"@executable_path/Frameworks",
					"@loader_path/Frameworks",
				);
				PRODUCT_BUNDLE_IDENTIFIER = net.natura.NatDSTests;
				PRODUCT_NAME = "$(TARGET_NAME)";
				SWIFT_OBJC_BRIDGING_HEADER = "";
				SWIFT_VERSION = 5.0;
				TARGETED_DEVICE_FAMILY = "1,2";
			};
			name = Release;
		};
		DEC6944B592A7264392F0394953FF616 /* Debug */ = {
			isa = XCBuildConfiguration;
			buildSettings = {
				ALWAYS_SEARCH_USER_PATHS = NO;
				CLANG_ANALYZER_NONNULL = YES;
				CLANG_ANALYZER_NUMBER_OBJECT_CONVERSION = YES_AGGRESSIVE;
				CLANG_CXX_LANGUAGE_STANDARD = "gnu++14";
				CLANG_CXX_LIBRARY = "libc++";
				CLANG_ENABLE_MODULES = YES;
				CLANG_ENABLE_OBJC_ARC = YES;
				CLANG_ENABLE_OBJC_WEAK = YES;
				CLANG_WARN_BLOCK_CAPTURE_AUTORELEASING = YES;
				CLANG_WARN_BOOL_CONVERSION = YES;
				CLANG_WARN_COMMA = YES;
				CLANG_WARN_CONSTANT_CONVERSION = YES;
				CLANG_WARN_DEPRECATED_OBJC_IMPLEMENTATIONS = YES;
				CLANG_WARN_DIRECT_OBJC_ISA_USAGE = YES_ERROR;
				CLANG_WARN_DOCUMENTATION_COMMENTS = YES;
				CLANG_WARN_EMPTY_BODY = YES;
				CLANG_WARN_ENUM_CONVERSION = YES;
				CLANG_WARN_INFINITE_RECURSION = YES;
				CLANG_WARN_INT_CONVERSION = YES;
				CLANG_WARN_NON_LITERAL_NULL_CONVERSION = YES;
				CLANG_WARN_OBJC_IMPLICIT_RETAIN_SELF = YES;
				CLANG_WARN_OBJC_LITERAL_CONVERSION = YES;
				CLANG_WARN_OBJC_ROOT_CLASS = YES_ERROR;
				CLANG_WARN_RANGE_LOOP_ANALYSIS = YES;
				CLANG_WARN_STRICT_PROTOTYPES = YES;
				CLANG_WARN_SUSPICIOUS_MOVE = YES;
				CLANG_WARN_UNGUARDED_AVAILABILITY = YES_AGGRESSIVE;
				CLANG_WARN_UNREACHABLE_CODE = YES;
				CLANG_WARN__DUPLICATE_METHOD_MATCH = YES;
				CODE_SIGN_IDENTITY = "iPhone Developer";
				COPY_PHASE_STRIP = NO;
				CURRENT_PROJECT_VERSION = 1;
				DEBUG_INFORMATION_FORMAT = dwarf;
				ENABLE_STRICT_OBJC_MSGSEND = YES;
				ENABLE_TESTABILITY = YES;
				GCC_C_LANGUAGE_STANDARD = gnu11;
				GCC_DYNAMIC_NO_PIC = NO;
				GCC_NO_COMMON_BLOCKS = YES;
				GCC_OPTIMIZATION_LEVEL = 0;
				GCC_PREPROCESSOR_DEFINITIONS = (
					"DEBUG=1",
					"$(inherited)",
				);
				GCC_WARN_64_TO_32_BIT_CONVERSION = YES;
				GCC_WARN_ABOUT_RETURN_TYPE = YES_ERROR;
				GCC_WARN_UNDECLARED_SELECTOR = YES;
				GCC_WARN_UNINITIALIZED_AUTOS = YES_AGGRESSIVE;
				GCC_WARN_UNUSED_FUNCTION = YES;
				GCC_WARN_UNUSED_VARIABLE = YES;
				IPHONEOS_DEPLOYMENT_TARGET = 10.0;
				MTL_ENABLE_DEBUG_INFO = INCLUDE_SOURCE;
				MTL_FAST_MATH = YES;
				ONLY_ACTIVE_ARCH = YES;
				SDKROOT = iphoneos;
				SWIFT_VERSION = 5.0;
				VERSIONING_SYSTEM = "apple-generic";
				VERSION_INFO_PREFIX = "";
			};
			name = Debug;
		};
		E81B60C5B552018D194773A2E10A8CD0 /* Release */ = {
			isa = XCBuildConfiguration;
			buildSettings = {
				CLANG_ENABLE_MODULES = YES;
				CODE_SIGN_IDENTITY = "";
				CODE_SIGN_STYLE = Automatic;
				CURRENT_PROJECT_VERSION = 6;
				DEFINES_MODULE = YES;
				DEVELOPMENT_TEAM = "";
				DYLIB_COMPATIBILITY_VERSION = 1;
				DYLIB_CURRENT_VERSION = 1;
				DYLIB_INSTALL_NAME_BASE = "@rpath";
				INFOPLIST_FILE = "Supporting Files/Info.plist";
				INSTALL_PATH = "$(LOCAL_LIBRARY_DIR)/Frameworks";
				IPHONEOS_DEPLOYMENT_TARGET = 10.0;
				LD_RUNPATH_SEARCH_PATHS = (
					"$(inherited)",
					"@executable_path/Frameworks",
					"@loader_path/Frameworks",
				);
				MARKETING_VERSION = 1.1.0;
				PRODUCT_BUNDLE_IDENTIFIER = net.natura.NatDS;
				PRODUCT_NAME = "$(TARGET_NAME:c99extidentifier)";
				SKIP_INSTALL = YES;
				SWIFT_VERSION = 5.0;
				TARGETED_DEVICE_FAMILY = "1,2";
			};
			name = Release;
		};
		FBC77EE31371C561733A5714B988A29D /* Debug */ = {
			isa = XCBuildConfiguration;
			baseConfigurationReference = 951DBA41C4F1A24B4EB8567B5CD0878C /* Pods-NatDSTests.debug.xcconfig */;
			buildSettings = {
				ALWAYS_EMBED_SWIFT_STANDARD_LIBRARIES = "$(inherited)";
				CLANG_ENABLE_MODULES = YES;
				CODE_SIGN_STYLE = Automatic;
				DEVELOPMENT_TEAM = "";
				INFOPLIST_FILE = "Tests/Supporting Files/Info.plist";
				LD_RUNPATH_SEARCH_PATHS = (
					"$(inherited)",
					"@executable_path/Frameworks",
					"@loader_path/Frameworks",
				);
				PRODUCT_BUNDLE_IDENTIFIER = net.natura.NatDSTests;
				PRODUCT_NAME = "$(TARGET_NAME)";
				SWIFT_OBJC_BRIDGING_HEADER = "";
				SWIFT_OPTIMIZATION_LEVEL = "-Onone";
				SWIFT_VERSION = 5.0;
				TARGETED_DEVICE_FAMILY = "1,2";
			};
			name = Debug;
		};
/* End XCBuildConfiguration section */

/* Begin XCConfigurationList section */
		4362247C7D260F44FF1BDDF69AA10A47 /* Build configuration list for PBXNativeTarget "NatDSTests" */ = {
			isa = XCConfigurationList;
			buildConfigurations = (
				FBC77EE31371C561733A5714B988A29D /* Debug */,
				4D287AD50A3EEE3A610D8B83E32DC7F4 /* Release */,
			);
			defaultConfigurationIsVisible = 0;
			defaultConfigurationName = Release;
		};
		650E1A9FAEBD0381F7048BAAB943A336 /* Build configuration list for PBXNativeTarget "NatDS" */ = {
			isa = XCConfigurationList;
			buildConfigurations = (
				3A36E05DD8E57CC423F189F37D2BACB5 /* Debug */,
				E81B60C5B552018D194773A2E10A8CD0 /* Release */,
			);
			defaultConfigurationIsVisible = 0;
			defaultConfigurationName = Release;
		};
		BCE3B58D37844576117D65C6BC8A5781 /* Build configuration list for PBXProject "NatDS" */ = {
			isa = XCConfigurationList;
			buildConfigurations = (
				DEC6944B592A7264392F0394953FF616 /* Debug */,
				42FBF6687DB14A58A42268DE340C66D1 /* Release */,
			);
			defaultConfigurationIsVisible = 0;
			defaultConfigurationName = Release;
		};
/* End XCConfigurationList section */
	};
	rootObject = 36C3D511769B0C048CF47BC3D975C8A0 /* Project object */;
}<|MERGE_RESOLUTION|>--- conflicted
+++ resolved
@@ -7,482 +7,250 @@
 	objects = {
 
 /* Begin PBXBuildFile section */
-<<<<<<< HEAD
-		110F55B323BE5A3F00B9937A /* ContainedButton.swift in Sources */ = {isa = PBXBuildFile; fileRef = 110F55B223BE5A3F00B9937A /* ContainedButton.swift */; };
-		110F55B623BE643A00B9937A /* ContainedButtonTests.swift in Sources */ = {isa = PBXBuildFile; fileRef = 110F55B523BE643A00B9937A /* ContainedButtonTests.swift */; };
-		112BAC23239843CB009001A7 /* ReusableView.swift in Sources */ = {isa = PBXBuildFile; fileRef = 112BAC22239843CB009001A7 /* ReusableView.swift */; };
-		112BAC2523984416009001A7 /* UITableView+Reusable.swift in Sources */ = {isa = PBXBuildFile; fileRef = 112BAC2423984416009001A7 /* UITableView+Reusable.swift */; };
-		112BAC2723984476009001A7 /* ReusableViewTests.swift in Sources */ = {isa = PBXBuildFile; fileRef = 112BAC2623984476009001A7 /* ReusableViewTests.swift */; };
-		112BAC2923984562009001A7 /* UITableView+ReusableTests.swift in Sources */ = {isa = PBXBuildFile; fileRef = 112BAC2823984562009001A7 /* UITableView+ReusableTests.swift */; };
-		11518B682396C00700220570 /* NavigationDrawer.swift in Sources */ = {isa = PBXBuildFile; fileRef = 11518B662396BFAE00220570 /* NavigationDrawer.swift */; };
-		11518B6C2396C4AB00220570 /* NavigationDrawerTests.swift in Sources */ = {isa = PBXBuildFile; fileRef = 11518B6B2396C4AB00220570 /* NavigationDrawerTests.swift */; };
-		11581A9B238EC15E003E45D7 /* NavigationDrawerItemCellTests.swift in Sources */ = {isa = PBXBuildFile; fileRef = 11581A9A238EC15E003E45D7 /* NavigationDrawerItemCellTests.swift */; };
-		11581A9D238EC256003E45D7 /* NavigationDrawerItemCell.swift in Sources */ = {isa = PBXBuildFile; fileRef = 11581A9C238EC256003E45D7 /* NavigationDrawerItemCell.swift */; };
-		11581AA0238EFE7A003E45D7 /* Images.xcassets in Resources */ = {isa = PBXBuildFile; fileRef = 11581A9F238EFE7A003E45D7 /* Images.xcassets */; };
-		11581AA8238F037D003E45D7 /* AssetsHelperTests.swift in Sources */ = {isa = PBXBuildFile; fileRef = 11581AA7238F037D003E45D7 /* AssetsHelperTests.swift */; };
-		11581AAA238F04D8003E45D7 /* AssetsHelper.swift in Sources */ = {isa = PBXBuildFile; fileRef = 11581AA9238F04D8003E45D7 /* AssetsHelper.swift */; };
-		117FE015238D9AEB0032E2AC /* ColorsNaturaTests.swift in Sources */ = {isa = PBXBuildFile; fileRef = 117FE00F238D9AEB0032E2AC /* ColorsNaturaTests.swift */; };
-		117FE016238D9AEB0032E2AC /* ColorsTests.swift in Sources */ = {isa = PBXBuildFile; fileRef = 117FE010238D9AEB0032E2AC /* ColorsTests.swift */; };
-		117FE017238D9AEB0032E2AC /* FontsNaturaTests.swift in Sources */ = {isa = PBXBuildFile; fileRef = 117FE013238D9AEB0032E2AC /* FontsNaturaTests.swift */; };
-		117FE018238D9AEB0032E2AC /* FontsTests.swift in Sources */ = {isa = PBXBuildFile; fileRef = 117FE014238D9AEB0032E2AC /* FontsTests.swift */; };
-		117FE023238D9B070032E2AC /* ColorsNatura.swift in Sources */ = {isa = PBXBuildFile; fileRef = 117FE01D238D9B070032E2AC /* ColorsNatura.swift */; };
-		117FE024238D9B070032E2AC /* Colors.swift in Sources */ = {isa = PBXBuildFile; fileRef = 117FE01E238D9B070032E2AC /* Colors.swift */; };
-		117FE025238D9B070032E2AC /* FontsNatura.swift in Sources */ = {isa = PBXBuildFile; fileRef = 117FE021238D9B070032E2AC /* FontsNatura.swift */; };
-		117FE026238D9B070032E2AC /* Fonts.swift in Sources */ = {isa = PBXBuildFile; fileRef = 117FE022238D9B070032E2AC /* Fonts.swift */; };
-		117FE029238DA4B70032E2AC /* NavigationDrawerSubitemCellTests.swift in Sources */ = {isa = PBXBuildFile; fileRef = 117FE028238DA4B70032E2AC /* NavigationDrawerSubitemCellTests.swift */; };
-		117FE02C238DA53E0032E2AC /* NavigationDrawerSubitemCell.swift in Sources */ = {isa = PBXBuildFile; fileRef = 117FE02B238DA53E0032E2AC /* NavigationDrawerSubitemCell.swift */; };
-		11FC55BE23C64E8800C91014 /* IllustrationIcons.swift in Sources */ = {isa = PBXBuildFile; fileRef = 11FC55BD23C64E8800C91014 /* IllustrationIcons.swift */; };
-		11FC55C023C64EA800C91014 /* IllustrationIconsTests.swift in Sources */ = {isa = PBXBuildFile; fileRef = 11FC55BF23C64EA800C91014 /* IllustrationIconsTests.swift */; };
-		428277050E055F4A92D2A29F /* Pods_NatDSTests.framework in Frameworks */ = {isa = PBXBuildFile; fileRef = B496A6BAA901771980AF5E95 /* Pods_NatDSTests.framework */; };
-		434E66182419764A00D91E59 /* SearchBar.swift in Sources */ = {isa = PBXBuildFile; fileRef = 434E66172419764A00D91E59 /* SearchBar.swift */; };
-		434E662324198FCE00D91E59 /* SearchBar.swift in Sources */ = {isa = PBXBuildFile; fileRef = 434E662224198FCE00D91E59 /* SearchBar.swift */; };
-		4378068723F33A66004A9998 /* ValueTextHighlight.swift in Sources */ = {isa = PBXBuildFile; fileRef = 4378068623F33A66004A9998 /* ValueTextHighlight.swift */; };
-		4378068A23F3442D004A9998 /* ValueTextHighlightTests.swift in Sources */ = {isa = PBXBuildFile; fileRef = 4378068923F3442D004A9998 /* ValueTextHighlightTests.swift */; };
-		4395D1DA23FC6AB700C7DC6F /* Tab.swift in Sources */ = {isa = PBXBuildFile; fileRef = 4395D1D923FC6AB700C7DC6F /* Tab.swift */; };
-		4395D1DC23FC6EC700C7DC6F /* TabItemView.swift in Sources */ = {isa = PBXBuildFile; fileRef = 4395D1DB23FC6EC700C7DC6F /* TabItemView.swift */; };
-		4395D1DF23FC71C400C7DC6F /* TabTests.swift in Sources */ = {isa = PBXBuildFile; fileRef = 4395D1DE23FC71C400C7DC6F /* TabTests.swift */; };
-		43C02A3523FAFDDD0057A31C /* NSMutableAttributedString+Builder.swift in Sources */ = {isa = PBXBuildFile; fileRef = 43C02A3423FAFDDD0057A31C /* NSMutableAttributedString+Builder.swift */; };
-		43C02A3723FAFE290057A31C /* NSMutableAttributedString+BuilderTests.swift in Sources */ = {isa = PBXBuildFile; fileRef = 43C02A3623FAFE290057A31C /* NSMutableAttributedString+BuilderTests.swift */; };
-		43F1DD4C24183BA0005A0C4A /* PulseLayerTests.swift in Sources */ = {isa = PBXBuildFile; fileRef = 43F1DD4A24183B8F005A0C4A /* PulseLayerTests.swift */; };
-		6404360523F45FF00088B20D /* TextField.swift in Sources */ = {isa = PBXBuildFile; fileRef = 6404360423F45FF00088B20D /* TextField.swift */; };
-		6404360823F462C30088B20D /* TextFieldTests.swift in Sources */ = {isa = PBXBuildFile; fileRef = 6404360723F462C30088B20D /* TextFieldTests.swift */; };
-		6404360B23F4658D0088B20D /* Field.swift in Sources */ = {isa = PBXBuildFile; fileRef = 6404360A23F4658D0088B20D /* Field.swift */; };
-		6404360E23F471AB0088B20D /* FieldTests.swift in Sources */ = {isa = PBXBuildFile; fileRef = 6404360D23F471AB0088B20D /* FieldTests.swift */; };
-		642468AB23FDC63B008EAE6B /* TabItemViewTests.swift in Sources */ = {isa = PBXBuildFile; fileRef = 642468AA23FDC63B008EAE6B /* TabItemViewTests.swift */; };
-		642468AE23FDCAE8008EAE6B /* TabDelegateMock.swift in Sources */ = {isa = PBXBuildFile; fileRef = 642468AD23FDCAE8008EAE6B /* TabDelegateMock.swift */; };
-		642468B023FDE1AA008EAE6B /* TabItemViewDelegateMock.swift in Sources */ = {isa = PBXBuildFile; fileRef = 642468AF23FDE1AA008EAE6B /* TabItemViewDelegateMock.swift */; };
-		643ABFEF24117C79000918EA /* Pulsable.swift in Sources */ = {isa = PBXBuildFile; fileRef = 643ABFEE24117C79000918EA /* Pulsable.swift */; };
-		643ABFF124118536000918EA /* FlatButton.swift in Sources */ = {isa = PBXBuildFile; fileRef = 643ABFF024118536000918EA /* FlatButton.swift */; };
-		644DFBD9240811D300D49AD7 /* TextFieldDelegateMock.swift in Sources */ = {isa = PBXBuildFile; fileRef = 644DFBD8240811D300D49AD7 /* TextFieldDelegateMock.swift */; };
-		64A1125A23F32EF300119CE4 /* Divider.swift in Sources */ = {isa = PBXBuildFile; fileRef = 64A1125923F32EF300119CE4 /* Divider.swift */; };
-		64A1125E23F331CA00119CE4 /* DividerTests.swift in Sources */ = {isa = PBXBuildFile; fileRef = 64A1125C23F331C500119CE4 /* DividerTests.swift */; };
-		64B47D66240EFDA700E19797 /* PulseLayer.swift in Sources */ = {isa = PBXBuildFile; fileRef = 64B47D65240EFDA700E19797 /* PulseLayer.swift */; };
-		64B47D6B240F3D9000E19797 /* FlatButtonTests.swift in Sources */ = {isa = PBXBuildFile; fileRef = 64B47D6A240F3D9000E19797 /* FlatButtonTests.swift */; };
-		64D84FCE23F5F574004DD910 /* String+Icon.swift in Sources */ = {isa = PBXBuildFile; fileRef = 64D84FCD23F5F574004DD910 /* String+Icon.swift */; };
-		64DF47DF23FB2C7D00DAF441 /* String+IconTests.swift in Sources */ = {isa = PBXBuildFile; fileRef = 64DF47DE23FB2C7D00DAF441 /* String+IconTests.swift */; };
-		64DF47E123FB490200DAF441 /* TextFieldDelegate.swift in Sources */ = {isa = PBXBuildFile; fileRef = 64DF47E023FB490200DAF441 /* TextFieldDelegate.swift */; };
-		64DF47E323FB492100DAF441 /* TextFieldType.swift in Sources */ = {isa = PBXBuildFile; fileRef = 64DF47E223FB492100DAF441 /* TextFieldType.swift */; };
-		64DF47E523FB4A5600DAF441 /* TextFieldTypeTests.swift in Sources */ = {isa = PBXBuildFile; fileRef = 64DF47E423FB4A5600DAF441 /* TextFieldTypeTests.swift */; };
-		84043CF924A691A9001D7706 /* NotificationCenterProtocol.swift in Sources */ = {isa = PBXBuildFile; fileRef = 84043CF824A691A9001D7706 /* NotificationCenterProtocol.swift */; };
-		84043CFB24A695F6001D7706 /* NotificationCenterSpy.swift in Sources */ = {isa = PBXBuildFile; fileRef = 84043CFA24A695F6001D7706 /* NotificationCenterSpy.swift */; };
-		8410F28F2490710E002028E8 /* NatDialogController.swift in Sources */ = {isa = PBXBuildFile; fileRef = 8410F28E2490710E002028E8 /* NatDialogController.swift */; };
-		8427A28C2447774B00CF30D5 /* Theme.swift in Sources */ = {isa = PBXBuildFile; fileRef = 8427A28B2447774B00CF30D5 /* Theme.swift */; };
-		8427A28E2447778600CF30D5 /* AvonTheme.swift in Sources */ = {isa = PBXBuildFile; fileRef = 8427A28D2447778600CF30D5 /* AvonTheme.swift */; };
-		8427A292244778C700CF30D5 /* DesignSystem.swift in Sources */ = {isa = PBXBuildFile; fileRef = 8427A291244778C700CF30D5 /* DesignSystem.swift */; };
-		8427A29D2448ED6D00CF30D5 /* NatColors.swift in Sources */ = {isa = PBXBuildFile; fileRef = 8427A29C2448ED6D00CF30D5 /* NatColors.swift */; };
-		8427A2A02449F2A700CF30D5 /* ColorPalette.swift in Sources */ = {isa = PBXBuildFile; fileRef = 8427A29F2449F2A700CF30D5 /* ColorPalette.swift */; };
-		8427A2AE2449FE1200CF30D5 /* TheBodyShopTheme.swift in Sources */ = {isa = PBXBuildFile; fileRef = 8427A2AD2449FE1200CF30D5 /* TheBodyShopTheme.swift */; };
-		8427A2B4244F790800CF30D5 /* DesignSystem+Spec.swift in Sources */ = {isa = PBXBuildFile; fileRef = 8427A2B2244F78CA00CF30D5 /* DesignSystem+Spec.swift */; };
-		8427A2B52450ED6600CF30D5 /* UIColor+AsHexString.swift in Sources */ = {isa = PBXBuildFile; fileRef = 8427A2AF244F720B00CF30D5 /* UIColor+AsHexString.swift */; };
-		8427A2B82451C93B00CF30D5 /* NaturaTheme.swift in Sources */ = {isa = PBXBuildFile; fileRef = 8427A2B72451C93B00CF30D5 /* NaturaTheme.swift */; };
-		8427A2C02451CB9D00CF30D5 /* NaturaThemeSpec.swift in Sources */ = {isa = PBXBuildFile; fileRef = 8427A2BE2451CB4A00CF30D5 /* NaturaThemeSpec.swift */; };
-		8427A2C62451CEF500CF30D5 /* AvonThemeSpec.swift in Sources */ = {isa = PBXBuildFile; fileRef = 8427A2C42451CE7400CF30D5 /* AvonThemeSpec.swift */; };
-		8427A2CE2451D15F00CF30D5 /* TheBodyShopTheme+Spec.swift in Sources */ = {isa = PBXBuildFile; fileRef = 8427A2CC2451D10F00CF30D5 /* TheBodyShopTheme+Spec.swift */; };
-		8427A2D02451DA6800CF30D5 /* AvonColorPaletteLight+Spec.swift in Sources */ = {isa = PBXBuildFile; fileRef = 8427A2CF2451DA6800CF30D5 /* AvonColorPaletteLight+Spec.swift */; };
-		8427A2D22451DD0400CF30D5 /* AvonColorPaletteDark+Spec.swift in Sources */ = {isa = PBXBuildFile; fileRef = 8427A2D12451DD0400CF30D5 /* AvonColorPaletteDark+Spec.swift */; };
-		8427A2D42451DE7C00CF30D5 /* NaturaColorPaletteDark+Spec.swift in Sources */ = {isa = PBXBuildFile; fileRef = 8427A2D32451DE7C00CF30D5 /* NaturaColorPaletteDark+Spec.swift */; };
-		8427A2D62451E07700CF30D5 /* NaturaColorPaletteLight+Spec.swift in Sources */ = {isa = PBXBuildFile; fileRef = 8427A2D52451E07700CF30D5 /* NaturaColorPaletteLight+Spec.swift */; };
-		8427A2D82451E11400CF30D5 /* TheBodyShopColorPaletteLight+Spec.swift in Sources */ = {isa = PBXBuildFile; fileRef = 8427A2D72451E11400CF30D5 /* TheBodyShopColorPaletteLight+Spec.swift */; };
-		8427A2DA2451E19500CF30D5 /* TheBodyShopColorPaletteDark+Spec.swift in Sources */ = {isa = PBXBuildFile; fileRef = 8427A2D92451E19500CF30D5 /* TheBodyShopColorPaletteDark+Spec.swift */; };
-		8427A32924538D9D00CF30D5 /* ConfigurationStorable.swift in Sources */ = {isa = PBXBuildFile; fileRef = 8427A32824538D9D00CF30D5 /* ConfigurationStorable.swift */; };
-		8427A32C24538DFA00CF30D5 /* ConfigurationStorage.swift in Sources */ = {isa = PBXBuildFile; fileRef = 8427A32B24538DFA00CF30D5 /* ConfigurationStorage.swift */; };
-		8427A32E2453A8C900CF30D5 /* MockStorage.swift in Sources */ = {isa = PBXBuildFile; fileRef = 8427A32D2453A8C900CF30D5 /* MockStorage.swift */; };
-		84391CA92477019600803545 /* NatButton+Specs.swift in Sources */ = {isa = PBXBuildFile; fileRef = 84391CA72477019100803545 /* NatButton+Specs.swift */; };
-		84391CAB247B220200803545 /* NatButton+Height+Spec.swift in Sources */ = {isa = PBXBuildFile; fileRef = 84391CAA247B220200803545 /* NatButton+Height+Spec.swift */; };
-		84391CAD247BECD100803545 /* PulseContainerLayer.swift in Sources */ = {isa = PBXBuildFile; fileRef = 84391CAC247BECD000803545 /* PulseContainerLayer.swift */; };
-		84391CAF247BF85F00803545 /* NatButton+Height.swift in Sources */ = {isa = PBXBuildFile; fileRef = 84391CAE247BF85F00803545 /* NatButton+Height.swift */; };
-		843A1E6224A12AF300FA7A7B /* DialogStyle.swift in Sources */ = {isa = PBXBuildFile; fileRef = 843A1E6124A12AF300FA7A7B /* DialogStyle.swift */; };
-		843A1E6624A188FB00FA7A7B /* NatDialogController+AlertStyleBuilder.swift in Sources */ = {isa = PBXBuildFile; fileRef = 843A1E6524A188FA00FA7A7B /* NatDialogController+AlertStyleBuilder.swift */; };
-		843A1E6924A27D0800FA7A7B /* NatDialogBuilder.swift in Sources */ = {isa = PBXBuildFile; fileRef = 843A1E6824A27D0800FA7A7B /* NatDialogBuilder.swift */; };
-		843A1E6B24A27E7300FA7A7B /* DialogViewModel.swift in Sources */ = {isa = PBXBuildFile; fileRef = 843A1E6A24A27E7300FA7A7B /* DialogViewModel.swift */; };
-		843A1E6D24A27EA300FA7A7B /* NatDialogTitleConfigurator.swift in Sources */ = {isa = PBXBuildFile; fileRef = 843A1E6C24A27EA300FA7A7B /* NatDialogTitleConfigurator.swift */; };
-		843A1E6F24A27FAC00FA7A7B /* NatDialogBodyConfigurator.swift in Sources */ = {isa = PBXBuildFile; fileRef = 843A1E6E24A27FAC00FA7A7B /* NatDialogBodyConfigurator.swift */; };
-		843FA27B2461D82200D20D9A /* NatSizes.swift in Sources */ = {isa = PBXBuildFile; fileRef = 843FA27A2461D82200D20D9A /* NatSizes.swift */; };
-		843FA27D2461DB1400D20D9A /* Sizes.swift in Sources */ = {isa = PBXBuildFile; fileRef = 843FA27C2461DB1400D20D9A /* Sizes.swift */; };
-		843FA27F2461DDFC00D20D9A /* AvonSizes.swift in Sources */ = {isa = PBXBuildFile; fileRef = 843FA27E2461DDFC00D20D9A /* AvonSizes.swift */; };
-		843FA2812461DF5400D20D9A /* NaturaSizes.swift in Sources */ = {isa = PBXBuildFile; fileRef = 843FA2802461DF5400D20D9A /* NaturaSizes.swift */; };
-		843FA2832461E1CA00D20D9A /* TheBodySystemSize.swift in Sources */ = {isa = PBXBuildFile; fileRef = 843FA2822461E1CA00D20D9A /* TheBodySystemSize.swift */; };
-		843FA2862461E32400D20D9A /* NatSizes+Spec.swift in Sources */ = {isa = PBXBuildFile; fileRef = 843FA2842461E2DC00D20D9A /* NatSizes+Spec.swift */; };
-		843FA2882461F33600D20D9A /* AvonSizes+Spec.swift in Sources */ = {isa = PBXBuildFile; fileRef = 843FA2872461F33600D20D9A /* AvonSizes+Spec.swift */; };
-		843FA28A2461F78200D20D9A /* NaturaSizes+Spec.swift in Sources */ = {isa = PBXBuildFile; fileRef = 843FA2892461F78200D20D9A /* NaturaSizes+Spec.swift */; };
-		843FA28C2461F96700D20D9A /* TheBodyShopSizes+Spec.swift in Sources */ = {isa = PBXBuildFile; fileRef = 843FA28B2461F96700D20D9A /* TheBodyShopSizes+Spec.swift */; };
-		843FA2962463310900D20D9A /* Radius.swift in Sources */ = {isa = PBXBuildFile; fileRef = 843FA2952463310900D20D9A /* Radius.swift */; };
-		843FA298246331F000D20D9A /* AvonBorderRadius.swift in Sources */ = {isa = PBXBuildFile; fileRef = 843FA297246331F000D20D9A /* AvonBorderRadius.swift */; };
-		843FA29A246335D700D20D9A /* NaturaBorderRadius.swift in Sources */ = {isa = PBXBuildFile; fileRef = 843FA299246335D600D20D9A /* NaturaBorderRadius.swift */; };
-		843FA29C2463369A00D20D9A /* TheBodyShopRadius.swift in Sources */ = {isa = PBXBuildFile; fileRef = 843FA29B2463369A00D20D9A /* TheBodyShopRadius.swift */; };
-		843FA29E24633CF700D20D9A /* NatBorderRadius.swift in Sources */ = {isa = PBXBuildFile; fileRef = 843FA29D24633CF700D20D9A /* NatBorderRadius.swift */; };
-		843FA2AA24635D7400D20D9A /* AvonBorderRadius+Spec.swift in Sources */ = {isa = PBXBuildFile; fileRef = 843FA2A924635D7400D20D9A /* AvonBorderRadius+Spec.swift */; };
-		843FA2AC24635E9F00D20D9A /* NaturaBorderRadius+Spec.swift in Sources */ = {isa = PBXBuildFile; fileRef = 843FA2AB24635E9F00D20D9A /* NaturaBorderRadius+Spec.swift */; };
-		843FA2AE24635EDF00D20D9A /* TheBodyShopBorderRadius+Spec.swift in Sources */ = {isa = PBXBuildFile; fileRef = 843FA2AD24635EDF00D20D9A /* TheBodyShopBorderRadius+Spec.swift */; };
-		843FA2B02463624A00D20D9A /* NatBorderRadius+Spec.swift in Sources */ = {isa = PBXBuildFile; fileRef = 843FA2AF2463624A00D20D9A /* NatBorderRadius+Spec.swift */; };
-		843FA2B2246458C400D20D9A /* NatOpacities.swift in Sources */ = {isa = PBXBuildFile; fileRef = 843FA2B1246458C400D20D9A /* NatOpacities.swift */; };
-		843FA2B42464717700D20D9A /* NatOpacities+Spec.swift in Sources */ = {isa = PBXBuildFile; fileRef = 843FA2B32464717600D20D9A /* NatOpacities+Spec.swift */; };
-		843FA2B62464724C00D20D9A /* AvonOpacities.swift in Sources */ = {isa = PBXBuildFile; fileRef = 843FA2B52464724C00D20D9A /* AvonOpacities.swift */; };
-		843FA2B82464736500D20D9A /* Opacities.swift in Sources */ = {isa = PBXBuildFile; fileRef = 843FA2B72464736500D20D9A /* Opacities.swift */; };
-		843FA2BA2464757200D20D9A /* NaturaOpacities.swift in Sources */ = {isa = PBXBuildFile; fileRef = 843FA2B92464757200D20D9A /* NaturaOpacities.swift */; };
-		843FA2BC2464759100D20D9A /* TheBodyShopOpacities.swift in Sources */ = {isa = PBXBuildFile; fileRef = 843FA2BB2464759100D20D9A /* TheBodyShopOpacities.swift */; };
-		843FA2BE2464837E00D20D9A /* AvonOpacities+Spec.swift in Sources */ = {isa = PBXBuildFile; fileRef = 843FA2BD2464837E00D20D9A /* AvonOpacities+Spec.swift */; };
-		843FA2C0246483CC00D20D9A /* NaturaOpacities+Spec.swift in Sources */ = {isa = PBXBuildFile; fileRef = 843FA2BF246483CC00D20D9A /* NaturaOpacities+Spec.swift */; };
-		843FA2C2246483E500D20D9A /* TheBodyShopOpacities+Spec.swift in Sources */ = {isa = PBXBuildFile; fileRef = 843FA2C1246483E500D20D9A /* TheBodyShopOpacities+Spec.swift */; };
-		843FA2CB2465CE9E00D20D9A /* Font.swift in Sources */ = {isa = PBXBuildFile; fileRef = 843FA2CA2465CE9E00D20D9A /* Font.swift */; };
-		843FA2CF2465EE8100D20D9A /* FontWeights.swift in Sources */ = {isa = PBXBuildFile; fileRef = 843FA2CE2465EE8100D20D9A /* FontWeights.swift */; };
-		843FA2D12465EEA000D20D9A /* FontSizes.swift in Sources */ = {isa = PBXBuildFile; fileRef = 843FA2D02465EEA000D20D9A /* FontSizes.swift */; };
-		843FA2D324660E2100D20D9A /* NatFonts.swift in Sources */ = {isa = PBXBuildFile; fileRef = 843FA2D224660E2100D20D9A /* NatFonts.swift */; };
-		84428F81245B03A100D46611 /* NaturaSpacing.swift in Sources */ = {isa = PBXBuildFile; fileRef = 84428F80245B03A100D46611 /* NaturaSpacing.swift */; };
-		84428F83245B03FD00D46611 /* AvonSpacing.swift in Sources */ = {isa = PBXBuildFile; fileRef = 84428F82245B03FD00D46611 /* AvonSpacing.swift */; };
-		84428F85245B044700D46611 /* TheBodyShopSpacing.swift in Sources */ = {isa = PBXBuildFile; fileRef = 84428F84245B044700D46611 /* TheBodyShopSpacing.swift */; };
-		84428F87245B205D00D46611 /* Space.swift in Sources */ = {isa = PBXBuildFile; fileRef = 84428F86245B205D00D46611 /* Space.swift */; };
-		84428F8A245B219700D46611 /* NaturaSpacing+Spec.swift in Sources */ = {isa = PBXBuildFile; fileRef = 84428F88245B217C00D46611 /* NaturaSpacing+Spec.swift */; };
-		84428F8D245B248D00D46611 /* TheBodyShopSpacing+Spec.swift in Sources */ = {isa = PBXBuildFile; fileRef = 84428F8B245B245C00D46611 /* TheBodyShopSpacing+Spec.swift */; };
-		84428F90245B24B300D46611 /* AvonSpacing+Spec.swift in Sources */ = {isa = PBXBuildFile; fileRef = 84428F8E245B24B000D46611 /* AvonSpacing+Spec.swift */; };
-		84428F92245B265000D46611 /* NatSpacing+Spec.swift in Sources */ = {isa = PBXBuildFile; fileRef = 84428F91245B265000D46611 /* NatSpacing+Spec.swift */; };
-		84428F95245B9DE000D46611 /* DesignSystemFatalError.swift in Sources */ = {isa = PBXBuildFile; fileRef = 84428F94245B9DE000D46611 /* DesignSystemFatalError.swift */; };
-		84428F97245C3FFD00D46611 /* GetTheme.swift in Sources */ = {isa = PBXBuildFile; fileRef = 84428F96245C3FFD00D46611 /* GetTheme.swift */; };
-		84428F99245C402B00D46611 /* ValidateTheme.swift in Sources */ = {isa = PBXBuildFile; fileRef = 84428F98245C402B00D46611 /* ValidateTheme.swift */; };
-		8458A9932475C1E000BD8BC8 /* ButtonOutlinedStyle+Spec.swift in Sources */ = {isa = PBXBuildFile; fileRef = 8458A9922475C1E000BD8BC8 /* ButtonOutlinedStyle+Spec.swift */; };
-		845D9EF8244DE32F003598B0 /* NatColors+TBS+Spec.swift in Sources */ = {isa = PBXBuildFile; fileRef = 845D9EF6244DE2E7003598B0 /* NatColors+TBS+Spec.swift */; };
-		846313AC245C47D100387FCF /* ValidateTheme+Spec.swift in Sources */ = {isa = PBXBuildFile; fileRef = 846313AA245C47C400387FCF /* ValidateTheme+Spec.swift */; };
-		846313AE245CE9AE00387FCF /* GetTheme+Spec.swift in Sources */ = {isa = PBXBuildFile; fileRef = 846313AD245CE9AE00387FCF /* GetTheme+Spec.swift */; };
-		84685CBB24813CC6003E90C4 /* DynamicColors+Spec.swift in Sources */ = {isa = PBXBuildFile; fileRef = 84685CBA24813CC6003E90C4 /* DynamicColors+Spec.swift */; };
-		84685CBD248154BF003E90C4 /* DynamicColorFactory+Spec.swift in Sources */ = {isa = PBXBuildFile; fileRef = 84685CBC248154BF003E90C4 /* DynamicColorFactory+Spec.swift */; };
-		84692854247D46F2008DF255 /* FontLetterSpacings.swift in Sources */ = {isa = PBXBuildFile; fileRef = 84692853247D46F2008DF255 /* FontLetterSpacings.swift */; };
-		84692856247D78BD008DF255 /* TheBodyShopFontLetterSpacings.swift in Sources */ = {isa = PBXBuildFile; fileRef = 84692855247D78BD008DF255 /* TheBodyShopFontLetterSpacings.swift */; };
-		84692858247D79DC008DF255 /* AvonFontLetterSpacings.swift in Sources */ = {isa = PBXBuildFile; fileRef = 84692857247D79DC008DF255 /* AvonFontLetterSpacings.swift */; };
-		8469285A247D7C2A008DF255 /* NaturaFontLetterSpacings.swift in Sources */ = {isa = PBXBuildFile; fileRef = 84692859247D7C2A008DF255 /* NaturaFontLetterSpacings.swift */; };
-		8469285C247DA8F7008DF255 /* TheBodyShopFontLetterSpacings+Spec.swift in Sources */ = {isa = PBXBuildFile; fileRef = 8469285B247DA8F7008DF255 /* TheBodyShopFontLetterSpacings+Spec.swift */; };
-		8469285E247DAB69008DF255 /* NaturaFontLetterSpacings+Spec.swift in Sources */ = {isa = PBXBuildFile; fileRef = 8469285D247DAB69008DF255 /* NaturaFontLetterSpacings+Spec.swift */; };
-		84692860247DABC1008DF255 /* AvonFontLetterSpacings+Spec.swift in Sources */ = {isa = PBXBuildFile; fileRef = 8469285F247DABC1008DF255 /* AvonFontLetterSpacings+Spec.swift */; };
-		84692865247FEB0D008DF255 /* AvonColorPaletteLight.swift in Sources */ = {isa = PBXBuildFile; fileRef = 84692864247FEB0D008DF255 /* AvonColorPaletteLight.swift */; };
-		84692867247FEB5C008DF255 /* AvonColorPaletteDark.swift in Sources */ = {isa = PBXBuildFile; fileRef = 84692866247FEB5C008DF255 /* AvonColorPaletteDark.swift */; };
-		84692869248022EB008DF255 /* NaturaColorPaletteLight.swift in Sources */ = {isa = PBXBuildFile; fileRef = 84692868248022EB008DF255 /* NaturaColorPaletteLight.swift */; };
-		8469286B24802359008DF255 /* NaturaColorPaletteDark.swift in Sources */ = {isa = PBXBuildFile; fileRef = 8469286A24802359008DF255 /* NaturaColorPaletteDark.swift */; };
-		8469286D248023E2008DF255 /* TheBodyShopColorPaletteLight.swift in Sources */ = {isa = PBXBuildFile; fileRef = 8469286C248023E2008DF255 /* TheBodyShopColorPaletteLight.swift */; };
-		8469286F24802446008DF255 /* TheBodyShopColorPaletteDark.swift in Sources */ = {isa = PBXBuildFile; fileRef = 8469286E24802446008DF255 /* TheBodyShopColorPaletteDark.swift */; };
-		84692871248036C0008DF255 /* DynamicColors.swift in Sources */ = {isa = PBXBuildFile; fileRef = 84692870248036C0008DF255 /* DynamicColors.swift */; };
-		8469287324803738008DF255 /* DynamicColorFactory.swift in Sources */ = {isa = PBXBuildFile; fileRef = 8469287224803738008DF255 /* DynamicColorFactory.swift */; };
-		846928762480458D008DF255 /* NatColors+Natura+Spec.swift in Sources */ = {isa = PBXBuildFile; fileRef = 8469287424804553008DF255 /* NatColors+Natura+Spec.swift */; };
-		84692879248046F7008DF255 /* NatColors+Avon+Spec.swift in Sources */ = {isa = PBXBuildFile; fileRef = 84692877248046DD008DF255 /* NatColors+Avon+Spec.swift */; };
-		846C9FC9248FB6D80079B686 /* Pulsable+Spec.swift in Sources */ = {isa = PBXBuildFile; fileRef = 846C9FC7248FB6050079B686 /* Pulsable+Spec.swift */; };
-		846C9FCC248FC2050079B686 /* PulseContainerLayer+Spec.swift in Sources */ = {isa = PBXBuildFile; fileRef = 846C9FCB248FC2050079B686 /* PulseContainerLayer+Spec.swift */; };
-		846EB6202486DA80000E3901 /* ButtonContainedStyle.swift in Sources */ = {isa = PBXBuildFile; fileRef = 846EB61F2486DA80000E3901 /* ButtonContainedStyle.swift */; };
-		846EB6232487ED47000E3901 /* ButtonStyle.swift in Sources */ = {isa = PBXBuildFile; fileRef = 846EB6222487ED47000E3901 /* ButtonStyle.swift */; };
-		846EB62624887BDC000E3901 /* ButtonContainedStyle+Spec.swift in Sources */ = {isa = PBXBuildFile; fileRef = 846EB62424887B7A000E3901 /* ButtonContainedStyle+Spec.swift */; };
-		846EB62824891511000E3901 /* ButtonStyle+Spec.swift in Sources */ = {isa = PBXBuildFile; fileRef = 846EB62724891511000E3901 /* ButtonStyle+Spec.swift */; };
-		846EB62A2489872C000E3901 /* ButtonTextStyle.swift in Sources */ = {isa = PBXBuildFile; fileRef = 846EB6292489872C000E3901 /* ButtonTextStyle.swift */; };
-		846EB62D2489A8FF000E3901 /* ButtonTextStyle+Spec.swift in Sources */ = {isa = PBXBuildFile; fileRef = 846EB62C2489A8FF000E3901 /* ButtonTextStyle+Spec.swift */; };
-		849F39E52481786800CCF076 /* ColorProvider.swift in Sources */ = {isa = PBXBuildFile; fileRef = 849F39E42481786800CCF076 /* ColorProvider.swift */; };
-		849F39E724819C0D00CCF076 /* StubLightColorPalette.swift in Sources */ = {isa = PBXBuildFile; fileRef = 849F39E624819C0D00CCF076 /* StubLightColorPalette.swift */; };
-		849F39E924819C3500CCF076 /* StubDarkColorPalette.swift in Sources */ = {isa = PBXBuildFile; fileRef = 849F39E824819C3500CCF076 /* StubDarkColorPalette.swift */; };
-		84B197A02475915E00F1B575 /* ButtonOutlineStyle.swift in Sources */ = {isa = PBXBuildFile; fileRef = 84B1979F2475915E00F1B575 /* ButtonOutlineStyle.swift */; };
-		84B197A3247593B500F1B575 /* NatButton+Style.swift in Sources */ = {isa = PBXBuildFile; fileRef = 84B197A2247593B500F1B575 /* NatButton+Style.swift */; };
-		84BFB61A24695E7D00506ED1 /* NatFonts+Avon+Spec.swift in Sources */ = {isa = PBXBuildFile; fileRef = 84BFB61824695E6600506ED1 /* NatFonts+Avon+Spec.swift */; };
-		84BFB61C2469810600506ED1 /* UIFont+GetWeight.swift in Sources */ = {isa = PBXBuildFile; fileRef = 84BFB61B2469810600506ED1 /* UIFont+GetWeight.swift */; };
-		84BFB61F24699ECA00506ED1 /* NatFonts+Natura+Spec.swift in Sources */ = {isa = PBXBuildFile; fileRef = 84BFB61E24699ECA00506ED1 /* NatFonts+Natura+Spec.swift */; };
-		84BFB62124699F2D00506ED1 /* NatFonts+TheBodyShop+Spec.swift in Sources */ = {isa = PBXBuildFile; fileRef = 84BFB62024699F2D00506ED1 /* NatFonts+TheBodyShop+Spec.swift */; };
-		84BFB6232469A01D00506ED1 /* AvonFontSizes+Spec.swift in Sources */ = {isa = PBXBuildFile; fileRef = 84BFB6222469A01D00506ED1 /* AvonFontSizes+Spec.swift */; };
-		84BFB6252469A30500506ED1 /* AvonFontWeights+Spec.swift in Sources */ = {isa = PBXBuildFile; fileRef = 84BFB6242469A30500506ED1 /* AvonFontWeights+Spec.swift */; };
-		84BFB6282469B92000506ED1 /* TheBodyShopFont.swift in Sources */ = {isa = PBXBuildFile; fileRef = 84BFB6272469B92000506ED1 /* TheBodyShopFont.swift */; };
-		84BFB62A2469B93C00506ED1 /* TheBodyShopFontSizes.swift in Sources */ = {isa = PBXBuildFile; fileRef = 84BFB6292469B93C00506ED1 /* TheBodyShopFontSizes.swift */; };
-		84BFB62C2469B95300506ED1 /* TheBodyShopFontWeights.swift in Sources */ = {isa = PBXBuildFile; fileRef = 84BFB62B2469B95300506ED1 /* TheBodyShopFontWeights.swift */; };
-		84BFB62F2469BDD700506ED1 /* NaturaFont.swift in Sources */ = {isa = PBXBuildFile; fileRef = 84BFB62E2469BDD700506ED1 /* NaturaFont.swift */; };
-		84BFB6312469BDF400506ED1 /* NaturaFontSizes.swift in Sources */ = {isa = PBXBuildFile; fileRef = 84BFB6302469BDF400506ED1 /* NaturaFontSizes.swift */; };
-		84BFB6332469BE1900506ED1 /* NaturaFontWeights.swift in Sources */ = {isa = PBXBuildFile; fileRef = 84BFB6322469BE1900506ED1 /* NaturaFontWeights.swift */; };
-		84BFB6362469BF1A00506ED1 /* AvonFont.swift in Sources */ = {isa = PBXBuildFile; fileRef = 84BFB6352469BF1A00506ED1 /* AvonFont.swift */; };
-		84BFB6382469BF4B00506ED1 /* AvonFontSizes.swift in Sources */ = {isa = PBXBuildFile; fileRef = 84BFB6372469BF4B00506ED1 /* AvonFontSizes.swift */; };
-		84BFB63A2469BF6500506ED1 /* AvonFontWeights.swift in Sources */ = {isa = PBXBuildFile; fileRef = 84BFB6392469BF6500506ED1 /* AvonFontWeights.swift */; };
-		84BFB6402469C2B900506ED1 /* NaturaFontWeights+Spec.swift in Sources */ = {isa = PBXBuildFile; fileRef = 84BFB63F2469C2B900506ED1 /* NaturaFontWeights+Spec.swift */; };
-		84BFB6412469C2BE00506ED1 /* NaturaFontSizes+Spec.swift in Sources */ = {isa = PBXBuildFile; fileRef = 84BFB63D2469C28900506ED1 /* NaturaFontSizes+Spec.swift */; };
-		84BFB6442469C9EB00506ED1 /* TheBodyShopFontWeights+Spec.swift in Sources */ = {isa = PBXBuildFile; fileRef = 84BFB6432469C9EB00506ED1 /* TheBodyShopFontWeights+Spec.swift */; };
-		84BFB6462469C9FC00506ED1 /* TheBodyShopFontSizes+Spec.swift in Sources */ = {isa = PBXBuildFile; fileRef = 84BFB6452469C9FC00506ED1 /* TheBodyShopFontSizes+Spec.swift */; };
-		84BFB6482469CB9000506ED1 /* TheBodyShopFont+Spec.swift in Sources */ = {isa = PBXBuildFile; fileRef = 84BFB6472469CB9000506ED1 /* TheBodyShopFont+Spec.swift */; };
-		84BFB64A2469CBAA00506ED1 /* NaturaFont+Spec.swift in Sources */ = {isa = PBXBuildFile; fileRef = 84BFB6492469CBAA00506ED1 /* NaturaFont+Spec.swift */; };
-		84BFB64C2469CBBC00506ED1 /* AvonFont+Spec.swift in Sources */ = {isa = PBXBuildFile; fileRef = 84BFB64B2469CBBC00506ED1 /* AvonFont+Spec.swift */; };
-		84BFB652246C276800506ED1 /* NatElevation.swift in Sources */ = {isa = PBXBuildFile; fileRef = 84BFB651246C276800506ED1 /* NatElevation.swift */; };
-		84BFB65B246DA40700506ED1 /* Elevations.swift in Sources */ = {isa = PBXBuildFile; fileRef = 84BFB65A246DA40700506ED1 /* Elevations.swift */; };
-		84BFB65D246DA42800506ED1 /* ElevationAttributes.swift in Sources */ = {isa = PBXBuildFile; fileRef = 84BFB65C246DA42800506ED1 /* ElevationAttributes.swift */; };
-		84BFB65F246DA47500506ED1 /* AvonElevations.swift in Sources */ = {isa = PBXBuildFile; fileRef = 84BFB65E246DA47500506ED1 /* AvonElevations.swift */; };
-		84BFB661246DA4B400506ED1 /* NaturaElevations.swift in Sources */ = {isa = PBXBuildFile; fileRef = 84BFB660246DA4B400506ED1 /* NaturaElevations.swift */; };
-		84BFB663246DA50100506ED1 /* TheBodyShopElevations.swift in Sources */ = {isa = PBXBuildFile; fileRef = 84BFB662246DA50100506ED1 /* TheBodyShopElevations.swift */; };
-		84BFB666246DCB5900506ED1 /* ViewStyle.swift in Sources */ = {isa = PBXBuildFile; fileRef = 84BFB665246DCB5900506ED1 /* ViewStyle.swift */; };
-		84BFB669246DCC0800506ED1 /* ViewStyle+Spec.swift in Sources */ = {isa = PBXBuildFile; fileRef = 84BFB668246DCC0800506ED1 /* ViewStyle+Spec.swift */; };
-		84BFB66B246DCD1100506ED1 /* TheBodyShopElevations+Spec.swift in Sources */ = {isa = PBXBuildFile; fileRef = 84BFB66A246DCD1100506ED1 /* TheBodyShopElevations+Spec.swift */; };
-		84BFB66D246DD12200506ED1 /* AvonElevations+Spec.swift in Sources */ = {isa = PBXBuildFile; fileRef = 84BFB66C246DD12200506ED1 /* AvonElevations+Spec.swift */; };
-		84BFB66F246DD15700506ED1 /* NaturaElevations+Spec.swift in Sources */ = {isa = PBXBuildFile; fileRef = 84BFB66E246DD15700506ED1 /* NaturaElevations+Spec.swift */; };
-		84BFB671246DF0B300506ED1 /* NatElevations+Spec.swift in Sources */ = {isa = PBXBuildFile; fileRef = 84BFB670246DF0B300506ED1 /* NatElevations+Spec.swift */; };
-		84BFB673246DF82800506ED1 /* ElevationAttributes+Equitable.swift in Sources */ = {isa = PBXBuildFile; fileRef = 84BFB672246DF82800506ED1 /* ElevationAttributes+Equitable.swift */; };
-		84C1CABD249952930041A511 /* DialogButtonConfiguration.swift in Sources */ = {isa = PBXBuildFile; fileRef = 84C1CABC249952930041A511 /* DialogButtonConfiguration.swift */; };
-		84C1CABF249953440041A511 /* NatDialogController+StandardStyleBuilder.swift in Sources */ = {isa = PBXBuildFile; fileRef = 84C1CABE249953440041A511 /* NatDialogController+StandardStyleBuilder.swift */; };
-		84C1CAC02499558E0041A511 /* NatDialogController+Spec.swift in Sources */ = {isa = PBXBuildFile; fileRef = 84C1CAB92499522D0041A511 /* NatDialogController+Spec.swift */; };
-		84C1CAC2249A49A40041A511 /* NatDialogController+StandardStyleBuilder+Spec.swift in Sources */ = {isa = PBXBuildFile; fileRef = 84C1CAC1249A49A40041A511 /* NatDialogController+StandardStyleBuilder+Spec.swift */; };
-		84C1CACB249A8AB00041A511 /* DialogFooterView+Spec.swift in Sources */ = {isa = PBXBuildFile; fileRef = 84C1CACA249A8AB00041A511 /* DialogFooterView+Spec.swift */; };
-		84C1CACE249A93940041A511 /* NatDialogController+Snapshot+Tests.swift in Sources */ = {isa = PBXBuildFile; fileRef = 84C1CACD249A93940041A511 /* NatDialogController+Snapshot+Tests.swift */; };
-		84C1CAD2249D00DD0041A511 /* NatButton+EdgeInsets.swift in Sources */ = {isa = PBXBuildFile; fileRef = 84C1CAD1249D00DD0041A511 /* NatButton+EdgeInsets.swift */; };
-		84C1CAD4249D2ED90041A511 /* NatButton+EdgeInsets+Spec.swift in Sources */ = {isa = PBXBuildFile; fileRef = 84C1CAD3249D2ED90041A511 /* NatButton+EdgeInsets+Spec.swift */; };
-		84C24DA6246F3DE40046833B /* NatButton.swift in Sources */ = {isa = PBXBuildFile; fileRef = 84C24DA5246F3DE40046833B /* NatButton.swift */; };
-		84C8210E24A375A30090DE1E /* DialogFooterView.swift in Sources */ = {isa = PBXBuildFile; fileRef = 84C8210D24A375A30090DE1E /* DialogFooterView.swift */; };
-		84C8211424A392BB0090DE1E /* NatDialogCustomBodyConfigurator.swift in Sources */ = {isa = PBXBuildFile; fileRef = 84C8211324A392BB0090DE1E /* NatDialogCustomBodyConfigurator.swift */; };
-		84C8211624A3937A0090DE1E /* NatDialogController+AlertStyleBuilder+Spec.swift in Sources */ = {isa = PBXBuildFile; fileRef = 84C8211524A3937A0090DE1E /* NatDialogController+AlertStyleBuilder+Spec.swift */; };
-		84C8211924A3980F0090DE1E /* DialogStyle+Spec.swift in Sources */ = {isa = PBXBuildFile; fileRef = 84C8211824A3980F0090DE1E /* DialogStyle+Spec.swift */; };
-		84EE85E9245A0FB20009293A /* NatSpacing.swift in Sources */ = {isa = PBXBuildFile; fileRef = 84EE85E8245A0FB20009293A /* NatSpacing.swift */; };
-		A9325A6623FB34EC0023979C /* UICollectionView+Reusable.swift in Sources */ = {isa = PBXBuildFile; fileRef = A9325A6523FB34EC0023979C /* UICollectionView+Reusable.swift */; };
-		A9325A6A23FB35C50023979C /* UICollectionView+ReusableTests.swift in Sources */ = {isa = PBXBuildFile; fileRef = A9325A6723FB35450023979C /* UICollectionView+ReusableTests.swift */; };
-		A971BE6F2398171C00A0D509 /* NavigationDrawerDelegateMock.swift in Sources */ = {isa = PBXBuildFile; fileRef = A971BE6E2398171C00A0D509 /* NavigationDrawerDelegateMock.swift */; };
-		A971BE712398306300A0D509 /* NavigationDrawer+IndexMenu.swift in Sources */ = {isa = PBXBuildFile; fileRef = A971BE702398306300A0D509 /* NavigationDrawer+IndexMenu.swift */; };
-		A971BE73239831F200A0D509 /* NavigationDrawer+IndexMenuTests.swift in Sources */ = {isa = PBXBuildFile; fileRef = A971BE72239831F200A0D509 /* NavigationDrawer+IndexMenuTests.swift */; };
-		A988199B238C5AAF0008230F /* UIColor+Hex.swift in Sources */ = {isa = PBXBuildFile; fileRef = A988199A238C5AAF0008230F /* UIColor+Hex.swift */; };
-		A9B71E8D237B559A00A2BF51 /* NatDS.framework in Frameworks */ = {isa = PBXBuildFile; fileRef = A9B71E83237B559A00A2BF51 /* NatDS.framework */; };
-		A9B71E94237B559A00A2BF51 /* NatDS.h in Headers */ = {isa = PBXBuildFile; fileRef = A9B71E86237B559A00A2BF51 /* NatDS.h */; settings = {ATTRIBUTES = (Public, ); }; };
-		A9CBAD8523CE535300A46CB2 /* IconTests.swift in Sources */ = {isa = PBXBuildFile; fileRef = A9CBAD8423CE535300A46CB2 /* IconTests.swift */; };
-		A9CCF8D823CCDAC900000FC0 /* Icon.swift in Sources */ = {isa = PBXBuildFile; fileRef = A9CCF8D723CCDAC900000FC0 /* Icon.swift */; };
-		A9CCF8DA23CCDDF700000FC0 /* UIFont+Icon.swift in Sources */ = {isa = PBXBuildFile; fileRef = A9CCF8D923CCDDF700000FC0 /* UIFont+Icon.swift */; };
-		A9CCF8DC23CCDF0100000FC0 /* FontIconStyle.swift in Sources */ = {isa = PBXBuildFile; fileRef = A9CCF8DB23CCDF0100000FC0 /* FontIconStyle.swift */; };
-		A9CCF8DD23CCE0F700000FC0 /* natds-icons.ttf in Resources */ = {isa = PBXBuildFile; fileRef = A9D451B823C7E08F001D73B0 /* natds-icons.ttf */; };
-		A9CCF8DF23CCE1CE00000FC0 /* IconView.swift in Sources */ = {isa = PBXBuildFile; fileRef = A9CCF8DE23CCE1CE00000FC0 /* IconView.swift */; };
-		A9CCF8E123CCE39800000FC0 /* IconViewTests.swift in Sources */ = {isa = PBXBuildFile; fileRef = A9CCF8E023CCE39800000FC0 /* IconViewTests.swift */; };
-		A9CCF8E523CCEC5400000FC0 /* FontStyle.swift in Sources */ = {isa = PBXBuildFile; fileRef = A9CCF8E323CCEBD600000FC0 /* FontStyle.swift */; };
-		A9CCF8E823CCF03500000FC0 /* FontIconStyleTests.swift in Sources */ = {isa = PBXBuildFile; fileRef = A9CCF8E723CCF03500000FC0 /* FontIconStyleTests.swift */; };
-		A9CCF8EA23CCF16400000FC0 /* UIFont+IconTests.swift in Sources */ = {isa = PBXBuildFile; fileRef = A9CCF8E923CCF16400000FC0 /* UIFont+IconTests.swift */; };
-		A9D3454B238C69480013398C /* UIColor+HexTests.swift in Sources */ = {isa = PBXBuildFile; fileRef = A9D3454A238C69480013398C /* UIColor+HexTests.swift */; };
-=======
+		000598F48ADE170D305737C11E3F2D99 /* ButtonTextStyle.swift in Sources */ = {isa = PBXBuildFile; fileRef = 113F306054D9B7B4EDC1D13B97C6481F /* ButtonTextStyle.swift */; };
+		00677CE3627142815E32CE84F60D8910 /* UIFont+GetWeight.swift in Sources */ = {isa = PBXBuildFile; fileRef = 56F3D70C29CCB183081E1863D791C9D4 /* UIFont+GetWeight.swift */; };
+		06B6AF457FA3A8ADB837E7A2BBE53D91 /* NavigationDrawerItemCellTests.swift in Sources */ = {isa = PBXBuildFile; fileRef = AB85B5288F76E27BCDF2A11BC05D3238 /* NavigationDrawerItemCellTests.swift */; };
+		073F4DA419280EF6C28D50EF95ECC947 /* TheBodyShopElevations.swift in Sources */ = {isa = PBXBuildFile; fileRef = 86856217718A39F3D99C9B1784214747 /* TheBodyShopElevations.swift */; };
+		0AF826DF57321D84C4B2EDDFAC49F377 /* AssetsHelperTests.swift in Sources */ = {isa = PBXBuildFile; fileRef = 38DAA7E13F0D9435753C08228E164289 /* AssetsHelperTests.swift */; };
+		0B8E46E0DEAF3F9ACFCD7D8FBCB6B4A6 /* NaturaTheme.swift in Sources */ = {isa = PBXBuildFile; fileRef = 330801219DAEACF172CA41236390A4D0 /* NaturaTheme.swift */; };
+		0C0E58167E0896AEBC4B69F2F846F57F /* NatFonts+Natura+Spec.swift in Sources */ = {isa = PBXBuildFile; fileRef = 4C36A7D37B7A89976DC5D42F6EC8FABF /* NatFonts+Natura+Spec.swift */; };
+		0C4CBA15016075A8E8A7CA6FC6054383 /* IllustrationIconsTests.swift in Sources */ = {isa = PBXBuildFile; fileRef = 5D67F65D9E72160E498FBA256C62159F /* IllustrationIconsTests.swift */; };
+		0FB003017C3A179872BC65E6E321FD13 /* NatDialogController+StandardStyleBuilder.swift in Sources */ = {isa = PBXBuildFile; fileRef = 52F4D9E1F67A97596AD6E676E979CEC0 /* NatDialogController+StandardStyleBuilder.swift */; };
+		104CDF5166233472D947A0F32FF81911 /* NaturaOpacities.swift in Sources */ = {isa = PBXBuildFile; fileRef = 66D8E653272562ABCC278D3D5A982192 /* NaturaOpacities.swift */; };
+		10734D11ADA3847CF236F1C8B98F4555 /* UIColor+HexTests.swift in Sources */ = {isa = PBXBuildFile; fileRef = DA25909FD964254E6B99AD359EFD8A5C /* UIColor+HexTests.swift */; };
+		10953079D3A781AA63E2E03A93F222C4 /* String+Icon.swift in Sources */ = {isa = PBXBuildFile; fileRef = DD7122400C6AAB36772A6E365FBD263D /* String+Icon.swift */; };
+		1255F87384A5EC561A10BF1598651BBF /* Fonts.swift in Sources */ = {isa = PBXBuildFile; fileRef = E541D4660533BA7440D7EAFA3C55D613 /* Fonts.swift */; };
+		13070104FE3F89CB14F76D621EF9A7F1 /* NavigationDrawer+IndexMenu.swift in Sources */ = {isa = PBXBuildFile; fileRef = 75DBB32E272580681677AA85CA5A2649 /* NavigationDrawer+IndexMenu.swift */; };
+		14016A20C7BF7046BAFCD2AE53673EB0 /* ButtonStyle.swift in Sources */ = {isa = PBXBuildFile; fileRef = B949EB43F40A2086C7BA7CFE2358A9DA /* ButtonStyle.swift */; };
+		1486785D9C1BC4FCF2308F2B9CC28543 /* AvonSpacing.swift in Sources */ = {isa = PBXBuildFile; fileRef = E466D95B01186AA3E08CC793E6014EDF /* AvonSpacing.swift */; };
+		156EE5EBDDF801745FB87B90E7559617 /* AvonOpacities.swift in Sources */ = {isa = PBXBuildFile; fileRef = D9CAB12E754E4CBA9E744F8261748D5C /* AvonOpacities.swift */; };
+		165E49381ECDC5C699C3496C7C3EA66A /* NatSpacing+Spec.swift in Sources */ = {isa = PBXBuildFile; fileRef = 1E59C232A91FF981110D0EB2DE8CBB80 /* NatSpacing+Spec.swift */; };
+		1715E4B78E2721E0181A401A0DA97A98 /* ExpansionPanelBuilder.swift in Sources */ = {isa = PBXBuildFile; fileRef = 14FFA81AA763D45B2BCB5F321784CECE /* ExpansionPanelBuilder.swift */; };
+		1734E4583B85C0197E0AC6F1CE877ADC /* ViewAnimatingMock.swift in Sources */ = {isa = PBXBuildFile; fileRef = FADDEC4E472D2A193BED0EBF058A67E8 /* ViewAnimatingMock.swift */; };
+		18B9F28B461F8F6294ABA51229BA2385 /* Font.swift in Sources */ = {isa = PBXBuildFile; fileRef = 2FDEE58147C2E1605E69E24EE6CE7409 /* Font.swift */; };
+		1908219397D007DC35BC0F99D5DEDE80 /* NSMutableAttributedString+Builder.swift in Sources */ = {isa = PBXBuildFile; fileRef = AC4E75499E95EC13EB47F2CD9CB26622 /* NSMutableAttributedString+Builder.swift */; };
+		19CCAA043E9657B0F68877ABC0F7F90F /* NatButton+Specs.swift in Sources */ = {isa = PBXBuildFile; fileRef = 5F485CDE6E86A020B1549C882DC64B38 /* NatButton+Specs.swift */; };
+		1A30D78CDFD9F95DDAFF61EDF612261D /* ButtonContainedStyle+Spec.swift in Sources */ = {isa = PBXBuildFile; fileRef = 0D6236D4B7FFC5CF049C20642874B068 /* ButtonContainedStyle+Spec.swift */; };
+		1A59055F415CB4058DA88A823383FBC9 /* DividerTests.swift in Sources */ = {isa = PBXBuildFile; fileRef = FD3CA47F5B151245708F86A82388401D /* DividerTests.swift */; };
+		1C33F8923E873C6C60821B00A3AF20C8 /* AvonFontLetterSpacings.swift in Sources */ = {isa = PBXBuildFile; fileRef = 79F0FED09E44BABDCC90B51BEA23A2B3 /* AvonFontLetterSpacings.swift */; };
+		1E1CA75D4F2464DBEA0DD722294FFDEB /* NatSpacing.swift in Sources */ = {isa = PBXBuildFile; fileRef = 0268F8E94DAA2428259644D88E375D32 /* NatSpacing.swift */; };
+		1F40DBA4B8A3C9B0558AD83B5B2884D6 /* ButtonContainedStyle.swift in Sources */ = {isa = PBXBuildFile; fileRef = 6921E739399DFDC850A3FD044E812EEE /* ButtonContainedStyle.swift */; };
+		1FBF5A52B03E9E219462A06F9487D3B4 /* ValueTextHighlightTests.swift in Sources */ = {isa = PBXBuildFile; fileRef = 526CD2A36CE33EBE0E9EFD858C9074DE /* ValueTextHighlightTests.swift */; };
+		2175BE4F7334ED85AECC5C401B400BD8 /* FlatButton.swift in Sources */ = {isa = PBXBuildFile; fileRef = FF5220FFBF3EE662D05373D401183E54 /* FlatButton.swift */; };
+		232DAFD65FD65951D36C6F2618D6B7FC /* NaturaFont.swift in Sources */ = {isa = PBXBuildFile; fileRef = 85AC3BBD38115B8137B4E1CF7BFB87CE /* NaturaFont.swift */; };
+		24A65D792FD25FA06DEACBD91A7E04A3 /* ColorsTests.swift in Sources */ = {isa = PBXBuildFile; fileRef = 15CB7087AA6D24EDDC31C9DD6682C6DD /* ColorsTests.swift */; };
+		2655155E5437F0880708125E1F9F5BC9 /* Elevations.swift in Sources */ = {isa = PBXBuildFile; fileRef = 0D49BA63C5E5BFEED327C214620A7657 /* Elevations.swift */; };
+		26A3DF759DBD205A03559B561D576D13 /* NaturaSpacing.swift in Sources */ = {isa = PBXBuildFile; fileRef = 7E36F59CB9704420750D7F661F7AD993 /* NaturaSpacing.swift */; };
+		288891838FD58A93C7A7CC39277932E8 /* FontSizes.swift in Sources */ = {isa = PBXBuildFile; fileRef = BCAAD7AE3D905B5B7DD0A1BFD9689AD5 /* FontSizes.swift */; };
+		291A2ABAA2039E539F7E45F394B8529D /* ExpansionPanel+MarginTests.swift in Sources */ = {isa = PBXBuildFile; fileRef = F6F7B50CF41E6ECBFD7148828549ECBF /* ExpansionPanel+MarginTests.swift */; };
+		2934666EAAD661E372AA6009BB287275 /* TextFieldTypeTests.swift in Sources */ = {isa = PBXBuildFile; fileRef = 9FBF1F1170177B1B22FABD607AA283EB /* TextFieldTypeTests.swift */; };
+		2D176E558C3297F7629B7F3D39003DC1 /* NaturaSpacing+Spec.swift in Sources */ = {isa = PBXBuildFile; fileRef = B49958F3A78F9D737DF55E3CB400B0B4 /* NaturaSpacing+Spec.swift */; };
+		2D7E10D869A68FB9A120F4707A861DF8 /* NSMutableAttributedString+BuilderTests.swift in Sources */ = {isa = PBXBuildFile; fileRef = CAD56BE8AA67D399ED570EA78BFC09E7 /* NSMutableAttributedString+BuilderTests.swift */; };
+		2E9E3D015F63CD38CD7EE5D6936ED897 /* NaturaElevations+Spec.swift in Sources */ = {isa = PBXBuildFile; fileRef = BB1B6705F4D1647BB7E1B56E47E1092D /* NaturaElevations+Spec.swift */; };
+		339C954298A9F77CB9621B31DC02DC8D /* TheBodyShopColorPaletteDark.swift in Sources */ = {isa = PBXBuildFile; fileRef = 6033E75331A557B208E47815CDB14B86 /* TheBodyShopColorPaletteDark.swift */; };
+		346443D54361FCD8E0E7BFAF8FE2D299 /* FontIconStyleTests.swift in Sources */ = {isa = PBXBuildFile; fileRef = 62CDD513F5E78AFAC3E17DD22AB3C6E1 /* FontIconStyleTests.swift */; };
+		36318880770EBC2F310866F9C5FEC2AE /* TheBodyShopOpacities+Spec.swift in Sources */ = {isa = PBXBuildFile; fileRef = ABFA2E6A460B1BF84F90C6512885B96B /* TheBodyShopOpacities+Spec.swift */; };
+		37953EE81D12EA2376E8C56E16BC4A29 /* UIColor+Hex.swift in Sources */ = {isa = PBXBuildFile; fileRef = 3E6444578A8B4B35C37D0B5FA4D8E0F6 /* UIColor+Hex.swift */; };
+		38ACA8E49786402581AA78B85DAE6CA7 /* Opacities.swift in Sources */ = {isa = PBXBuildFile; fileRef = 6F111B90C6990191CCEE34F707A05A9D /* Opacities.swift */; };
+		38DB283DDC43587A2456F690D45DFE67 /* AvonTheme.swift in Sources */ = {isa = PBXBuildFile; fileRef = 7E37D0B1B9BAD8ACC82F2DDAEB6FF77E /* AvonTheme.swift */; };
+		3A50A52D23FB5E21A70E4FBB1063381A /* ValidateTheme.swift in Sources */ = {isa = PBXBuildFile; fileRef = B5ACED8A5F3AEC978D459E930E842494 /* ValidateTheme.swift */; };
+		3A65DE112EB34ED5B9F3F1DF7B8D3FBD /* ExpansionPanel.swift in Sources */ = {isa = PBXBuildFile; fileRef = C58B1BFBC101D26CBEC7E3448F9B33D2 /* ExpansionPanel.swift */; };
+		3C5FAD37FB59E21D268CEC6DF60A61BB /* TheBodyShopFont.swift in Sources */ = {isa = PBXBuildFile; fileRef = D9EE549807B60EB3A58FBD764CF4A85E /* TheBodyShopFont.swift */; };
+		3D429A6E88BA742E49ECCA485A26E70F /* AvonColorPaletteLight.swift in Sources */ = {isa = PBXBuildFile; fileRef = 02183C9B0E29B427B04D54135FE32184 /* AvonColorPaletteLight.swift */; };
+		3D8762A06C970677D223A561419340A9 /* PulseLayerTests.swift in Sources */ = {isa = PBXBuildFile; fileRef = 2381FCF8210ECD9A4895ECA9ED41B0FB /* PulseLayerTests.swift */; };
+		3F12D75506942B4F6ED3212F793C6177 /* AvonFontSizes.swift in Sources */ = {isa = PBXBuildFile; fileRef = 3F7D792BB1ABA865B43C4E9AFD578235 /* AvonFontSizes.swift */; };
+		40B14F67117654B7854317119E5B3509 /* ConfigurationStorage.swift in Sources */ = {isa = PBXBuildFile; fileRef = 04723CCAA125D20DF5FFBB3D77A939D4 /* ConfigurationStorage.swift */; };
+		4612CED8B9691035EFA62E01E2B30FD6 /* Field.swift in Sources */ = {isa = PBXBuildFile; fileRef = 8BEE0086E453EC48CFDC60DBA3C5C989 /* Field.swift */; };
+		46A73ED2AC6774550A3F2D82CCE8BAF7 /* SearchBar.swift in Sources */ = {isa = PBXBuildFile; fileRef = F988EE601584B907D997288958055215 /* SearchBar.swift */; };
+		47A806814516D6365DE9967251BA94E8 /* NatDS.framework in Frameworks */ = {isa = PBXBuildFile; fileRef = 17433A27D62633345ECA245C99114C15 /* NatDS.framework */; };
+		4838BBC57B1464D82D59DE861726268A /* NatColors.swift in Sources */ = {isa = PBXBuildFile; fileRef = 546EF920207BAF8470E811B146A05C0F /* NatColors.swift */; };
+		494B238CBB871A4FB2092730783EF93C /* FontWeights.swift in Sources */ = {isa = PBXBuildFile; fileRef = 0F3972A77C0F33A56F5725680D5D3835 /* FontWeights.swift */; };
+		4A59C326E069798EF1B4E61751F3F73D /* Pods_NatDSTests.framework in Frameworks */ = {isa = PBXBuildFile; fileRef = EA6C2225E568F933653803F970EF3103 /* Pods_NatDSTests.framework */; };
+		4A960CCEE0BE260F4B77B8CD3090AD8A /* NaturaFontLetterSpacings+Spec.swift in Sources */ = {isa = PBXBuildFile; fileRef = DAA3731D183F680F4C79ACD366C2136C /* NaturaFontLetterSpacings+Spec.swift */; };
+		4BDEB19DC31DEB91FAB5CC161B159FA7 /* DynamicColorFactory.swift in Sources */ = {isa = PBXBuildFile; fileRef = 4F55DA20C78EC30101A75371CAD5225C /* DynamicColorFactory.swift */; };
+		4C069F66A6CE331187EDEAE788EC0877 /* TheBodySystemSize.swift in Sources */ = {isa = PBXBuildFile; fileRef = BACE3E5C8D6529B48A07E792048EFC0F /* TheBodySystemSize.swift */; };
+		4CEBA5F26393AC6F09BEE6382ABC55E9 /* ExpansionPanelTests.swift in Sources */ = {isa = PBXBuildFile; fileRef = 0FF507003D3035F2C312F8C225D481FC /* ExpansionPanelTests.swift */; };
+		50130A6AE7342A799C5989AF8FE486E8 /* UITableView+ReusableTests.swift in Sources */ = {isa = PBXBuildFile; fileRef = 8656CC0789F1E0DACEB77D4C50C2ECC1 /* UITableView+ReusableTests.swift */; };
+		509D46F287D25DAEB7A71BF2665EF894 /* SearchBar.swift in Sources */ = {isa = PBXBuildFile; fileRef = 3D17E5874C6FD18F726E3F2F41FA5A91 /* SearchBar.swift */; };
+		51308DFBAF8D2A3E20B52E3AC688610A /* UIColor+AsHexString.swift in Sources */ = {isa = PBXBuildFile; fileRef = 255B7772A418A4544E0B8F793BEB519D /* UIColor+AsHexString.swift */; };
+		518E40E608084AD36390CE8A38A1CB5A /* UICollectionView+Reusable.swift in Sources */ = {isa = PBXBuildFile; fileRef = 2C157151985B2586A5377C35B4FC1F27 /* UICollectionView+Reusable.swift */; };
+		521AFD7AFA9579A0A57971504ABE7145 /* ButtonOutlinedStyle+Spec.swift in Sources */ = {isa = PBXBuildFile; fileRef = 8951046F74282531403D6D25AE4E299E /* ButtonOutlinedStyle+Spec.swift */; };
+		525A8C62B68D8C9B0AC882318792D04C /* Pulsable+Spec.swift in Sources */ = {isa = PBXBuildFile; fileRef = BC00F737F0234FCBD14533100E96A39E /* Pulsable+Spec.swift */; };
+		527DF39CAC1D19BFACC191CC02D66346 /* TheBodyShopFontWeights+Spec.swift in Sources */ = {isa = PBXBuildFile; fileRef = 68C5BFF0EEC5CF26F7D88796B6E5F767 /* TheBodyShopFontWeights+Spec.swift */; };
+		54EE932D2039B52E94806AF0DAA1991B /* NaturaBorderRadius+Spec.swift in Sources */ = {isa = PBXBuildFile; fileRef = 87CFD30D7FD696D72A3C8366BFF3FACE /* NaturaBorderRadius+Spec.swift */; };
+		5549F0F4D09E073E0FAFBCC6F7B6699A /* ColorsNaturaTests.swift in Sources */ = {isa = PBXBuildFile; fileRef = 60AC8BC2D164D73C71DF5B19BDC28AE1 /* ColorsNaturaTests.swift */; };
+		557B42D36C536AF16BD53225A006AB29 /* AvonSizes+Spec.swift in Sources */ = {isa = PBXBuildFile; fileRef = 8C04D198B2E271ABB5F68222DC1D6B96 /* AvonSizes+Spec.swift */; };
+		55A2D6D6BAD3F2F0B352CA80FC656452 /* UICollectionView+ReusableTests.swift in Sources */ = {isa = PBXBuildFile; fileRef = 36B6CEC817D03194414588BB22C1833A /* UICollectionView+ReusableTests.swift */; };
+		56B51E3D524A0D2900D7DD3E6CC761E7 /* UIFont+Icon.swift in Sources */ = {isa = PBXBuildFile; fileRef = 8BA9C4721134BD5277D76AEDED7A01DB /* UIFont+Icon.swift */; };
+		56E21DDCD3217649B6CC5332DB901648 /* TextFieldDelegate.swift in Sources */ = {isa = PBXBuildFile; fileRef = EB6A44B9A9D7999BD68C1D60499CEF88 /* TextFieldDelegate.swift */; };
+		5737265E1EA6FD9BF1004F1CC1333F29 /* IllustrationIcons.swift in Sources */ = {isa = PBXBuildFile; fileRef = D4969844F4A007C92B7C67A4FA020C85 /* IllustrationIcons.swift */; };
+		590A53D96F90B89C4E352ADB38743179 /* TheBodyShopFontSizes.swift in Sources */ = {isa = PBXBuildFile; fileRef = 1AE7278B4CA19335782AFE391E811604 /* TheBodyShopFontSizes.swift */; };
+		5B1A38F8E6EC1AA2AA97A02F4F7AE9F7 /* FontsNatura.swift in Sources */ = {isa = PBXBuildFile; fileRef = 07ECC6D1ED0B557A34AB311B053D6EEF /* FontsNatura.swift */; };
+		5BF229979E317363CECB5B8BED8D6662 /* TheBodyShopElevations+Spec.swift in Sources */ = {isa = PBXBuildFile; fileRef = F69244CCD6E445DE577F87FFDA9FAE82 /* TheBodyShopElevations+Spec.swift */; };
+		5C0716F242EFC1AF6A61CBE257DA7CFE /* TextField.swift in Sources */ = {isa = PBXBuildFile; fileRef = 674EEA4A2112FC3EF3AE40AA3776A35A /* TextField.swift */; };
+		5C3B779F94FC59E1F2329996E3E55DF5 /* ElevationAttributes+Equitable.swift in Sources */ = {isa = PBXBuildFile; fileRef = 58907D6C652303C4D5FC5FFE6E8F721A /* ElevationAttributes+Equitable.swift */; };
+		5C5DF89CCAB72EC25E1A1BC43D450CB0 /* TabTests.swift in Sources */ = {isa = PBXBuildFile; fileRef = E99F543F7F6AC44B9A4E1341942EE0E0 /* TabTests.swift */; };
+		5E34A8BE616690B54E3DCDDF5395963E /* NatBorderRadius+Spec.swift in Sources */ = {isa = PBXBuildFile; fileRef = A6E3877B37EA290C13920BA9754C76C1 /* NatBorderRadius+Spec.swift */; };
+		60271BCF19E462F42A5941AA4D9E49B8 /* GetTheme+Spec.swift in Sources */ = {isa = PBXBuildFile; fileRef = D239FA6939F046FDE679FEE4162DB483 /* GetTheme+Spec.swift */; };
+		604835F2975D92A9D2EF46132C17C0A5 /* Tab.swift in Sources */ = {isa = PBXBuildFile; fileRef = CB6FF51FEADFA402D3EDC3FE828081CC /* Tab.swift */; };
+		609B09BFF70FF1405824230B477568C0 /* TheBodyShopSpacing+Spec.swift in Sources */ = {isa = PBXBuildFile; fileRef = 118CB6043C0920D56389F452736F6796 /* TheBodyShopSpacing+Spec.swift */; };
+		60B6A40046E3479DEC3808473AF0D08B /* NatSizes+Spec.swift in Sources */ = {isa = PBXBuildFile; fileRef = 37416A32D8AD942A180B5FDF1A82192B /* NatSizes+Spec.swift */; };
+		6215281A98CB7E8F35F7A315BFE666A9 /* FontsTests.swift in Sources */ = {isa = PBXBuildFile; fileRef = 86372A8479510FC7E2A2105B903F04FA /* FontsTests.swift */; };
+		6231AEE531E549E406745A37170FC719 /* TabItemViewDelegateMock.swift in Sources */ = {isa = PBXBuildFile; fileRef = A2216A9839DE07735A376736AB143A7F /* TabItemViewDelegateMock.swift */; };
+		634A481FEBE80549DC205C587125503E /* TheBodyShopColorPaletteLight+Spec.swift in Sources */ = {isa = PBXBuildFile; fileRef = FEFC5ABDDB7E6AA9C6199C7EC96F634D /* TheBodyShopColorPaletteLight+Spec.swift */; };
+		65D2ED6A736F8BD53729307D3E83A35D /* NatColors+Avon+Spec.swift in Sources */ = {isa = PBXBuildFile; fileRef = EC0F5D32B4B46B6C50413BEC01AF4215 /* NatColors+Avon+Spec.swift */; };
+		65D57A64A56F3130E6444CB713188276 /* TheBodyShopOpacities.swift in Sources */ = {isa = PBXBuildFile; fileRef = D55B5042824197A28F138846312F7803 /* TheBodyShopOpacities.swift */; };
+		65E0C105942614AA1438FEA773B255B9 /* natds-icons.ttf in Resources */ = {isa = PBXBuildFile; fileRef = BC6A871B0A080C7AB0127CF2EA0D9153 /* natds-icons.ttf */; };
+		672E84F3438F653B2DF42C2018894304 /* ExpansionPanel+Margin.swift in Sources */ = {isa = PBXBuildFile; fileRef = B92374A53F43E8BA6129F16B7AB1F4F0 /* ExpansionPanel+Margin.swift */; };
+		67BB06E023B48B85454BD2B38E60B156 /* Images.xcassets in Resources */ = {isa = PBXBuildFile; fileRef = 438A5C92460A2D83E14DF108D8CD8988 /* Images.xcassets */; };
+		69C11E581C612BD00EC0590B5FE51930 /* NatDialogController.swift in Sources */ = {isa = PBXBuildFile; fileRef = 8F52062B7DB3FCB23FA74EEE5EA52FDF /* NatDialogController.swift */; };
+		6B0288613B59DF0F53953D702C17D497 /* AvonFontWeights+Spec.swift in Sources */ = {isa = PBXBuildFile; fileRef = 9B282C073683EC548D946188FC1A72A6 /* AvonFontWeights+Spec.swift */; };
+		6B5F3A36A4FD345C2559A12A3A61FEAF /* Theme.swift in Sources */ = {isa = PBXBuildFile; fileRef = 3A3908FDCA5275E08B82B6304999B809 /* Theme.swift */; };
+		6BFB32624F50430015503A6734A64C41 /* NaturaFontLetterSpacings.swift in Sources */ = {isa = PBXBuildFile; fileRef = 51306DA6015CBDFD44DECF0E4C7F16E2 /* NaturaFontLetterSpacings.swift */; };
+		6C6CB092994DB60C83AC24F93B0F4E49 /* UITableView+Reusable.swift in Sources */ = {isa = PBXBuildFile; fileRef = 6C71F734657E837707189B1D151A9751 /* UITableView+Reusable.swift */; };
+		6C8512981F307B7CFC65975B94D811BE /* TheBodyShopTheme.swift in Sources */ = {isa = PBXBuildFile; fileRef = 050ABE35D75A976F479CD4725D5DEFE5 /* TheBodyShopTheme.swift */; };
+		6D4DFEB09D32E1F36B9FA29904AE1ED8 /* ElevationAttributes.swift in Sources */ = {isa = PBXBuildFile; fileRef = D7C267848A6D4A2289C862E53EA54F84 /* ElevationAttributes.swift */; };
+		6E6C6EC0105FF251940E4C011D611149 /* String+IconTests.swift in Sources */ = {isa = PBXBuildFile; fileRef = AD080B942BE2F7A41B1DEF15B19C34DB /* String+IconTests.swift */; };
+		6EF45532F3AD14C5842159D7761DFD25 /* AvonColorPaletteDark+Spec.swift in Sources */ = {isa = PBXBuildFile; fileRef = 184F473D68F70CFCDA0C09BAE2B17A4B /* AvonColorPaletteDark+Spec.swift */; };
+		6F66306180843E285A6B82D8788835D2 /* NatSizes.swift in Sources */ = {isa = PBXBuildFile; fileRef = FB7FB96016F7D02CB5976F54C383CCD6 /* NatSizes.swift */; };
+		705A576866667D11B1D05EBB709BCC00 /* DynamicColorFactory+Spec.swift in Sources */ = {isa = PBXBuildFile; fileRef = C3DA7591C8DDE4FB051FEBE8004CFF92 /* DynamicColorFactory+Spec.swift */; };
+		71BFF46A2E8EE022B73DF3171D0C08CE /* AvonSizes.swift in Sources */ = {isa = PBXBuildFile; fileRef = 9CF26E92BD0C8D7F15F6EF0B43391245 /* AvonSizes.swift */; };
+		7365B982D31713B01F6D3D64FE145DB6 /* TheBodyShopTheme+Spec.swift in Sources */ = {isa = PBXBuildFile; fileRef = 47CD483CE0D2C7F436C71ED1EA6A5DD6 /* TheBodyShopTheme+Spec.swift */; };
+		7392D4960D4A13B6ADF3AB7372B264F5 /* DesignSystem+Spec.swift in Sources */ = {isa = PBXBuildFile; fileRef = 83C59F929E88764313134A046BA5C30F /* DesignSystem+Spec.swift */; };
+		758EE01159A6E7AFC7217055678D4ED3 /* FontIconStyle.swift in Sources */ = {isa = PBXBuildFile; fileRef = 2D221DC99290B86F7B59C72F4FA77BE4 /* FontIconStyle.swift */; };
+		75C6E6108454D8D59FCFD7B5C82D9902 /* AvonBorderRadius.swift in Sources */ = {isa = PBXBuildFile; fileRef = B753A7FCD64198384CC745E9DBF172E6 /* AvonBorderRadius.swift */; };
+		75EE471D49FB3FFD3E3296D8AFD4B244 /* TheBodyShopColorPaletteDark+Spec.swift in Sources */ = {isa = PBXBuildFile; fileRef = 6C64A1314BBD5AFECEC306854A4255CA /* TheBodyShopColorPaletteDark+Spec.swift */; };
+		77C55B339CA403354D76ABF05E283D5A /* ValueTextHighlight.swift in Sources */ = {isa = PBXBuildFile; fileRef = CDFBFE7E7E98BBE7DA3F6565371E522D /* ValueTextHighlight.swift */; };
+		79B1DEDF25B2042A1FD15D6ED9C15722 /* MockStorage.swift in Sources */ = {isa = PBXBuildFile; fileRef = DE0ECAE7CBDEFA14BEB1C2BDCC3384DF /* MockStorage.swift */; };
+		7A4EA58751A4005CDC8869389680036B /* AvonOpacities+Spec.swift in Sources */ = {isa = PBXBuildFile; fileRef = 03374D1962F22E77097BC080D718F12F /* AvonOpacities+Spec.swift */; };
+		7B00B2BBB09B3E7B317323F17DE99832 /* ColorsNatura.swift in Sources */ = {isa = PBXBuildFile; fileRef = A147DE3520129A5E7B447BAB75AC8F03 /* ColorsNatura.swift */; };
+		7C00D9B09D306A421DBD99953C7BC9E4 /* NatElevation.swift in Sources */ = {isa = PBXBuildFile; fileRef = 2775F568C47ADB6D5DA7B7AFA4A41B4E /* NatElevation.swift */; };
+		7C70828FE3E0B0D94A3CD29705B2BEDA /* NaturaColorPaletteLight.swift in Sources */ = {isa = PBXBuildFile; fileRef = 098681BF3DEC692BCF4F95F962461C51 /* NaturaColorPaletteLight.swift */; };
+		7CA6BAC353B73AF5D31F09CAF0268EE5 /* DesignSystemFatalError.swift in Sources */ = {isa = PBXBuildFile; fileRef = 7D8E6D9764598D210D58B32B2AEB0FE9 /* DesignSystemFatalError.swift */; };
+		7E5A9E64BC68581EC58FCA6EB03DF802 /* ContainedButton.swift in Sources */ = {isa = PBXBuildFile; fileRef = 3C58A7E1BE25BB61275135C97BD4C757 /* ContainedButton.swift */; };
+		7FCD65E56A79CE1AE08A4C86B8DC1303 /* Icon.swift in Sources */ = {isa = PBXBuildFile; fileRef = DA0E2F68D8995E164CB35303ADB9507C /* Icon.swift */; };
+		80FE219D764217C0520E0C784F9C0C0B /* PulseLayer.swift in Sources */ = {isa = PBXBuildFile; fileRef = 5AF8919785F0CA6D3AB0AD57F759ED73 /* PulseLayer.swift */; };
+		81AA5DF0A9D5F332072CA1EC9C5CF968 /* NatOpacities.swift in Sources */ = {isa = PBXBuildFile; fileRef = A54E76AA6120032EE8B86EB90B51BFD8 /* NatOpacities.swift */; };
+		82883672709B4F62F288ADD68528D460 /* TheBodyShopFontLetterSpacings+Spec.swift in Sources */ = {isa = PBXBuildFile; fileRef = F883FDBE8A405C0A87D003DD585D8FE0 /* TheBodyShopFontLetterSpacings+Spec.swift */; };
+		82FFB36F823296E60F0CBCE8D419D689 /* NatColors+Natura+Spec.swift in Sources */ = {isa = PBXBuildFile; fileRef = 8C0F064ED1F549C748D8B3889F572C36 /* NatColors+Natura+Spec.swift */; };
+		83FB15E1B8B7F6D80B9226B2A75567DC /* AvonThemeSpec.swift in Sources */ = {isa = PBXBuildFile; fileRef = 66D81AFC13659B24C0C08DCFCA630E1D /* AvonThemeSpec.swift */; };
+		840B6A754236624B9738CBC3D5CFE895 /* ViewAnimatingWrapper.swift in Sources */ = {isa = PBXBuildFile; fileRef = D7316FE65E814E2D5CA475475CD8D4EA /* ViewAnimatingWrapper.swift */; };
+		841DC30AC5612DDD81C8175BCFF4507E /* AvonFontSizes+Spec.swift in Sources */ = {isa = PBXBuildFile; fileRef = 847C94FCAA23AB699A4926C6B8E598C6 /* AvonFontSizes+Spec.swift */; };
+		84AB67611C0B5D85CBE5CE489FCA4DC6 /* UIFont+IconTests.swift in Sources */ = {isa = PBXBuildFile; fileRef = F6EAF8A97988FC1AA2F71C29D348A67D /* UIFont+IconTests.swift */; };
+		84BC900224AA15C3007DF09D /* NotificationCenterProtocol.swift in Sources */ = {isa = PBXBuildFile; fileRef = 84BC900124AA15C3007DF09D /* NotificationCenterProtocol.swift */; };
+		84BC900524AA163A007DF09D /* DialogFooterView.swift in Sources */ = {isa = PBXBuildFile; fileRef = 84BC900324AA163A007DF09D /* DialogFooterView.swift */; };
+		84BC900624AA163A007DF09D /* DialogStyle.swift in Sources */ = {isa = PBXBuildFile; fileRef = 84BC900424AA163A007DF09D /* DialogStyle.swift */; };
+		84BC900824AA1678007DF09D /* NatDialogController+AlertStyleBuilder.swift in Sources */ = {isa = PBXBuildFile; fileRef = 84BC900724AA1678007DF09D /* NatDialogController+AlertStyleBuilder.swift */; };
+		84BC900B24AA169B007DF09D /* DialogViewModel.swift in Sources */ = {isa = PBXBuildFile; fileRef = 84BC900924AA169B007DF09D /* DialogViewModel.swift */; };
+		84BC900C24AA169B007DF09D /* DialogButtonConfiguration.swift in Sources */ = {isa = PBXBuildFile; fileRef = 84BC900A24AA169B007DF09D /* DialogButtonConfiguration.swift */; };
+		84BC900D24AA16E0007DF09D /* NatDialogController+AlertStyleBuilder+Spec.swift in Sources */ = {isa = PBXBuildFile; fileRef = 84BC8FF824AA13B8007DF09D /* NatDialogController+AlertStyleBuilder+Spec.swift */; };
+		84BC900E24AA16EF007DF09D /* DialogStyle+Spec.swift in Sources */ = {isa = PBXBuildFile; fileRef = 84BC8FFB24AA14C0007DF09D /* DialogStyle+Spec.swift */; };
+		84BC900F24AA16FA007DF09D /* DialogFooterView+Spec.swift in Sources */ = {isa = PBXBuildFile; fileRef = 84BC8FFA24AA14C0007DF09D /* DialogFooterView+Spec.swift */; };
+		84BC901524AA17C0007DF09D /* NatDialogBodyConfigurator.swift in Sources */ = {isa = PBXBuildFile; fileRef = 84BC901124AA17C0007DF09D /* NatDialogBodyConfigurator.swift */; };
+		84BC901624AA17C0007DF09D /* NatDialogCustomBodyConfigurator.swift in Sources */ = {isa = PBXBuildFile; fileRef = 84BC901224AA17C0007DF09D /* NatDialogCustomBodyConfigurator.swift */; };
+		84BC901724AA17C0007DF09D /* NatDialogTitleConfigurator.swift in Sources */ = {isa = PBXBuildFile; fileRef = 84BC901324AA17C0007DF09D /* NatDialogTitleConfigurator.swift */; };
+		84BC901824AA17C0007DF09D /* NatDialogBuilder.swift in Sources */ = {isa = PBXBuildFile; fileRef = 84BC901424AA17C0007DF09D /* NatDialogBuilder.swift */; };
+		84BC901A24AA187C007DF09D /* NotificationCenterSpy.swift in Sources */ = {isa = PBXBuildFile; fileRef = 84BC901924AA187C007DF09D /* NotificationCenterSpy.swift */; };
+		84F709FF1D1DFC32BA4E9CB1803A6E30 /* NavigationDrawer.swift in Sources */ = {isa = PBXBuildFile; fileRef = 31247B21FE6C5054DC6E3BD9BE4A5E35 /* NavigationDrawer.swift */; };
+		851B94BB8C1F2DE82905BF1FE9495800 /* Radius.swift in Sources */ = {isa = PBXBuildFile; fileRef = 68038F1CA64FC2164BFB108D7666D0E0 /* Radius.swift */; };
+		852951C972BCD617DDBCE725AE58B8DF /* NaturaElevations.swift in Sources */ = {isa = PBXBuildFile; fileRef = 79EAF4EE243017499F4D4FB924B336C2 /* NaturaElevations.swift */; };
+		86F8857C7577478735C05E26B01F6E61 /* NaturaFontWeights.swift in Sources */ = {isa = PBXBuildFile; fileRef = 56943F2DD4CD2F8A5100625E77500E66 /* NaturaFontWeights.swift */; };
+		87A77C8CE141E19AE56906A928D824AB /* TheBodyShopSpacing.swift in Sources */ = {isa = PBXBuildFile; fileRef = BA227F975F1E132CFD22232C4DFE99F0 /* TheBodyShopSpacing.swift */; };
+		8D1EAB3D076206BCF28328D0054701CA /* NatDS.h in Headers */ = {isa = PBXBuildFile; fileRef = EFD589860DA945AE5563620B305091ED /* NatDS.h */; settings = {ATTRIBUTES = (Public, ); }; };
+		8E7FE7AAE264D40AF9BFF5CE6E5C7AD0 /* UIView+FrameTests.swift in Sources */ = {isa = PBXBuildFile; fileRef = FF60BC58D83695B3AC61ABB7BBE49B9C /* UIView+FrameTests.swift */; };
+		8F808FFBB4549BC4F3895B8CBB23ADB3 /* Divider.swift in Sources */ = {isa = PBXBuildFile; fileRef = 50D996E4B957C51847075E986215675B /* Divider.swift */; };
+		901205023ECB9595C90F7B3D30C984C6 /* AvonElevations+Spec.swift in Sources */ = {isa = PBXBuildFile; fileRef = BAEF2702D8D005A1EA66C6D8447176D3 /* AvonElevations+Spec.swift */; };
+		91A18CB3646844B3C0EF8924AF376ACD /* DynamicColors+Spec.swift in Sources */ = {isa = PBXBuildFile; fileRef = 33B948F0346A1813FB982C1DB5F0DC89 /* DynamicColors+Spec.swift */; };
+		92CA17AE519D08B10DAEE8C00A5E3959 /* ButtonTextStyle+Spec.swift in Sources */ = {isa = PBXBuildFile; fileRef = A0A53F6A9596591A029749DD3C8BF47B /* ButtonTextStyle+Spec.swift */; };
+		92FF5150726174EFBBFDC8A50657C90E /* ConfigurationStorable.swift in Sources */ = {isa = PBXBuildFile; fileRef = 331DF6EE1E7134B054C23EC492276E71 /* ConfigurationStorable.swift */; };
+		93927EA4437A34A37E0CD79E21377713 /* TheBodyShopRadius.swift in Sources */ = {isa = PBXBuildFile; fileRef = E83901D2BC5B127D901A096A4C77F932 /* TheBodyShopRadius.swift */; };
+		93B1D8CFBB1420174B310CC4906AA2EF /* UIView+Frame.swift in Sources */ = {isa = PBXBuildFile; fileRef = BAB63DBD1A346FC4D5664E5B20CC96D1 /* UIView+Frame.swift */; };
+		944056C3F885BC4ACF0B59F08ECCA2F9 /* StubDarkColorPalette.swift in Sources */ = {isa = PBXBuildFile; fileRef = D5626E07B4AD646AE4A39AAC72159BAE /* StubDarkColorPalette.swift */; };
+		95BF20E1FC04C44251D7DCAA9C7E7C60 /* NavigationDrawer+IndexMenuTests.swift in Sources */ = {isa = PBXBuildFile; fileRef = 90FE1ED739157F95D9EBBE9BD71B94E0 /* NavigationDrawer+IndexMenuTests.swift */; };
+		95DDF51D083DECFEF5B51DEF0BB24E3D /* ColorPalette.swift in Sources */ = {isa = PBXBuildFile; fileRef = 87295AE740A4B2AA824DFA0EB0C73C36 /* ColorPalette.swift */; };
+		9710B5B12B03F97C954A8C56CFCB26B3 /* FlatButtonTests.swift in Sources */ = {isa = PBXBuildFile; fileRef = 22C390A2FC2AAA69757BADEB95808375 /* FlatButtonTests.swift */; };
+		98C6EB095DD059D51DD9883B943AF889 /* ButtonOutlineStyle.swift in Sources */ = {isa = PBXBuildFile; fileRef = 30E333A0723F6532721CE638F6819154 /* ButtonOutlineStyle.swift */; };
+		9BCB31B8D18CF1DE76DBC58ADB6AD6EC /* AvonBorderRadius+Spec.swift in Sources */ = {isa = PBXBuildFile; fileRef = 477731475C7DAE3B26819E04906BD721 /* AvonBorderRadius+Spec.swift */; };
+		9D4FF6FB92A6A5BD0AF263A69FF707E4 /* Pulsable.swift in Sources */ = {isa = PBXBuildFile; fileRef = 42FC9280C40680336260347DADB5C0F3 /* Pulsable.swift */; };
+		9D7F4DC7B4A874C02230C12A249D9F83 /* IconViewTests.swift in Sources */ = {isa = PBXBuildFile; fileRef = 0B29FF4C598F8297E81A6B6A82ACA4F9 /* IconViewTests.swift */; };
+		9D81C94D0FD2ABE3E6F5B350D1DE51B3 /* NaturaFontSizes.swift in Sources */ = {isa = PBXBuildFile; fileRef = BF66554567231DDA12DB1B127D311C60 /* NaturaFontSizes.swift */; };
+		9ED0B11B243051C089AA8FDCB7F8CA3B /* ContainedButtonTests.swift in Sources */ = {isa = PBXBuildFile; fileRef = A95440A28904714D5452372B860A3541 /* ContainedButtonTests.swift */; };
+		9FE54A146C1346B993F49E58E27A43D6 /* NaturaBorderRadius.swift in Sources */ = {isa = PBXBuildFile; fileRef = 7D8E5C4D45F95AE876BC28776D9822E4 /* NaturaBorderRadius.swift */; };
+		A0328AF2000431B6155A5A6CD94B1835 /* ReusableViewTests.swift in Sources */ = {isa = PBXBuildFile; fileRef = A8840C572761772CBDD3A270B8FE2203 /* ReusableViewTests.swift */; };
+		A096BCFF55DBEF25B29C30C1537210D5 /* NavigationDrawerSubitemCell.swift in Sources */ = {isa = PBXBuildFile; fileRef = E863AFC8E9DA103F33E2D48577058242 /* NavigationDrawerSubitemCell.swift */; };
+		A0A9D4F59612E12F2A8B878133B8289A /* DynamicColors.swift in Sources */ = {isa = PBXBuildFile; fileRef = D188AF406F8BA21532CDD7169A474560 /* DynamicColors.swift */; };
+		A19D6F5A3F2F85158D4D5B1BD0F60417 /* IconTests.swift in Sources */ = {isa = PBXBuildFile; fileRef = AE41CCB3978D56C1CB091FFBF9B03AF7 /* IconTests.swift */; };
+		A3A86E5E58592409B35198B154FA7A49 /* StubLightColorPalette.swift in Sources */ = {isa = PBXBuildFile; fileRef = 022E7CE82BB807D156D9AE482A117976 /* StubLightColorPalette.swift */; };
+		A6327B5D03ADF2ACEBF5DB1F62E69C52 /* NaturaColorPaletteLight+Spec.swift in Sources */ = {isa = PBXBuildFile; fileRef = 15A4F347B360D8AB2AAC25D4CEA0169A /* NaturaColorPaletteLight+Spec.swift */; };
+		AA1F5760B92801C89E927B323F7691B7 /* NatButton+Height+Spec.swift in Sources */ = {isa = PBXBuildFile; fileRef = BF8DC06D81E2DEFAF54C74410DAD95D8 /* NatButton+Height+Spec.swift */; };
+		AA2218A08849224F57943C49A7CE3DDA /* AvonFont.swift in Sources */ = {isa = PBXBuildFile; fileRef = F72809614C87697C6EAF138E246F4C55 /* AvonFont.swift */; };
+		AAA3820978AE27C3A6ED940916227C9D /* TabItemView.swift in Sources */ = {isa = PBXBuildFile; fileRef = 759689DD6C3696C4726646B8356D3B4D /* TabItemView.swift */; };
+		AB9CCFDF8B930FD49AFAEAE1BB5CA718 /* DesignSystem.swift in Sources */ = {isa = PBXBuildFile; fileRef = AC44AC684E1D6DB6F7BF21E7660666AD /* DesignSystem.swift */; };
+		ABAA902E9332B77F192D5EF948B5E88E /* FontLetterSpacings.swift in Sources */ = {isa = PBXBuildFile; fileRef = 1DC324E6DC6A248EA7BE6BCC2B03D91C /* FontLetterSpacings.swift */; };
+		AC66A51CB3C8EE95429250880CADCB07 /* NatButton+Style.swift in Sources */ = {isa = PBXBuildFile; fileRef = D331FCE6B4B326453609B50D92482230 /* NatButton+Style.swift */; };
+		ACB170DB871E462690DE3F8547F80638 /* TheBodyShopSizes+Spec.swift in Sources */ = {isa = PBXBuildFile; fileRef = 38E656D2BCCE722680895932C2AC9D91 /* TheBodyShopSizes+Spec.swift */; };
+		AF143B9322E1DA9A81FD13C1392CBEB5 /* NaturaFontSizes+Spec.swift in Sources */ = {isa = PBXBuildFile; fileRef = CB0EF1762D36118FC2DA65E91663F90D /* NaturaFontSizes+Spec.swift */; };
+		B00E0C6AC86C3AEFF988F529F639B0FB /* AvonFontWeights.swift in Sources */ = {isa = PBXBuildFile; fileRef = 319B7E141A7D61DA8B6977F081BD5E5A /* AvonFontWeights.swift */; };
+		B16B10A0AA533EF36343B6B8A4AE4DA0 /* NavigationDrawerItemCell.swift in Sources */ = {isa = PBXBuildFile; fileRef = 6C886FFFE18844DCBC5A1F73FD2720FE /* NavigationDrawerItemCell.swift */; };
+		B4BFA93EBA8942D4512C2DD78387EBCE /* TheBodyShopColorPaletteLight.swift in Sources */ = {isa = PBXBuildFile; fileRef = 199B82A9A8599DC1776E139E9E55319B /* TheBodyShopColorPaletteLight.swift */; };
+		B53CC395837882F1F669DAC9BA9959FA /* AvonFontLetterSpacings+Spec.swift in Sources */ = {isa = PBXBuildFile; fileRef = 94F4528A8F039CB3F5D9781C690AE37E /* AvonFontLetterSpacings+Spec.swift */; };
+		B7CCF87E56EA792B3471AD69AF68B23F /* NatButton+EdgeInsets+Spec.swift in Sources */ = {isa = PBXBuildFile; fileRef = CF10A178B1E50604C97B543CD204939B /* NatButton+EdgeInsets+Spec.swift */; };
+		BB3413734DCB562C834B90742EF06929 /* ButtonStyle+Spec.swift in Sources */ = {isa = PBXBuildFile; fileRef = 573BBF1E50E0B49397C339D19D5E0D0B /* ButtonStyle+Spec.swift */; };
 		BBCC40A29117B4CB675FE57C3B0130E4 /* AssetsHelper.swift in Sources */ = {isa = PBXBuildFile; fileRef = 02B41F99CB8ACD14C09E1AA323E38C2D /* AssetsHelper.swift */; };
-		0AF826DF57321D84C4B2EDDFAC49F377 /* AssetsHelperTests.swift in Sources */ = {isa = PBXBuildFile; fileRef = 38DAA7E13F0D9435753C08228E164289 /* AssetsHelperTests.swift */; };
-		9BCB31B8D18CF1DE76DBC58ADB6AD6EC /* AvonBorderRadius+Spec.swift in Sources */ = {isa = PBXBuildFile; fileRef = 477731475C7DAE3B26819E04906BD721 /* AvonBorderRadius+Spec.swift */; };
-		75C6E6108454D8D59FCFD7B5C82D9902 /* AvonBorderRadius.swift in Sources */ = {isa = PBXBuildFile; fileRef = B753A7FCD64198384CC745E9DBF172E6 /* AvonBorderRadius.swift */; };
-		6EF45532F3AD14C5842159D7761DFD25 /* AvonColorPaletteDark+Spec.swift in Sources */ = {isa = PBXBuildFile; fileRef = 184F473D68F70CFCDA0C09BAE2B17A4B /* AvonColorPaletteDark+Spec.swift */; };
+		BE1DA23EAAD3FB82DD151A8B71E6883C /* NaturaSizes+Spec.swift in Sources */ = {isa = PBXBuildFile; fileRef = B6EEB6484B7B97EB6D1DB63D6F8C30C9 /* NaturaSizes+Spec.swift */; };
+		BF60ADF4759C13689B2FF740FBC0A4AE /* TheBodyShopFontSizes+Spec.swift in Sources */ = {isa = PBXBuildFile; fileRef = 773A20BC4747B6884F87025C49FD335F /* TheBodyShopFontSizes+Spec.swift */; };
+		C0F15375EEFCBC922341EBD9DED5A29B /* NatButton+Height.swift in Sources */ = {isa = PBXBuildFile; fileRef = 10C54C550ED4D44A309C43261BF40F55 /* NatButton+Height.swift */; };
+		C24255D434C838206493D9A89581F7C1 /* PulseContainerLayer+Spec.swift in Sources */ = {isa = PBXBuildFile; fileRef = 478FD68B021B6AA3538B93888BD14648 /* PulseContainerLayer+Spec.swift */; };
+		C3E184D6CD3B52645D0E06A7138CA94E /* TextFieldTests.swift in Sources */ = {isa = PBXBuildFile; fileRef = A99D4E498664E80E25C8F8C061407424 /* TextFieldTests.swift */; };
+		C4EB3DDBDD3DEFDA5183455CCDB2720F /* NatDialogController+Spec.swift in Sources */ = {isa = PBXBuildFile; fileRef = 9C01EDAF32106E3A72F0D0694D1A156C /* NatDialogController+Spec.swift */; };
+		C6584A3BCF2E06BCC409A6D586A1503F /* NatFonts+TheBodyShop+Spec.swift in Sources */ = {isa = PBXBuildFile; fileRef = BA54A54D526EF416E3689FD0D07E7886 /* NatFonts+TheBodyShop+Spec.swift */; };
+		C9BA9F8B8449E7B2B19C5A0ADAA34C69 /* NaturaThemeSpec.swift in Sources */ = {isa = PBXBuildFile; fileRef = 28081788999B58F24CF92BB33E68BD87 /* NaturaThemeSpec.swift */; };
+		CA236A066D3EBA4E8E13CC4DD6A2A40D /* TheBodyShopFont+Spec.swift in Sources */ = {isa = PBXBuildFile; fileRef = 2BCA01BC8343C22F5908AC65F37C5FB6 /* TheBodyShopFont+Spec.swift */; };
+		CB0020D4771DEE9CBDEDF4FF0082C8F3 /* AvonColorPaletteLight+Spec.swift in Sources */ = {isa = PBXBuildFile; fileRef = 7961DE3EA518D4BEB826759A1ADC7182 /* AvonColorPaletteLight+Spec.swift */; };
+		CB6F95EF082D5B6EF08A8BC9B7A01427 /* TextFieldDelegateMock.swift in Sources */ = {isa = PBXBuildFile; fileRef = D521C44E858B4345479E0B193CE2BB9C /* TextFieldDelegateMock.swift */; };
+		CC12FA9DD2B8935D427D78F863301A2E /* Space.swift in Sources */ = {isa = PBXBuildFile; fileRef = 953F47E1E1364EDDBF4ABD6273378254 /* Space.swift */; };
+		CF14752D6F385AD399A59F275DEB1ED7 /* NatBorderRadius.swift in Sources */ = {isa = PBXBuildFile; fileRef = A59A74845475F2B53E1C0242E26F6DD1 /* NatBorderRadius.swift */; };
+		D05CEB5C2F5F9D32FA015604F6E719F0 /* ValidateTheme+Spec.swift in Sources */ = {isa = PBXBuildFile; fileRef = 44B6B74E7B045A3A52E5AC33B857EC8E /* ValidateTheme+Spec.swift */; };
+		D164898BC9757AC94E919F1C29A72D7C /* TheBodyShopBorderRadius+Spec.swift in Sources */ = {isa = PBXBuildFile; fileRef = A7311F723913FEB49C6F083BB885C288 /* TheBodyShopBorderRadius+Spec.swift */; };
+		D18DCEC54B0D407538EC7F218CDF25E1 /* NatColors+TBS+Spec.swift in Sources */ = {isa = PBXBuildFile; fileRef = 9F3B9936E46C7C4571BB36673012AFCE /* NatColors+TBS+Spec.swift */; };
+		D2063015F26B7E8B3A27602A3B907BCE /* NavigationDrawerTests.swift in Sources */ = {isa = PBXBuildFile; fileRef = E816229C707C64C390D3320DFA6B5D99 /* NavigationDrawerTests.swift */; };
+		D23F82EE5C3333FD06E87016848DCD37 /* TabItemViewTests.swift in Sources */ = {isa = PBXBuildFile; fileRef = 75AA33B684C0A723F3E2F341D0A10EEC /* TabItemViewTests.swift */; };
+		D27BE56EFE3A19A922C3319484C81601 /* Sizes.swift in Sources */ = {isa = PBXBuildFile; fileRef = 7A274991E53CAB8F385D592B0B8FB730 /* Sizes.swift */; };
+		D36E7374F76C10792F8292DCD99800D5 /* NavigationDrawerDelegateMock.swift in Sources */ = {isa = PBXBuildFile; fileRef = B92BFB29E97D8520D6B67E8883AB9A08 /* NavigationDrawerDelegateMock.swift */; };
+		D4573CF72BFE36A5621B648267DFE5CA /* NaturaFont+Spec.swift in Sources */ = {isa = PBXBuildFile; fileRef = 3CE5FE60614956D5009698923D6F8C56 /* NaturaFont+Spec.swift */; };
+		D56B28908E741BB32C718161EB4F0641 /* NaturaColorPaletteDark+Spec.swift in Sources */ = {isa = PBXBuildFile; fileRef = 52F6EAD3698A963C25994CE309B0DB9E /* NaturaColorPaletteDark+Spec.swift */; };
+		DEAED175A7E1BF88A6B5827AB9029B2E /* NaturaSizes.swift in Sources */ = {isa = PBXBuildFile; fileRef = B8B7FE92EEABF635DF8CED7640974FBC /* NaturaSizes.swift */; };
+		DF58B3DD08824CC1C80C886321CEA0F4 /* NatElevations+Spec.swift in Sources */ = {isa = PBXBuildFile; fileRef = 45A9D6B3184A3081BD0CDE0B1A351C8F /* NatElevations+Spec.swift */; };
+		E07925C3535D79164EBC061C7D6A6CE4 /* TextFieldType.swift in Sources */ = {isa = PBXBuildFile; fileRef = 437B78D88ACFB47EEADED96CDC94C7C5 /* TextFieldType.swift */; };
+		E0F623F11FAFC75EA92353F270449E96 /* TheBodyShopFontLetterSpacings.swift in Sources */ = {isa = PBXBuildFile; fileRef = F8BA669F1AAFFCA1DE8B8C6CBAFF61DA /* TheBodyShopFontLetterSpacings.swift */; };
+		E39867F4E1EED3D8D5DF7E46799F4939 /* ColorProvider.swift in Sources */ = {isa = PBXBuildFile; fileRef = 9A8A65CCEDF235DB096B3D42C0C7268E /* ColorProvider.swift */; };
+		E4B171E23C40B91B211DB2F64357778D /* ViewStyle+Spec.swift in Sources */ = {isa = PBXBuildFile; fileRef = 9EAE325876E14C91105C5CF9D2E7F1EF /* ViewStyle+Spec.swift */; };
+		E4FCC8108D5F57339F6297CDD676F8DF /* PulseContainerLayer.swift in Sources */ = {isa = PBXBuildFile; fileRef = EF0F2CA30F4AA6E3F9B482693C997D55 /* PulseContainerLayer.swift */; };
+		E595C8E0683039156EECADB28A93AC69 /* AvonElevations.swift in Sources */ = {isa = PBXBuildFile; fileRef = 0A051382812558571E778F51A332B9FE /* AvonElevations.swift */; };
+		E5D0580914B53A966EF6E25F9735D747 /* GetTheme.swift in Sources */ = {isa = PBXBuildFile; fileRef = E856487186C50FE1A88712C7CDC29E57 /* GetTheme.swift */; };
+		E6AE8A410953E6B447735D9E565B0264 /* FieldTests.swift in Sources */ = {isa = PBXBuildFile; fileRef = 2D9C7ED46E33571D0B2A1E60936B8ACD /* FieldTests.swift */; };
+		E6FD461A93420854906BA6F9E90F89CE /* Colors.swift in Sources */ = {isa = PBXBuildFile; fileRef = 8A0F915C266CD0901846F201CD150DB9 /* Colors.swift */; };
+		E70EF1AC4BB7A93A80A500786C1A6497 /* NatButton.swift in Sources */ = {isa = PBXBuildFile; fileRef = 7CCF632B4501044E5062C574CCBBF74E /* NatButton.swift */; };
+		E891D4E704EDCC6EA9CD3EE125A5D292 /* NatDialogController+StandardStyleBuilder+Spec.swift in Sources */ = {isa = PBXBuildFile; fileRef = 8D7EAA7BDB4A7A15736AF73EF6EBCD74 /* NatDialogController+StandardStyleBuilder+Spec.swift */; };
+		EC5DC493DBC599A1A5215E49662545D5 /* NaturaColorPaletteDark.swift in Sources */ = {isa = PBXBuildFile; fileRef = FB170792B9F11FE626EDB17C9AA646DE /* NaturaColorPaletteDark.swift */; };
+		ECA4CB7769FB08CB62C5F8CD79EE6521 /* ReusableView.swift in Sources */ = {isa = PBXBuildFile; fileRef = 6DA6561EEF13B1CE57B6CE00222286CB /* ReusableView.swift */; };
+		ECDFAB69C926EDC613B5464C8EEFF85D /* NavigationDrawerSubitemCellTests.swift in Sources */ = {isa = PBXBuildFile; fileRef = 7F9C4251076A01537D0A8CB995DF81EC /* NavigationDrawerSubitemCellTests.swift */; };
+		ECF18B7FA2F5A22C0F919BBBE58FF611 /* TabDelegateMock.swift in Sources */ = {isa = PBXBuildFile; fileRef = CCA17128B21436681D0D607C145E56E2 /* TabDelegateMock.swift */; };
+		ED7E10535BEAE482689A78C1B6184C55 /* NatDialogController+Snapshot+Tests.swift in Sources */ = {isa = PBXBuildFile; fileRef = D557EC044D85EC418D42A00C93EEC23D /* NatDialogController+Snapshot+Tests.swift */; };
+		EE1E7A9F49A18BCD194E0C03FB2F0074 /* ViewStyle.swift in Sources */ = {isa = PBXBuildFile; fileRef = 307E705878C6A3A88E39CDC82B799361 /* ViewStyle.swift */; };
+		F01F3CA72313B3C97F42498878234A82 /* FontStyle.swift in Sources */ = {isa = PBXBuildFile; fileRef = 93C1C3FD73F0E5F31735966CB48D7B16 /* FontStyle.swift */; };
+		F53456A828AC4A581E5F0DD6451BCD0A /* TheBodyShopFontWeights.swift in Sources */ = {isa = PBXBuildFile; fileRef = 5F36582C40F1A58052F011027DBD753B /* TheBodyShopFontWeights.swift */; };
+		F56784241784E8788555902BAF0623C5 /* AvonSpacing+Spec.swift in Sources */ = {isa = PBXBuildFile; fileRef = 92B7E71471A8365DB2D8FE53C22B3AAD /* AvonSpacing+Spec.swift */; };
+		F6B6FF5891E1F871748A9D598EA14AFE /* NatButton+EdgeInsets.swift in Sources */ = {isa = PBXBuildFile; fileRef = D9B397DFEC0D8F0FBBDE7AE09BA83B2D /* NatButton+EdgeInsets.swift */; };
+		F72BEF338B46182BC440C92CCF3D02B0 /* IconView.swift in Sources */ = {isa = PBXBuildFile; fileRef = D1A1DDA4A78343DB58AF747FF9DC2B66 /* IconView.swift */; };
+		F7894B76EE9A0F4726C5DF88653A4816 /* NatFonts.swift in Sources */ = {isa = PBXBuildFile; fileRef = E7C1EA361FCA3C4EFEC4858AA4E04143 /* NatFonts.swift */; };
+		F83210EA80C011A9A3898BB4A856116E /* AvonFont+Spec.swift in Sources */ = {isa = PBXBuildFile; fileRef = 2E0E59F57D0AD2166D6216527E95A6CD /* AvonFont+Spec.swift */; };
+		F9EBABAAB5F1921124B621A23F819691 /* NaturaOpacities+Spec.swift in Sources */ = {isa = PBXBuildFile; fileRef = 22F7508455AB7040D802941984E62D9D /* NaturaOpacities+Spec.swift */; };
+		FA5F806923A8A2D45347A9797DB8B001 /* NaturaFontWeights+Spec.swift in Sources */ = {isa = PBXBuildFile; fileRef = 616CB273AECD9D63A01E3B3FA6BE6C9A /* NaturaFontWeights+Spec.swift */; };
+		FAD0A71F10707995BE66A299D98CC33B /* NatOpacities+Spec.swift in Sources */ = {isa = PBXBuildFile; fileRef = E46448E79883A4EB8A9416823A01531F /* NatOpacities+Spec.swift */; };
 		FC5D4E056A537A2355FB279F63D7BBDB /* AvonColorPaletteDark.swift in Sources */ = {isa = PBXBuildFile; fileRef = 8602357A60C6B3C2C20CC759E847FE9A /* AvonColorPaletteDark.swift */; };
-		CB0020D4771DEE9CBDEDF4FF0082C8F3 /* AvonColorPaletteLight+Spec.swift in Sources */ = {isa = PBXBuildFile; fileRef = 7961DE3EA518D4BEB826759A1ADC7182 /* AvonColorPaletteLight+Spec.swift */; };
-		3D429A6E88BA742E49ECCA485A26E70F /* AvonColorPaletteLight.swift in Sources */ = {isa = PBXBuildFile; fileRef = 02183C9B0E29B427B04D54135FE32184 /* AvonColorPaletteLight.swift */; };
-		901205023ECB9595C90F7B3D30C984C6 /* AvonElevations+Spec.swift in Sources */ = {isa = PBXBuildFile; fileRef = BAEF2702D8D005A1EA66C6D8447176D3 /* AvonElevations+Spec.swift */; };
-		E595C8E0683039156EECADB28A93AC69 /* AvonElevations.swift in Sources */ = {isa = PBXBuildFile; fileRef = 0A051382812558571E778F51A332B9FE /* AvonElevations.swift */; };
-		F83210EA80C011A9A3898BB4A856116E /* AvonFont+Spec.swift in Sources */ = {isa = PBXBuildFile; fileRef = 2E0E59F57D0AD2166D6216527E95A6CD /* AvonFont+Spec.swift */; };
-		AA2218A08849224F57943C49A7CE3DDA /* AvonFont.swift in Sources */ = {isa = PBXBuildFile; fileRef = F72809614C87697C6EAF138E246F4C55 /* AvonFont.swift */; };
-		B53CC395837882F1F669DAC9BA9959FA /* AvonFontLetterSpacings+Spec.swift in Sources */ = {isa = PBXBuildFile; fileRef = 94F4528A8F039CB3F5D9781C690AE37E /* AvonFontLetterSpacings+Spec.swift */; };
-		1C33F8923E873C6C60821B00A3AF20C8 /* AvonFontLetterSpacings.swift in Sources */ = {isa = PBXBuildFile; fileRef = 79F0FED09E44BABDCC90B51BEA23A2B3 /* AvonFontLetterSpacings.swift */; };
-		841DC30AC5612DDD81C8175BCFF4507E /* AvonFontSizes+Spec.swift in Sources */ = {isa = PBXBuildFile; fileRef = 847C94FCAA23AB699A4926C6B8E598C6 /* AvonFontSizes+Spec.swift */; };
-		3F12D75506942B4F6ED3212F793C6177 /* AvonFontSizes.swift in Sources */ = {isa = PBXBuildFile; fileRef = 3F7D792BB1ABA865B43C4E9AFD578235 /* AvonFontSizes.swift */; };
-		6B0288613B59DF0F53953D702C17D497 /* AvonFontWeights+Spec.swift in Sources */ = {isa = PBXBuildFile; fileRef = 9B282C073683EC548D946188FC1A72A6 /* AvonFontWeights+Spec.swift */; };
-		B00E0C6AC86C3AEFF988F529F639B0FB /* AvonFontWeights.swift in Sources */ = {isa = PBXBuildFile; fileRef = 319B7E141A7D61DA8B6977F081BD5E5A /* AvonFontWeights.swift */; };
-		7A4EA58751A4005CDC8869389680036B /* AvonOpacities+Spec.swift in Sources */ = {isa = PBXBuildFile; fileRef = 03374D1962F22E77097BC080D718F12F /* AvonOpacities+Spec.swift */; };
-		156EE5EBDDF801745FB87B90E7559617 /* AvonOpacities.swift in Sources */ = {isa = PBXBuildFile; fileRef = D9CAB12E754E4CBA9E744F8261748D5C /* AvonOpacities.swift */; };
-		557B42D36C536AF16BD53225A006AB29 /* AvonSizes+Spec.swift in Sources */ = {isa = PBXBuildFile; fileRef = 8C04D198B2E271ABB5F68222DC1D6B96 /* AvonSizes+Spec.swift */; };
-		71BFF46A2E8EE022B73DF3171D0C08CE /* AvonSizes.swift in Sources */ = {isa = PBXBuildFile; fileRef = 9CF26E92BD0C8D7F15F6EF0B43391245 /* AvonSizes.swift */; };
-		F56784241784E8788555902BAF0623C5 /* AvonSpacing+Spec.swift in Sources */ = {isa = PBXBuildFile; fileRef = 92B7E71471A8365DB2D8FE53C22B3AAD /* AvonSpacing+Spec.swift */; };
-		1486785D9C1BC4FCF2308F2B9CC28543 /* AvonSpacing.swift in Sources */ = {isa = PBXBuildFile; fileRef = E466D95B01186AA3E08CC793E6014EDF /* AvonSpacing.swift */; };
-		38DB283DDC43587A2456F690D45DFE67 /* AvonTheme.swift in Sources */ = {isa = PBXBuildFile; fileRef = 7E37D0B1B9BAD8ACC82F2DDAEB6FF77E /* AvonTheme.swift */; };
-		83FB15E1B8B7F6D80B9226B2A75567DC /* AvonThemeSpec.swift in Sources */ = {isa = PBXBuildFile; fileRef = 66D81AFC13659B24C0C08DCFCA630E1D /* AvonThemeSpec.swift */; };
-		1A30D78CDFD9F95DDAFF61EDF612261D /* ButtonContainedStyle+Spec.swift in Sources */ = {isa = PBXBuildFile; fileRef = 0D6236D4B7FFC5CF049C20642874B068 /* ButtonContainedStyle+Spec.swift */; };
-		1F40DBA4B8A3C9B0558AD83B5B2884D6 /* ButtonContainedStyle.swift in Sources */ = {isa = PBXBuildFile; fileRef = 6921E739399DFDC850A3FD044E812EEE /* ButtonContainedStyle.swift */; };
-		98C6EB095DD059D51DD9883B943AF889 /* ButtonOutlineStyle.swift in Sources */ = {isa = PBXBuildFile; fileRef = 30E333A0723F6532721CE638F6819154 /* ButtonOutlineStyle.swift */; };
-		521AFD7AFA9579A0A57971504ABE7145 /* ButtonOutlinedStyle+Spec.swift in Sources */ = {isa = PBXBuildFile; fileRef = 8951046F74282531403D6D25AE4E299E /* ButtonOutlinedStyle+Spec.swift */; };
-		BB3413734DCB562C834B90742EF06929 /* ButtonStyle+Spec.swift in Sources */ = {isa = PBXBuildFile; fileRef = 573BBF1E50E0B49397C339D19D5E0D0B /* ButtonStyle+Spec.swift */; };
-		14016A20C7BF7046BAFCD2AE53673EB0 /* ButtonStyle.swift in Sources */ = {isa = PBXBuildFile; fileRef = B949EB43F40A2086C7BA7CFE2358A9DA /* ButtonStyle.swift */; };
-		92CA17AE519D08B10DAEE8C00A5E3959 /* ButtonTextStyle+Spec.swift in Sources */ = {isa = PBXBuildFile; fileRef = A0A53F6A9596591A029749DD3C8BF47B /* ButtonTextStyle+Spec.swift */; };
-		000598F48ADE170D305737C11E3F2D99 /* ButtonTextStyle.swift in Sources */ = {isa = PBXBuildFile; fileRef = 113F306054D9B7B4EDC1D13B97C6481F /* ButtonTextStyle.swift */; };
-		95DDF51D083DECFEF5B51DEF0BB24E3D /* ColorPalette.swift in Sources */ = {isa = PBXBuildFile; fileRef = 87295AE740A4B2AA824DFA0EB0C73C36 /* ColorPalette.swift */; };
-		E39867F4E1EED3D8D5DF7E46799F4939 /* ColorProvider.swift in Sources */ = {isa = PBXBuildFile; fileRef = 9A8A65CCEDF235DB096B3D42C0C7268E /* ColorProvider.swift */; };
-		E6FD461A93420854906BA6F9E90F89CE /* Colors.swift in Sources */ = {isa = PBXBuildFile; fileRef = 8A0F915C266CD0901846F201CD150DB9 /* Colors.swift */; };
-		7B00B2BBB09B3E7B317323F17DE99832 /* ColorsNatura.swift in Sources */ = {isa = PBXBuildFile; fileRef = A147DE3520129A5E7B447BAB75AC8F03 /* ColorsNatura.swift */; };
-		5549F0F4D09E073E0FAFBCC6F7B6699A /* ColorsNaturaTests.swift in Sources */ = {isa = PBXBuildFile; fileRef = 60AC8BC2D164D73C71DF5B19BDC28AE1 /* ColorsNaturaTests.swift */; };
-		24A65D792FD25FA06DEACBD91A7E04A3 /* ColorsTests.swift in Sources */ = {isa = PBXBuildFile; fileRef = 15CB7087AA6D24EDDC31C9DD6682C6DD /* ColorsTests.swift */; };
-		92FF5150726174EFBBFDC8A50657C90E /* ConfigurationStorable.swift in Sources */ = {isa = PBXBuildFile; fileRef = 331DF6EE1E7134B054C23EC492276E71 /* ConfigurationStorable.swift */; };
-		40B14F67117654B7854317119E5B3509 /* ConfigurationStorage.swift in Sources */ = {isa = PBXBuildFile; fileRef = 04723CCAA125D20DF5FFBB3D77A939D4 /* ConfigurationStorage.swift */; };
-		7E5A9E64BC68581EC58FCA6EB03DF802 /* ContainedButton.swift in Sources */ = {isa = PBXBuildFile; fileRef = 3C58A7E1BE25BB61275135C97BD4C757 /* ContainedButton.swift */; };
-		9ED0B11B243051C089AA8FDCB7F8CA3B /* ContainedButtonTests.swift in Sources */ = {isa = PBXBuildFile; fileRef = A95440A28904714D5452372B860A3541 /* ContainedButtonTests.swift */; };
-		7392D4960D4A13B6ADF3AB7372B264F5 /* DesignSystem+Spec.swift in Sources */ = {isa = PBXBuildFile; fileRef = 83C59F929E88764313134A046BA5C30F /* DesignSystem+Spec.swift */; };
-		AB9CCFDF8B930FD49AFAEAE1BB5CA718 /* DesignSystem.swift in Sources */ = {isa = PBXBuildFile; fileRef = AC44AC684E1D6DB6F7BF21E7660666AD /* DesignSystem.swift */; };
-		7CA6BAC353B73AF5D31F09CAF0268EE5 /* DesignSystemFatalError.swift in Sources */ = {isa = PBXBuildFile; fileRef = 7D8E6D9764598D210D58B32B2AEB0FE9 /* DesignSystemFatalError.swift */; };
-		B973490744E9A0685CEB439287ACDE73 /* DialogStandardStyle+BodyView+Spec.swift in Sources */ = {isa = PBXBuildFile; fileRef = FAA6A76D78E24283BBD1757F4711F355 /* DialogStandardStyle+BodyView+Spec.swift */; };
-		65DE37E89F4C8BC79A50DF8B2A6B2CC5 /* DialogStandardStyle+BodyView.swift in Sources */ = {isa = PBXBuildFile; fileRef = 8C6706D2EE7248D87A19B20E3E5AD7EA /* DialogStandardStyle+BodyView.swift */; };
-		E6C7C48AE0B352A3CBF8432EF3EB78C3 /* DialogStandardStyle+FooterView+Spec.swift in Sources */ = {isa = PBXBuildFile; fileRef = 940338CAE35D56709A33F31C9B586BC5 /* DialogStandardStyle+FooterView+Spec.swift */; };
-		CFC424818CB82EF756A82A7F704B73D9 /* DialogStandardStyle+FooterView.swift in Sources */ = {isa = PBXBuildFile; fileRef = 883D72C9DF9D73A80A9A5BA65DDAAE48 /* DialogStandardStyle+FooterView.swift */; };
-		AD8BCAF735EE523377D512F28A98643B /* DialogStandardStyle+TitleView+Spec.swift in Sources */ = {isa = PBXBuildFile; fileRef = 4F018B7D9DA5D681BC668160C8318BF7 /* DialogStandardStyle+TitleView+Spec.swift */; };
-		37A93641BA74BB2B1843E4050E30944A /* DialogStandardStyle+TitleView.swift in Sources */ = {isa = PBXBuildFile; fileRef = C062E67E1CD27AE39C78FFC3AA9F2BF1 /* DialogStandardStyle+TitleView.swift */; };
-		5F820478257AA41E3EA76AADA9612062 /* DialogStandardStyle.swift in Sources */ = {isa = PBXBuildFile; fileRef = F5888DB6A685860B444DF8BA391E3625 /* DialogStandardStyle.swift */; };
-		8F808FFBB4549BC4F3895B8CBB23ADB3 /* Divider.swift in Sources */ = {isa = PBXBuildFile; fileRef = 50D996E4B957C51847075E986215675B /* Divider.swift */; };
-		1A59055F415CB4058DA88A823383FBC9 /* DividerTests.swift in Sources */ = {isa = PBXBuildFile; fileRef = FD3CA47F5B151245708F86A82388401D /* DividerTests.swift */; };
-		705A576866667D11B1D05EBB709BCC00 /* DynamicColorFactory+Spec.swift in Sources */ = {isa = PBXBuildFile; fileRef = C3DA7591C8DDE4FB051FEBE8004CFF92 /* DynamicColorFactory+Spec.swift */; };
-		4BDEB19DC31DEB91FAB5CC161B159FA7 /* DynamicColorFactory.swift in Sources */ = {isa = PBXBuildFile; fileRef = 4F55DA20C78EC30101A75371CAD5225C /* DynamicColorFactory.swift */; };
-		91A18CB3646844B3C0EF8924AF376ACD /* DynamicColors+Spec.swift in Sources */ = {isa = PBXBuildFile; fileRef = 33B948F0346A1813FB982C1DB5F0DC89 /* DynamicColors+Spec.swift */; };
-		A0A9D4F59612E12F2A8B878133B8289A /* DynamicColors.swift in Sources */ = {isa = PBXBuildFile; fileRef = D188AF406F8BA21532CDD7169A474560 /* DynamicColors.swift */; };
-		5C3B779F94FC59E1F2329996E3E55DF5 /* ElevationAttributes+Equitable.swift in Sources */ = {isa = PBXBuildFile; fileRef = 58907D6C652303C4D5FC5FFE6E8F721A /* ElevationAttributes+Equitable.swift */; };
-		6D4DFEB09D32E1F36B9FA29904AE1ED8 /* ElevationAttributes.swift in Sources */ = {isa = PBXBuildFile; fileRef = D7C267848A6D4A2289C862E53EA54F84 /* ElevationAttributes.swift */; };
-		2655155E5437F0880708125E1F9F5BC9 /* Elevations.swift in Sources */ = {isa = PBXBuildFile; fileRef = 0D49BA63C5E5BFEED327C214620A7657 /* Elevations.swift */; };
-		672E84F3438F653B2DF42C2018894304 /* ExpansionPanel+Margin.swift in Sources */ = {isa = PBXBuildFile; fileRef = B92374A53F43E8BA6129F16B7AB1F4F0 /* ExpansionPanel+Margin.swift */; };
-		291A2ABAA2039E539F7E45F394B8529D /* ExpansionPanel+MarginTests.swift in Sources */ = {isa = PBXBuildFile; fileRef = F6F7B50CF41E6ECBFD7148828549ECBF /* ExpansionPanel+MarginTests.swift */; };
-		3A65DE112EB34ED5B9F3F1DF7B8D3FBD /* ExpansionPanel.swift in Sources */ = {isa = PBXBuildFile; fileRef = C58B1BFBC101D26CBEC7E3448F9B33D2 /* ExpansionPanel.swift */; };
-		1715E4B78E2721E0181A401A0DA97A98 /* ExpansionPanelBuilder.swift in Sources */ = {isa = PBXBuildFile; fileRef = 14FFA81AA763D45B2BCB5F321784CECE /* ExpansionPanelBuilder.swift */; };
-		4CEBA5F26393AC6F09BEE6382ABC55E9 /* ExpansionPanelTests.swift in Sources */ = {isa = PBXBuildFile; fileRef = 0FF507003D3035F2C312F8C225D481FC /* ExpansionPanelTests.swift */; };
-		4612CED8B9691035EFA62E01E2B30FD6 /* Field.swift in Sources */ = {isa = PBXBuildFile; fileRef = 8BEE0086E453EC48CFDC60DBA3C5C989 /* Field.swift */; };
-		E6AE8A410953E6B447735D9E565B0264 /* FieldTests.swift in Sources */ = {isa = PBXBuildFile; fileRef = 2D9C7ED46E33571D0B2A1E60936B8ACD /* FieldTests.swift */; };
-		2175BE4F7334ED85AECC5C401B400BD8 /* FlatButton.swift in Sources */ = {isa = PBXBuildFile; fileRef = FF5220FFBF3EE662D05373D401183E54 /* FlatButton.swift */; };
-		9710B5B12B03F97C954A8C56CFCB26B3 /* FlatButtonTests.swift in Sources */ = {isa = PBXBuildFile; fileRef = 22C390A2FC2AAA69757BADEB95808375 /* FlatButtonTests.swift */; };
-		18B9F28B461F8F6294ABA51229BA2385 /* Font.swift in Sources */ = {isa = PBXBuildFile; fileRef = 2FDEE58147C2E1605E69E24EE6CE7409 /* Font.swift */; };
-		758EE01159A6E7AFC7217055678D4ED3 /* FontIconStyle.swift in Sources */ = {isa = PBXBuildFile; fileRef = 2D221DC99290B86F7B59C72F4FA77BE4 /* FontIconStyle.swift */; };
-		346443D54361FCD8E0E7BFAF8FE2D299 /* FontIconStyleTests.swift in Sources */ = {isa = PBXBuildFile; fileRef = 62CDD513F5E78AFAC3E17DD22AB3C6E1 /* FontIconStyleTests.swift */; };
-		ABAA902E9332B77F192D5EF948B5E88E /* FontLetterSpacings.swift in Sources */ = {isa = PBXBuildFile; fileRef = 1DC324E6DC6A248EA7BE6BCC2B03D91C /* FontLetterSpacings.swift */; };
-		288891838FD58A93C7A7CC39277932E8 /* FontSizes.swift in Sources */ = {isa = PBXBuildFile; fileRef = BCAAD7AE3D905B5B7DD0A1BFD9689AD5 /* FontSizes.swift */; };
-		F01F3CA72313B3C97F42498878234A82 /* FontStyle.swift in Sources */ = {isa = PBXBuildFile; fileRef = 93C1C3FD73F0E5F31735966CB48D7B16 /* FontStyle.swift */; };
-		494B238CBB871A4FB2092730783EF93C /* FontWeights.swift in Sources */ = {isa = PBXBuildFile; fileRef = 0F3972A77C0F33A56F5725680D5D3835 /* FontWeights.swift */; };
-		1255F87384A5EC561A10BF1598651BBF /* Fonts.swift in Sources */ = {isa = PBXBuildFile; fileRef = E541D4660533BA7440D7EAFA3C55D613 /* Fonts.swift */; };
-		5B1A38F8E6EC1AA2AA97A02F4F7AE9F7 /* FontsNatura.swift in Sources */ = {isa = PBXBuildFile; fileRef = 07ECC6D1ED0B557A34AB311B053D6EEF /* FontsNatura.swift */; };
 		FEDB1DDCAB1F042EDCF50A9AEA52E756 /* FontsNaturaTests.swift in Sources */ = {isa = PBXBuildFile; fileRef = F4824B493F5AE9EE1620BE09538088F3 /* FontsNaturaTests.swift */; };
-		6215281A98CB7E8F35F7A315BFE666A9 /* FontsTests.swift in Sources */ = {isa = PBXBuildFile; fileRef = 86372A8479510FC7E2A2105B903F04FA /* FontsTests.swift */; };
-		60271BCF19E462F42A5941AA4D9E49B8 /* GetTheme+Spec.swift in Sources */ = {isa = PBXBuildFile; fileRef = D239FA6939F046FDE679FEE4162DB483 /* GetTheme+Spec.swift */; };
-		E5D0580914B53A966EF6E25F9735D747 /* GetTheme.swift in Sources */ = {isa = PBXBuildFile; fileRef = E856487186C50FE1A88712C7CDC29E57 /* GetTheme.swift */; };
-		7FCD65E56A79CE1AE08A4C86B8DC1303 /* Icon.swift in Sources */ = {isa = PBXBuildFile; fileRef = DA0E2F68D8995E164CB35303ADB9507C /* Icon.swift */; };
-		A19D6F5A3F2F85158D4D5B1BD0F60417 /* IconTests.swift in Sources */ = {isa = PBXBuildFile; fileRef = AE41CCB3978D56C1CB091FFBF9B03AF7 /* IconTests.swift */; };
-		F72BEF338B46182BC440C92CCF3D02B0 /* IconView.swift in Sources */ = {isa = PBXBuildFile; fileRef = D1A1DDA4A78343DB58AF747FF9DC2B66 /* IconView.swift */; };
-		9D7F4DC7B4A874C02230C12A249D9F83 /* IconViewTests.swift in Sources */ = {isa = PBXBuildFile; fileRef = 0B29FF4C598F8297E81A6B6A82ACA4F9 /* IconViewTests.swift */; };
-		5737265E1EA6FD9BF1004F1CC1333F29 /* IllustrationIcons.swift in Sources */ = {isa = PBXBuildFile; fileRef = D4969844F4A007C92B7C67A4FA020C85 /* IllustrationIcons.swift */; };
-		0C4CBA15016075A8E8A7CA6FC6054383 /* IllustrationIconsTests.swift in Sources */ = {isa = PBXBuildFile; fileRef = 5D67F65D9E72160E498FBA256C62159F /* IllustrationIconsTests.swift */; };
-		67BB06E023B48B85454BD2B38E60B156 /* Images.xcassets in Resources */ = {isa = PBXBuildFile; fileRef = 438A5C92460A2D83E14DF108D8CD8988 /* Images.xcassets */; };
-		79B1DEDF25B2042A1FD15D6ED9C15722 /* MockStorage.swift in Sources */ = {isa = PBXBuildFile; fileRef = DE0ECAE7CBDEFA14BEB1C2BDCC3384DF /* MockStorage.swift */; };
-		1908219397D007DC35BC0F99D5DEDE80 /* NSMutableAttributedString+Builder.swift in Sources */ = {isa = PBXBuildFile; fileRef = AC4E75499E95EC13EB47F2CD9CB26622 /* NSMutableAttributedString+Builder.swift */; };
-		2D7E10D869A68FB9A120F4707A861DF8 /* NSMutableAttributedString+BuilderTests.swift in Sources */ = {isa = PBXBuildFile; fileRef = CAD56BE8AA67D399ED570EA78BFC09E7 /* NSMutableAttributedString+BuilderTests.swift */; };
-		5E34A8BE616690B54E3DCDDF5395963E /* NatBorderRadius+Spec.swift in Sources */ = {isa = PBXBuildFile; fileRef = A6E3877B37EA290C13920BA9754C76C1 /* NatBorderRadius+Spec.swift */; };
-		CF14752D6F385AD399A59F275DEB1ED7 /* NatBorderRadius.swift in Sources */ = {isa = PBXBuildFile; fileRef = A59A74845475F2B53E1C0242E26F6DD1 /* NatBorderRadius.swift */; };
-		B7CCF87E56EA792B3471AD69AF68B23F /* NatButton+EdgeInsets+Spec.swift in Sources */ = {isa = PBXBuildFile; fileRef = CF10A178B1E50604C97B543CD204939B /* NatButton+EdgeInsets+Spec.swift */; };
-		F6B6FF5891E1F871748A9D598EA14AFE /* NatButton+EdgeInsets.swift in Sources */ = {isa = PBXBuildFile; fileRef = D9B397DFEC0D8F0FBBDE7AE09BA83B2D /* NatButton+EdgeInsets.swift */; };
-		AA1F5760B92801C89E927B323F7691B7 /* NatButton+Height+Spec.swift in Sources */ = {isa = PBXBuildFile; fileRef = BF8DC06D81E2DEFAF54C74410DAD95D8 /* NatButton+Height+Spec.swift */; };
-		C0F15375EEFCBC922341EBD9DED5A29B /* NatButton+Height.swift in Sources */ = {isa = PBXBuildFile; fileRef = 10C54C550ED4D44A309C43261BF40F55 /* NatButton+Height.swift */; };
-		19CCAA043E9657B0F68877ABC0F7F90F /* NatButton+Specs.swift in Sources */ = {isa = PBXBuildFile; fileRef = 5F485CDE6E86A020B1549C882DC64B38 /* NatButton+Specs.swift */; };
-		AC66A51CB3C8EE95429250880CADCB07 /* NatButton+Style.swift in Sources */ = {isa = PBXBuildFile; fileRef = D331FCE6B4B326453609B50D92482230 /* NatButton+Style.swift */; };
-		E70EF1AC4BB7A93A80A500786C1A6497 /* NatButton.swift in Sources */ = {isa = PBXBuildFile; fileRef = 7CCF632B4501044E5062C574CCBBF74E /* NatButton.swift */; };
-		65D2ED6A736F8BD53729307D3E83A35D /* NatColors+Avon+Spec.swift in Sources */ = {isa = PBXBuildFile; fileRef = EC0F5D32B4B46B6C50413BEC01AF4215 /* NatColors+Avon+Spec.swift */; };
-		82FFB36F823296E60F0CBCE8D419D689 /* NatColors+Natura+Spec.swift in Sources */ = {isa = PBXBuildFile; fileRef = 8C0F064ED1F549C748D8B3889F572C36 /* NatColors+Natura+Spec.swift */; };
-		D18DCEC54B0D407538EC7F218CDF25E1 /* NatColors+TBS+Spec.swift in Sources */ = {isa = PBXBuildFile; fileRef = 9F3B9936E46C7C4571BB36673012AFCE /* NatColors+TBS+Spec.swift */; };
-		4838BBC57B1464D82D59DE861726268A /* NatColors.swift in Sources */ = {isa = PBXBuildFile; fileRef = 546EF920207BAF8470E811B146A05C0F /* NatColors.swift */; };
-		47A806814516D6365DE9967251BA94E8 /* NatDS.framework in Frameworks */ = {isa = PBXBuildFile; fileRef = 17433A27D62633345ECA245C99114C15 /* NatDS.framework */; };
-		8D1EAB3D076206BCF28328D0054701CA /* NatDS.h in Headers */ = {isa = PBXBuildFile; fileRef = EFD589860DA945AE5563620B305091ED /* NatDS.h */; settings = {ATTRIBUTES = (Public, ); }; };
-		44AE5569BEE1FB22D18213FDA1499502 /* NatDialogController+ButtonConfiguration.swift in Sources */ = {isa = PBXBuildFile; fileRef = 283A89D6C30CFCC23E5F1461096A9622 /* NatDialogController+ButtonConfiguration.swift */; };
-		ED7E10535BEAE482689A78C1B6184C55 /* NatDialogController+Snapshot+Tests.swift in Sources */ = {isa = PBXBuildFile; fileRef = D557EC044D85EC418D42A00C93EEC23D /* NatDialogController+Snapshot+Tests.swift */; };
-		C4EB3DDBDD3DEFDA5183455CCDB2720F /* NatDialogController+Spec.swift in Sources */ = {isa = PBXBuildFile; fileRef = 9C01EDAF32106E3A72F0D0694D1A156C /* NatDialogController+Spec.swift */; };
-		E891D4E704EDCC6EA9CD3EE125A5D292 /* NatDialogController+StandardStyleBuilder+Spec.swift in Sources */ = {isa = PBXBuildFile; fileRef = 8D7EAA7BDB4A7A15736AF73EF6EBCD74 /* NatDialogController+StandardStyleBuilder+Spec.swift */; };
-		0FB003017C3A179872BC65E6E321FD13 /* NatDialogController+StandardStyleBuilder.swift in Sources */ = {isa = PBXBuildFile; fileRef = 52F4D9E1F67A97596AD6E676E979CEC0 /* NatDialogController+StandardStyleBuilder.swift */; };
-		69C11E581C612BD00EC0590B5FE51930 /* NatDialogController.swift in Sources */ = {isa = PBXBuildFile; fileRef = 8F52062B7DB3FCB23FA74EEE5EA52FDF /* NatDialogController.swift */; };
-		7C00D9B09D306A421DBD99953C7BC9E4 /* NatElevation.swift in Sources */ = {isa = PBXBuildFile; fileRef = 2775F568C47ADB6D5DA7B7AFA4A41B4E /* NatElevation.swift */; };
-		DF58B3DD08824CC1C80C886321CEA0F4 /* NatElevations+Spec.swift in Sources */ = {isa = PBXBuildFile; fileRef = 45A9D6B3184A3081BD0CDE0B1A351C8F /* NatElevations+Spec.swift */; };
 		FF4C87EAD7ADB8D9EF8F897BA229A3A7 /* NatFonts+Avon+Spec.swift in Sources */ = {isa = PBXBuildFile; fileRef = 0D8BC0D102CE4444401C0469C861358A /* NatFonts+Avon+Spec.swift */; };
-		0C0E58167E0896AEBC4B69F2F846F57F /* NatFonts+Natura+Spec.swift in Sources */ = {isa = PBXBuildFile; fileRef = 4C36A7D37B7A89976DC5D42F6EC8FABF /* NatFonts+Natura+Spec.swift */; };
-		C6584A3BCF2E06BCC409A6D586A1503F /* NatFonts+TheBodyShop+Spec.swift in Sources */ = {isa = PBXBuildFile; fileRef = BA54A54D526EF416E3689FD0D07E7886 /* NatFonts+TheBodyShop+Spec.swift */; };
-		F7894B76EE9A0F4726C5DF88653A4816 /* NatFonts.swift in Sources */ = {isa = PBXBuildFile; fileRef = E7C1EA361FCA3C4EFEC4858AA4E04143 /* NatFonts.swift */; };
-		FAD0A71F10707995BE66A299D98CC33B /* NatOpacities+Spec.swift in Sources */ = {isa = PBXBuildFile; fileRef = E46448E79883A4EB8A9416823A01531F /* NatOpacities+Spec.swift */; };
-		81AA5DF0A9D5F332072CA1EC9C5CF968 /* NatOpacities.swift in Sources */ = {isa = PBXBuildFile; fileRef = A54E76AA6120032EE8B86EB90B51BFD8 /* NatOpacities.swift */; };
-		60B6A40046E3479DEC3808473AF0D08B /* NatSizes+Spec.swift in Sources */ = {isa = PBXBuildFile; fileRef = 37416A32D8AD942A180B5FDF1A82192B /* NatSizes+Spec.swift */; };
-		6F66306180843E285A6B82D8788835D2 /* NatSizes.swift in Sources */ = {isa = PBXBuildFile; fileRef = FB7FB96016F7D02CB5976F54C383CCD6 /* NatSizes.swift */; };
-		165E49381ECDC5C699C3496C7C3EA66A /* NatSpacing+Spec.swift in Sources */ = {isa = PBXBuildFile; fileRef = 1E59C232A91FF981110D0EB2DE8CBB80 /* NatSpacing+Spec.swift */; };
-		1E1CA75D4F2464DBEA0DD722294FFDEB /* NatSpacing.swift in Sources */ = {isa = PBXBuildFile; fileRef = 0268F8E94DAA2428259644D88E375D32 /* NatSpacing.swift */; };
-		54EE932D2039B52E94806AF0DAA1991B /* NaturaBorderRadius+Spec.swift in Sources */ = {isa = PBXBuildFile; fileRef = 87CFD30D7FD696D72A3C8366BFF3FACE /* NaturaBorderRadius+Spec.swift */; };
-		9FE54A146C1346B993F49E58E27A43D6 /* NaturaBorderRadius.swift in Sources */ = {isa = PBXBuildFile; fileRef = 7D8E5C4D45F95AE876BC28776D9822E4 /* NaturaBorderRadius.swift */; };
-		D56B28908E741BB32C718161EB4F0641 /* NaturaColorPaletteDark+Spec.swift in Sources */ = {isa = PBXBuildFile; fileRef = 52F6EAD3698A963C25994CE309B0DB9E /* NaturaColorPaletteDark+Spec.swift */; };
-		EC5DC493DBC599A1A5215E49662545D5 /* NaturaColorPaletteDark.swift in Sources */ = {isa = PBXBuildFile; fileRef = FB170792B9F11FE626EDB17C9AA646DE /* NaturaColorPaletteDark.swift */; };
-		A6327B5D03ADF2ACEBF5DB1F62E69C52 /* NaturaColorPaletteLight+Spec.swift in Sources */ = {isa = PBXBuildFile; fileRef = 15A4F347B360D8AB2AAC25D4CEA0169A /* NaturaColorPaletteLight+Spec.swift */; };
-		7C70828FE3E0B0D94A3CD29705B2BEDA /* NaturaColorPaletteLight.swift in Sources */ = {isa = PBXBuildFile; fileRef = 098681BF3DEC692BCF4F95F962461C51 /* NaturaColorPaletteLight.swift */; };
-		2E9E3D015F63CD38CD7EE5D6936ED897 /* NaturaElevations+Spec.swift in Sources */ = {isa = PBXBuildFile; fileRef = BB1B6705F4D1647BB7E1B56E47E1092D /* NaturaElevations+Spec.swift */; };
-		852951C972BCD617DDBCE725AE58B8DF /* NaturaElevations.swift in Sources */ = {isa = PBXBuildFile; fileRef = 79EAF4EE243017499F4D4FB924B336C2 /* NaturaElevations.swift */; };
-		D4573CF72BFE36A5621B648267DFE5CA /* NaturaFont+Spec.swift in Sources */ = {isa = PBXBuildFile; fileRef = 3CE5FE60614956D5009698923D6F8C56 /* NaturaFont+Spec.swift */; };
-		232DAFD65FD65951D36C6F2618D6B7FC /* NaturaFont.swift in Sources */ = {isa = PBXBuildFile; fileRef = 85AC3BBD38115B8137B4E1CF7BFB87CE /* NaturaFont.swift */; };
-		4A960CCEE0BE260F4B77B8CD3090AD8A /* NaturaFontLetterSpacings+Spec.swift in Sources */ = {isa = PBXBuildFile; fileRef = DAA3731D183F680F4C79ACD366C2136C /* NaturaFontLetterSpacings+Spec.swift */; };
-		6BFB32624F50430015503A6734A64C41 /* NaturaFontLetterSpacings.swift in Sources */ = {isa = PBXBuildFile; fileRef = 51306DA6015CBDFD44DECF0E4C7F16E2 /* NaturaFontLetterSpacings.swift */; };
-		AF143B9322E1DA9A81FD13C1392CBEB5 /* NaturaFontSizes+Spec.swift in Sources */ = {isa = PBXBuildFile; fileRef = CB0EF1762D36118FC2DA65E91663F90D /* NaturaFontSizes+Spec.swift */; };
-		9D81C94D0FD2ABE3E6F5B350D1DE51B3 /* NaturaFontSizes.swift in Sources */ = {isa = PBXBuildFile; fileRef = BF66554567231DDA12DB1B127D311C60 /* NaturaFontSizes.swift */; };
-		FA5F806923A8A2D45347A9797DB8B001 /* NaturaFontWeights+Spec.swift in Sources */ = {isa = PBXBuildFile; fileRef = 616CB273AECD9D63A01E3B3FA6BE6C9A /* NaturaFontWeights+Spec.swift */; };
-		86F8857C7577478735C05E26B01F6E61 /* NaturaFontWeights.swift in Sources */ = {isa = PBXBuildFile; fileRef = 56943F2DD4CD2F8A5100625E77500E66 /* NaturaFontWeights.swift */; };
-		F9EBABAAB5F1921124B621A23F819691 /* NaturaOpacities+Spec.swift in Sources */ = {isa = PBXBuildFile; fileRef = 22F7508455AB7040D802941984E62D9D /* NaturaOpacities+Spec.swift */; };
-		104CDF5166233472D947A0F32FF81911 /* NaturaOpacities.swift in Sources */ = {isa = PBXBuildFile; fileRef = 66D8E653272562ABCC278D3D5A982192 /* NaturaOpacities.swift */; };
-		BE1DA23EAAD3FB82DD151A8B71E6883C /* NaturaSizes+Spec.swift in Sources */ = {isa = PBXBuildFile; fileRef = B6EEB6484B7B97EB6D1DB63D6F8C30C9 /* NaturaSizes+Spec.swift */; };
-		DEAED175A7E1BF88A6B5827AB9029B2E /* NaturaSizes.swift in Sources */ = {isa = PBXBuildFile; fileRef = B8B7FE92EEABF635DF8CED7640974FBC /* NaturaSizes.swift */; };
-		2D176E558C3297F7629B7F3D39003DC1 /* NaturaSpacing+Spec.swift in Sources */ = {isa = PBXBuildFile; fileRef = B49958F3A78F9D737DF55E3CB400B0B4 /* NaturaSpacing+Spec.swift */; };
-		26A3DF759DBD205A03559B561D576D13 /* NaturaSpacing.swift in Sources */ = {isa = PBXBuildFile; fileRef = 7E36F59CB9704420750D7F661F7AD993 /* NaturaSpacing.swift */; };
-		0B8E46E0DEAF3F9ACFCD7D8FBCB6B4A6 /* NaturaTheme.swift in Sources */ = {isa = PBXBuildFile; fileRef = 330801219DAEACF172CA41236390A4D0 /* NaturaTheme.swift */; };
-		C9BA9F8B8449E7B2B19C5A0ADAA34C69 /* NaturaThemeSpec.swift in Sources */ = {isa = PBXBuildFile; fileRef = 28081788999B58F24CF92BB33E68BD87 /* NaturaThemeSpec.swift */; };
-		13070104FE3F89CB14F76D621EF9A7F1 /* NavigationDrawer+IndexMenu.swift in Sources */ = {isa = PBXBuildFile; fileRef = 75DBB32E272580681677AA85CA5A2649 /* NavigationDrawer+IndexMenu.swift */; };
-		95BF20E1FC04C44251D7DCAA9C7E7C60 /* NavigationDrawer+IndexMenuTests.swift in Sources */ = {isa = PBXBuildFile; fileRef = 90FE1ED739157F95D9EBBE9BD71B94E0 /* NavigationDrawer+IndexMenuTests.swift */; };
-		84F709FF1D1DFC32BA4E9CB1803A6E30 /* NavigationDrawer.swift in Sources */ = {isa = PBXBuildFile; fileRef = 31247B21FE6C5054DC6E3BD9BE4A5E35 /* NavigationDrawer.swift */; };
-		D36E7374F76C10792F8292DCD99800D5 /* NavigationDrawerDelegateMock.swift in Sources */ = {isa = PBXBuildFile; fileRef = B92BFB29E97D8520D6B67E8883AB9A08 /* NavigationDrawerDelegateMock.swift */; };
-		B16B10A0AA533EF36343B6B8A4AE4DA0 /* NavigationDrawerItemCell.swift in Sources */ = {isa = PBXBuildFile; fileRef = 6C886FFFE18844DCBC5A1F73FD2720FE /* NavigationDrawerItemCell.swift */; };
-		06B6AF457FA3A8ADB837E7A2BBE53D91 /* NavigationDrawerItemCellTests.swift in Sources */ = {isa = PBXBuildFile; fileRef = AB85B5288F76E27BCDF2A11BC05D3238 /* NavigationDrawerItemCellTests.swift */; };
-		A096BCFF55DBEF25B29C30C1537210D5 /* NavigationDrawerSubitemCell.swift in Sources */ = {isa = PBXBuildFile; fileRef = E863AFC8E9DA103F33E2D48577058242 /* NavigationDrawerSubitemCell.swift */; };
-		ECDFAB69C926EDC613B5464C8EEFF85D /* NavigationDrawerSubitemCellTests.swift in Sources */ = {isa = PBXBuildFile; fileRef = 7F9C4251076A01537D0A8CB995DF81EC /* NavigationDrawerSubitemCellTests.swift */; };
-		D2063015F26B7E8B3A27602A3B907BCE /* NavigationDrawerTests.swift in Sources */ = {isa = PBXBuildFile; fileRef = E816229C707C64C390D3320DFA6B5D99 /* NavigationDrawerTests.swift */; };
-		38ACA8E49786402581AA78B85DAE6CA7 /* Opacities.swift in Sources */ = {isa = PBXBuildFile; fileRef = 6F111B90C6990191CCEE34F707A05A9D /* Opacities.swift */; };
-		4A59C326E069798EF1B4E61751F3F73D /* Pods_NatDSTests.framework in Frameworks */ = {isa = PBXBuildFile; fileRef = EA6C2225E568F933653803F970EF3103 /* Pods_NatDSTests.framework */; };
-		525A8C62B68D8C9B0AC882318792D04C /* Pulsable+Spec.swift in Sources */ = {isa = PBXBuildFile; fileRef = BC00F737F0234FCBD14533100E96A39E /* Pulsable+Spec.swift */; };
-		9D4FF6FB92A6A5BD0AF263A69FF707E4 /* Pulsable.swift in Sources */ = {isa = PBXBuildFile; fileRef = 42FC9280C40680336260347DADB5C0F3 /* Pulsable.swift */; };
-		C24255D434C838206493D9A89581F7C1 /* PulseContainerLayer+Spec.swift in Sources */ = {isa = PBXBuildFile; fileRef = 478FD68B021B6AA3538B93888BD14648 /* PulseContainerLayer+Spec.swift */; };
-		E4FCC8108D5F57339F6297CDD676F8DF /* PulseContainerLayer.swift in Sources */ = {isa = PBXBuildFile; fileRef = EF0F2CA30F4AA6E3F9B482693C997D55 /* PulseContainerLayer.swift */; };
-		80FE219D764217C0520E0C784F9C0C0B /* PulseLayer.swift in Sources */ = {isa = PBXBuildFile; fileRef = 5AF8919785F0CA6D3AB0AD57F759ED73 /* PulseLayer.swift */; };
-		3D8762A06C970677D223A561419340A9 /* PulseLayerTests.swift in Sources */ = {isa = PBXBuildFile; fileRef = 2381FCF8210ECD9A4895ECA9ED41B0FB /* PulseLayerTests.swift */; };
-		851B94BB8C1F2DE82905BF1FE9495800 /* Radius.swift in Sources */ = {isa = PBXBuildFile; fileRef = 68038F1CA64FC2164BFB108D7666D0E0 /* Radius.swift */; };
-		ECA4CB7769FB08CB62C5F8CD79EE6521 /* ReusableView.swift in Sources */ = {isa = PBXBuildFile; fileRef = 6DA6561EEF13B1CE57B6CE00222286CB /* ReusableView.swift */; };
-		A0328AF2000431B6155A5A6CD94B1835 /* ReusableViewTests.swift in Sources */ = {isa = PBXBuildFile; fileRef = A8840C572761772CBDD3A270B8FE2203 /* ReusableViewTests.swift */; };
-		46A73ED2AC6774550A3F2D82CCE8BAF7 /* SearchBar.swift in Sources */ = {isa = PBXBuildFile; fileRef = F988EE601584B907D997288958055215 /* SearchBar.swift */; };
-		509D46F287D25DAEB7A71BF2665EF894 /* SearchBar.swift in Sources */ = {isa = PBXBuildFile; fileRef = 3D17E5874C6FD18F726E3F2F41FA5A91 /* SearchBar.swift */; };
-		D27BE56EFE3A19A922C3319484C81601 /* Sizes.swift in Sources */ = {isa = PBXBuildFile; fileRef = 7A274991E53CAB8F385D592B0B8FB730 /* Sizes.swift */; };
-		CC12FA9DD2B8935D427D78F863301A2E /* Space.swift in Sources */ = {isa = PBXBuildFile; fileRef = 953F47E1E1364EDDBF4ABD6273378254 /* Space.swift */; };
-		10953079D3A781AA63E2E03A93F222C4 /* String+Icon.swift in Sources */ = {isa = PBXBuildFile; fileRef = DD7122400C6AAB36772A6E365FBD263D /* String+Icon.swift */; };
-		6E6C6EC0105FF251940E4C011D611149 /* String+IconTests.swift in Sources */ = {isa = PBXBuildFile; fileRef = AD080B942BE2F7A41B1DEF15B19C34DB /* String+IconTests.swift */; };
-		944056C3F885BC4ACF0B59F08ECCA2F9 /* StubDarkColorPalette.swift in Sources */ = {isa = PBXBuildFile; fileRef = D5626E07B4AD646AE4A39AAC72159BAE /* StubDarkColorPalette.swift */; };
-		A3A86E5E58592409B35198B154FA7A49 /* StubLightColorPalette.swift in Sources */ = {isa = PBXBuildFile; fileRef = 022E7CE82BB807D156D9AE482A117976 /* StubLightColorPalette.swift */; };
-		604835F2975D92A9D2EF46132C17C0A5 /* Tab.swift in Sources */ = {isa = PBXBuildFile; fileRef = CB6FF51FEADFA402D3EDC3FE828081CC /* Tab.swift */; };
-		ECF18B7FA2F5A22C0F919BBBE58FF611 /* TabDelegateMock.swift in Sources */ = {isa = PBXBuildFile; fileRef = CCA17128B21436681D0D607C145E56E2 /* TabDelegateMock.swift */; };
-		AAA3820978AE27C3A6ED940916227C9D /* TabItemView.swift in Sources */ = {isa = PBXBuildFile; fileRef = 759689DD6C3696C4726646B8356D3B4D /* TabItemView.swift */; };
-		6231AEE531E549E406745A37170FC719 /* TabItemViewDelegateMock.swift in Sources */ = {isa = PBXBuildFile; fileRef = A2216A9839DE07735A376736AB143A7F /* TabItemViewDelegateMock.swift */; };
-		D23F82EE5C3333FD06E87016848DCD37 /* TabItemViewTests.swift in Sources */ = {isa = PBXBuildFile; fileRef = 75AA33B684C0A723F3E2F341D0A10EEC /* TabItemViewTests.swift */; };
-		5C5DF89CCAB72EC25E1A1BC43D450CB0 /* TabTests.swift in Sources */ = {isa = PBXBuildFile; fileRef = E99F543F7F6AC44B9A4E1341942EE0E0 /* TabTests.swift */; };
-		5C0716F242EFC1AF6A61CBE257DA7CFE /* TextField.swift in Sources */ = {isa = PBXBuildFile; fileRef = 674EEA4A2112FC3EF3AE40AA3776A35A /* TextField.swift */; };
-		56E21DDCD3217649B6CC5332DB901648 /* TextFieldDelegate.swift in Sources */ = {isa = PBXBuildFile; fileRef = EB6A44B9A9D7999BD68C1D60499CEF88 /* TextFieldDelegate.swift */; };
-		CB6F95EF082D5B6EF08A8BC9B7A01427 /* TextFieldDelegateMock.swift in Sources */ = {isa = PBXBuildFile; fileRef = D521C44E858B4345479E0B193CE2BB9C /* TextFieldDelegateMock.swift */; };
-		C3E184D6CD3B52645D0E06A7138CA94E /* TextFieldTests.swift in Sources */ = {isa = PBXBuildFile; fileRef = A99D4E498664E80E25C8F8C061407424 /* TextFieldTests.swift */; };
-		E07925C3535D79164EBC061C7D6A6CE4 /* TextFieldType.swift in Sources */ = {isa = PBXBuildFile; fileRef = 437B78D88ACFB47EEADED96CDC94C7C5 /* TextFieldType.swift */; };
-		2934666EAAD661E372AA6009BB287275 /* TextFieldTypeTests.swift in Sources */ = {isa = PBXBuildFile; fileRef = 9FBF1F1170177B1B22FABD607AA283EB /* TextFieldTypeTests.swift */; };
-		D164898BC9757AC94E919F1C29A72D7C /* TheBodyShopBorderRadius+Spec.swift in Sources */ = {isa = PBXBuildFile; fileRef = A7311F723913FEB49C6F083BB885C288 /* TheBodyShopBorderRadius+Spec.swift */; };
-		75EE471D49FB3FFD3E3296D8AFD4B244 /* TheBodyShopColorPaletteDark+Spec.swift in Sources */ = {isa = PBXBuildFile; fileRef = 6C64A1314BBD5AFECEC306854A4255CA /* TheBodyShopColorPaletteDark+Spec.swift */; };
-		339C954298A9F77CB9621B31DC02DC8D /* TheBodyShopColorPaletteDark.swift in Sources */ = {isa = PBXBuildFile; fileRef = 6033E75331A557B208E47815CDB14B86 /* TheBodyShopColorPaletteDark.swift */; };
-		634A481FEBE80549DC205C587125503E /* TheBodyShopColorPaletteLight+Spec.swift in Sources */ = {isa = PBXBuildFile; fileRef = FEFC5ABDDB7E6AA9C6199C7EC96F634D /* TheBodyShopColorPaletteLight+Spec.swift */; };
-		B4BFA93EBA8942D4512C2DD78387EBCE /* TheBodyShopColorPaletteLight.swift in Sources */ = {isa = PBXBuildFile; fileRef = 199B82A9A8599DC1776E139E9E55319B /* TheBodyShopColorPaletteLight.swift */; };
-		5BF229979E317363CECB5B8BED8D6662 /* TheBodyShopElevations+Spec.swift in Sources */ = {isa = PBXBuildFile; fileRef = F69244CCD6E445DE577F87FFDA9FAE82 /* TheBodyShopElevations+Spec.swift */; };
-		073F4DA419280EF6C28D50EF95ECC947 /* TheBodyShopElevations.swift in Sources */ = {isa = PBXBuildFile; fileRef = 86856217718A39F3D99C9B1784214747 /* TheBodyShopElevations.swift */; };
-		CA236A066D3EBA4E8E13CC4DD6A2A40D /* TheBodyShopFont+Spec.swift in Sources */ = {isa = PBXBuildFile; fileRef = 2BCA01BC8343C22F5908AC65F37C5FB6 /* TheBodyShopFont+Spec.swift */; };
-		3C5FAD37FB59E21D268CEC6DF60A61BB /* TheBodyShopFont.swift in Sources */ = {isa = PBXBuildFile; fileRef = D9EE549807B60EB3A58FBD764CF4A85E /* TheBodyShopFont.swift */; };
-		82883672709B4F62F288ADD68528D460 /* TheBodyShopFontLetterSpacings+Spec.swift in Sources */ = {isa = PBXBuildFile; fileRef = F883FDBE8A405C0A87D003DD585D8FE0 /* TheBodyShopFontLetterSpacings+Spec.swift */; };
-		E0F623F11FAFC75EA92353F270449E96 /* TheBodyShopFontLetterSpacings.swift in Sources */ = {isa = PBXBuildFile; fileRef = F8BA669F1AAFFCA1DE8B8C6CBAFF61DA /* TheBodyShopFontLetterSpacings.swift */; };
-		BF60ADF4759C13689B2FF740FBC0A4AE /* TheBodyShopFontSizes+Spec.swift in Sources */ = {isa = PBXBuildFile; fileRef = 773A20BC4747B6884F87025C49FD335F /* TheBodyShopFontSizes+Spec.swift */; };
-		590A53D96F90B89C4E352ADB38743179 /* TheBodyShopFontSizes.swift in Sources */ = {isa = PBXBuildFile; fileRef = 1AE7278B4CA19335782AFE391E811604 /* TheBodyShopFontSizes.swift */; };
-		527DF39CAC1D19BFACC191CC02D66346 /* TheBodyShopFontWeights+Spec.swift in Sources */ = {isa = PBXBuildFile; fileRef = 68C5BFF0EEC5CF26F7D88796B6E5F767 /* TheBodyShopFontWeights+Spec.swift */; };
-		F53456A828AC4A581E5F0DD6451BCD0A /* TheBodyShopFontWeights.swift in Sources */ = {isa = PBXBuildFile; fileRef = 5F36582C40F1A58052F011027DBD753B /* TheBodyShopFontWeights.swift */; };
-		36318880770EBC2F310866F9C5FEC2AE /* TheBodyShopOpacities+Spec.swift in Sources */ = {isa = PBXBuildFile; fileRef = ABFA2E6A460B1BF84F90C6512885B96B /* TheBodyShopOpacities+Spec.swift */; };
-		65D57A64A56F3130E6444CB713188276 /* TheBodyShopOpacities.swift in Sources */ = {isa = PBXBuildFile; fileRef = D55B5042824197A28F138846312F7803 /* TheBodyShopOpacities.swift */; };
-		93927EA4437A34A37E0CD79E21377713 /* TheBodyShopRadius.swift in Sources */ = {isa = PBXBuildFile; fileRef = E83901D2BC5B127D901A096A4C77F932 /* TheBodyShopRadius.swift */; };
-		ACB170DB871E462690DE3F8547F80638 /* TheBodyShopSizes+Spec.swift in Sources */ = {isa = PBXBuildFile; fileRef = 38E656D2BCCE722680895932C2AC9D91 /* TheBodyShopSizes+Spec.swift */; };
-		609B09BFF70FF1405824230B477568C0 /* TheBodyShopSpacing+Spec.swift in Sources */ = {isa = PBXBuildFile; fileRef = 118CB6043C0920D56389F452736F6796 /* TheBodyShopSpacing+Spec.swift */; };
-		87A77C8CE141E19AE56906A928D824AB /* TheBodyShopSpacing.swift in Sources */ = {isa = PBXBuildFile; fileRef = BA227F975F1E132CFD22232C4DFE99F0 /* TheBodyShopSpacing.swift */; };
-		7365B982D31713B01F6D3D64FE145DB6 /* TheBodyShopTheme+Spec.swift in Sources */ = {isa = PBXBuildFile; fileRef = 47CD483CE0D2C7F436C71ED1EA6A5DD6 /* TheBodyShopTheme+Spec.swift */; };
-		6C8512981F307B7CFC65975B94D811BE /* TheBodyShopTheme.swift in Sources */ = {isa = PBXBuildFile; fileRef = 050ABE35D75A976F479CD4725D5DEFE5 /* TheBodyShopTheme.swift */; };
-		4C069F66A6CE331187EDEAE788EC0877 /* TheBodySystemSize.swift in Sources */ = {isa = PBXBuildFile; fileRef = BACE3E5C8D6529B48A07E792048EFC0F /* TheBodySystemSize.swift */; };
-		6B5F3A36A4FD345C2559A12A3A61FEAF /* Theme.swift in Sources */ = {isa = PBXBuildFile; fileRef = 3A3908FDCA5275E08B82B6304999B809 /* Theme.swift */; };
-		518E40E608084AD36390CE8A38A1CB5A /* UICollectionView+Reusable.swift in Sources */ = {isa = PBXBuildFile; fileRef = 2C157151985B2586A5377C35B4FC1F27 /* UICollectionView+Reusable.swift */; };
-		55A2D6D6BAD3F2F0B352CA80FC656452 /* UICollectionView+ReusableTests.swift in Sources */ = {isa = PBXBuildFile; fileRef = 36B6CEC817D03194414588BB22C1833A /* UICollectionView+ReusableTests.swift */; };
-		51308DFBAF8D2A3E20B52E3AC688610A /* UIColor+AsHexString.swift in Sources */ = {isa = PBXBuildFile; fileRef = 255B7772A418A4544E0B8F793BEB519D /* UIColor+AsHexString.swift */; };
-		37953EE81D12EA2376E8C56E16BC4A29 /* UIColor+Hex.swift in Sources */ = {isa = PBXBuildFile; fileRef = 3E6444578A8B4B35C37D0B5FA4D8E0F6 /* UIColor+Hex.swift */; };
-		10734D11ADA3847CF236F1C8B98F4555 /* UIColor+HexTests.swift in Sources */ = {isa = PBXBuildFile; fileRef = DA25909FD964254E6B99AD359EFD8A5C /* UIColor+HexTests.swift */; };
-		00677CE3627142815E32CE84F60D8910 /* UIFont+GetWeight.swift in Sources */ = {isa = PBXBuildFile; fileRef = 56F3D70C29CCB183081E1863D791C9D4 /* UIFont+GetWeight.swift */; };
-		56B51E3D524A0D2900D7DD3E6CC761E7 /* UIFont+Icon.swift in Sources */ = {isa = PBXBuildFile; fileRef = 8BA9C4721134BD5277D76AEDED7A01DB /* UIFont+Icon.swift */; };
-		84AB67611C0B5D85CBE5CE489FCA4DC6 /* UIFont+IconTests.swift in Sources */ = {isa = PBXBuildFile; fileRef = F6EAF8A97988FC1AA2F71C29D348A67D /* UIFont+IconTests.swift */; };
-		6C6CB092994DB60C83AC24F93B0F4E49 /* UITableView+Reusable.swift in Sources */ = {isa = PBXBuildFile; fileRef = 6C71F734657E837707189B1D151A9751 /* UITableView+Reusable.swift */; };
-		50130A6AE7342A799C5989AF8FE486E8 /* UITableView+ReusableTests.swift in Sources */ = {isa = PBXBuildFile; fileRef = 8656CC0789F1E0DACEB77D4C50C2ECC1 /* UITableView+ReusableTests.swift */; };
-		93B1D8CFBB1420174B310CC4906AA2EF /* UIView+Frame.swift in Sources */ = {isa = PBXBuildFile; fileRef = BAB63DBD1A346FC4D5664E5B20CC96D1 /* UIView+Frame.swift */; };
-		8E7FE7AAE264D40AF9BFF5CE6E5C7AD0 /* UIView+FrameTests.swift in Sources */ = {isa = PBXBuildFile; fileRef = FF60BC58D83695B3AC61ABB7BBE49B9C /* UIView+FrameTests.swift */; };
-		D05CEB5C2F5F9D32FA015604F6E719F0 /* ValidateTheme+Spec.swift in Sources */ = {isa = PBXBuildFile; fileRef = 44B6B74E7B045A3A52E5AC33B857EC8E /* ValidateTheme+Spec.swift */; };
-		3A50A52D23FB5E21A70E4FBB1063381A /* ValidateTheme.swift in Sources */ = {isa = PBXBuildFile; fileRef = B5ACED8A5F3AEC978D459E930E842494 /* ValidateTheme.swift */; };
-		77C55B339CA403354D76ABF05E283D5A /* ValueTextHighlight.swift in Sources */ = {isa = PBXBuildFile; fileRef = CDFBFE7E7E98BBE7DA3F6565371E522D /* ValueTextHighlight.swift */; };
-		1FBF5A52B03E9E219462A06F9487D3B4 /* ValueTextHighlightTests.swift in Sources */ = {isa = PBXBuildFile; fileRef = 526CD2A36CE33EBE0E9EFD858C9074DE /* ValueTextHighlightTests.swift */; };
-		1734E4583B85C0197E0AC6F1CE877ADC /* ViewAnimatingMock.swift in Sources */ = {isa = PBXBuildFile; fileRef = FADDEC4E472D2A193BED0EBF058A67E8 /* ViewAnimatingMock.swift */; };
-		840B6A754236624B9738CBC3D5CFE895 /* ViewAnimatingWrapper.swift in Sources */ = {isa = PBXBuildFile; fileRef = D7316FE65E814E2D5CA475475CD8D4EA /* ViewAnimatingWrapper.swift */; };
-		E4B171E23C40B91B211DB2F64357778D /* ViewStyle+Spec.swift in Sources */ = {isa = PBXBuildFile; fileRef = 9EAE325876E14C91105C5CF9D2E7F1EF /* ViewStyle+Spec.swift */; };
-		EE1E7A9F49A18BCD194E0C03FB2F0074 /* ViewStyle.swift in Sources */ = {isa = PBXBuildFile; fileRef = 307E705878C6A3A88E39CDC82B799361 /* ViewStyle.swift */; };
-		65E0C105942614AA1438FEA773B255B9 /* natds-icons.ttf in Resources */ = {isa = PBXBuildFile; fileRef = BC6A871B0A080C7AB0127CF2EA0D9153 /* natds-icons.ttf */; };
->>>>>>> 622d4030
 /* End PBXBuildFile section */
 
 /* Begin PBXContainerItemProxy section */
@@ -496,492 +264,255 @@
 /* End PBXContainerItemProxy section */
 
 /* Begin PBXFileReference section */
-<<<<<<< HEAD
-		110F55B223BE5A3F00B9937A /* ContainedButton.swift */ = {isa = PBXFileReference; lastKnownFileType = sourcecode.swift; path = ContainedButton.swift; sourceTree = "<group>"; };
-		110F55B523BE643A00B9937A /* ContainedButtonTests.swift */ = {isa = PBXFileReference; lastKnownFileType = sourcecode.swift; path = ContainedButtonTests.swift; sourceTree = "<group>"; };
-		112BAC22239843CB009001A7 /* ReusableView.swift */ = {isa = PBXFileReference; lastKnownFileType = sourcecode.swift; path = ReusableView.swift; sourceTree = "<group>"; };
-		112BAC2423984416009001A7 /* UITableView+Reusable.swift */ = {isa = PBXFileReference; lastKnownFileType = sourcecode.swift; path = "UITableView+Reusable.swift"; sourceTree = "<group>"; };
-		112BAC2623984476009001A7 /* ReusableViewTests.swift */ = {isa = PBXFileReference; lastKnownFileType = sourcecode.swift; path = ReusableViewTests.swift; sourceTree = "<group>"; };
-		112BAC2823984562009001A7 /* UITableView+ReusableTests.swift */ = {isa = PBXFileReference; lastKnownFileType = sourcecode.swift; path = "UITableView+ReusableTests.swift"; sourceTree = "<group>"; };
-		11518B662396BFAE00220570 /* NavigationDrawer.swift */ = {isa = PBXFileReference; lastKnownFileType = sourcecode.swift; path = NavigationDrawer.swift; sourceTree = "<group>"; };
-		11518B6B2396C4AB00220570 /* NavigationDrawerTests.swift */ = {isa = PBXFileReference; lastKnownFileType = sourcecode.swift; path = NavigationDrawerTests.swift; sourceTree = "<group>"; };
-		11581A9A238EC15E003E45D7 /* NavigationDrawerItemCellTests.swift */ = {isa = PBXFileReference; lastKnownFileType = sourcecode.swift; path = NavigationDrawerItemCellTests.swift; sourceTree = "<group>"; };
-		11581A9C238EC256003E45D7 /* NavigationDrawerItemCell.swift */ = {isa = PBXFileReference; lastKnownFileType = sourcecode.swift; path = NavigationDrawerItemCell.swift; sourceTree = "<group>"; };
-		11581A9F238EFE7A003E45D7 /* Images.xcassets */ = {isa = PBXFileReference; lastKnownFileType = folder.assetcatalog; path = Images.xcassets; sourceTree = "<group>"; };
-		11581AA7238F037D003E45D7 /* AssetsHelperTests.swift */ = {isa = PBXFileReference; lastKnownFileType = sourcecode.swift; path = AssetsHelperTests.swift; sourceTree = "<group>"; };
-		11581AA9238F04D8003E45D7 /* AssetsHelper.swift */ = {isa = PBXFileReference; lastKnownFileType = sourcecode.swift; path = AssetsHelper.swift; sourceTree = "<group>"; };
-		117FE00F238D9AEB0032E2AC /* ColorsNaturaTests.swift */ = {isa = PBXFileReference; fileEncoding = 4; lastKnownFileType = sourcecode.swift; path = ColorsNaturaTests.swift; sourceTree = "<group>"; };
-		117FE010238D9AEB0032E2AC /* ColorsTests.swift */ = {isa = PBXFileReference; fileEncoding = 4; lastKnownFileType = sourcecode.swift; path = ColorsTests.swift; sourceTree = "<group>"; };
-		117FE013238D9AEB0032E2AC /* FontsNaturaTests.swift */ = {isa = PBXFileReference; fileEncoding = 4; lastKnownFileType = sourcecode.swift; path = FontsNaturaTests.swift; sourceTree = "<group>"; };
-		117FE014238D9AEB0032E2AC /* FontsTests.swift */ = {isa = PBXFileReference; fileEncoding = 4; lastKnownFileType = sourcecode.swift; path = FontsTests.swift; sourceTree = "<group>"; };
-		117FE01D238D9B070032E2AC /* ColorsNatura.swift */ = {isa = PBXFileReference; fileEncoding = 4; lastKnownFileType = sourcecode.swift; path = ColorsNatura.swift; sourceTree = "<group>"; };
-		117FE01E238D9B070032E2AC /* Colors.swift */ = {isa = PBXFileReference; fileEncoding = 4; lastKnownFileType = sourcecode.swift; path = Colors.swift; sourceTree = "<group>"; };
-		117FE021238D9B070032E2AC /* FontsNatura.swift */ = {isa = PBXFileReference; fileEncoding = 4; lastKnownFileType = sourcecode.swift; path = FontsNatura.swift; sourceTree = "<group>"; };
-		117FE022238D9B070032E2AC /* Fonts.swift */ = {isa = PBXFileReference; fileEncoding = 4; lastKnownFileType = sourcecode.swift; path = Fonts.swift; sourceTree = "<group>"; };
-		117FE028238DA4B70032E2AC /* NavigationDrawerSubitemCellTests.swift */ = {isa = PBXFileReference; lastKnownFileType = sourcecode.swift; path = NavigationDrawerSubitemCellTests.swift; sourceTree = "<group>"; };
-		117FE02B238DA53E0032E2AC /* NavigationDrawerSubitemCell.swift */ = {isa = PBXFileReference; lastKnownFileType = sourcecode.swift; path = NavigationDrawerSubitemCell.swift; sourceTree = "<group>"; };
-		11FC55BD23C64E8800C91014 /* IllustrationIcons.swift */ = {isa = PBXFileReference; lastKnownFileType = sourcecode.swift; path = IllustrationIcons.swift; sourceTree = "<group>"; };
-		11FC55BF23C64EA800C91014 /* IllustrationIconsTests.swift */ = {isa = PBXFileReference; lastKnownFileType = sourcecode.swift; path = IllustrationIconsTests.swift; sourceTree = "<group>"; };
-		434E66172419764A00D91E59 /* SearchBar.swift */ = {isa = PBXFileReference; lastKnownFileType = sourcecode.swift; path = SearchBar.swift; sourceTree = "<group>"; };
-		434E662224198FCE00D91E59 /* SearchBar.swift */ = {isa = PBXFileReference; lastKnownFileType = sourcecode.swift; path = SearchBar.swift; sourceTree = "<group>"; };
-		4378068623F33A66004A9998 /* ValueTextHighlight.swift */ = {isa = PBXFileReference; lastKnownFileType = sourcecode.swift; path = ValueTextHighlight.swift; sourceTree = "<group>"; };
-		4378068923F3442D004A9998 /* ValueTextHighlightTests.swift */ = {isa = PBXFileReference; lastKnownFileType = sourcecode.swift; path = ValueTextHighlightTests.swift; sourceTree = "<group>"; };
-		4395D1D923FC6AB700C7DC6F /* Tab.swift */ = {isa = PBXFileReference; lastKnownFileType = sourcecode.swift; path = Tab.swift; sourceTree = "<group>"; };
-		4395D1DB23FC6EC700C7DC6F /* TabItemView.swift */ = {isa = PBXFileReference; lastKnownFileType = sourcecode.swift; path = TabItemView.swift; sourceTree = "<group>"; };
-		4395D1DE23FC71C400C7DC6F /* TabTests.swift */ = {isa = PBXFileReference; lastKnownFileType = sourcecode.swift; path = TabTests.swift; sourceTree = "<group>"; };
-		43C02A3423FAFDDD0057A31C /* NSMutableAttributedString+Builder.swift */ = {isa = PBXFileReference; lastKnownFileType = sourcecode.swift; path = "NSMutableAttributedString+Builder.swift"; sourceTree = "<group>"; };
-		43C02A3623FAFE290057A31C /* NSMutableAttributedString+BuilderTests.swift */ = {isa = PBXFileReference; lastKnownFileType = sourcecode.swift; path = "NSMutableAttributedString+BuilderTests.swift"; sourceTree = "<group>"; };
-		43F1DD4A24183B8F005A0C4A /* PulseLayerTests.swift */ = {isa = PBXFileReference; lastKnownFileType = sourcecode.swift; path = PulseLayerTests.swift; sourceTree = "<group>"; };
-		6404360423F45FF00088B20D /* TextField.swift */ = {isa = PBXFileReference; lastKnownFileType = sourcecode.swift; path = TextField.swift; sourceTree = "<group>"; };
-		6404360723F462C30088B20D /* TextFieldTests.swift */ = {isa = PBXFileReference; lastKnownFileType = sourcecode.swift; path = TextFieldTests.swift; sourceTree = "<group>"; };
-		6404360A23F4658D0088B20D /* Field.swift */ = {isa = PBXFileReference; lastKnownFileType = sourcecode.swift; path = Field.swift; sourceTree = "<group>"; };
-		6404360D23F471AB0088B20D /* FieldTests.swift */ = {isa = PBXFileReference; lastKnownFileType = sourcecode.swift; path = FieldTests.swift; sourceTree = "<group>"; };
-		642468AA23FDC63B008EAE6B /* TabItemViewTests.swift */ = {isa = PBXFileReference; lastKnownFileType = sourcecode.swift; path = TabItemViewTests.swift; sourceTree = "<group>"; };
-		642468AD23FDCAE8008EAE6B /* TabDelegateMock.swift */ = {isa = PBXFileReference; lastKnownFileType = sourcecode.swift; path = TabDelegateMock.swift; sourceTree = "<group>"; };
-		642468AF23FDE1AA008EAE6B /* TabItemViewDelegateMock.swift */ = {isa = PBXFileReference; lastKnownFileType = sourcecode.swift; path = TabItemViewDelegateMock.swift; sourceTree = "<group>"; };
-		643ABFEE24117C79000918EA /* Pulsable.swift */ = {isa = PBXFileReference; lastKnownFileType = sourcecode.swift; path = Pulsable.swift; sourceTree = "<group>"; };
-		643ABFF024118536000918EA /* FlatButton.swift */ = {isa = PBXFileReference; lastKnownFileType = sourcecode.swift; path = FlatButton.swift; sourceTree = "<group>"; };
-		644DFBD8240811D300D49AD7 /* TextFieldDelegateMock.swift */ = {isa = PBXFileReference; lastKnownFileType = sourcecode.swift; path = TextFieldDelegateMock.swift; sourceTree = "<group>"; };
-		64A1125923F32EF300119CE4 /* Divider.swift */ = {isa = PBXFileReference; lastKnownFileType = sourcecode.swift; path = Divider.swift; sourceTree = "<group>"; };
-		64A1125C23F331C500119CE4 /* DividerTests.swift */ = {isa = PBXFileReference; lastKnownFileType = sourcecode.swift; path = DividerTests.swift; sourceTree = "<group>"; };
-		64B47D65240EFDA700E19797 /* PulseLayer.swift */ = {isa = PBXFileReference; lastKnownFileType = sourcecode.swift; path = PulseLayer.swift; sourceTree = "<group>"; };
-		64B47D6A240F3D9000E19797 /* FlatButtonTests.swift */ = {isa = PBXFileReference; lastKnownFileType = sourcecode.swift; path = FlatButtonTests.swift; sourceTree = "<group>"; };
-		64D84FCD23F5F574004DD910 /* String+Icon.swift */ = {isa = PBXFileReference; lastKnownFileType = sourcecode.swift; path = "String+Icon.swift"; sourceTree = "<group>"; };
-		64DF47DE23FB2C7D00DAF441 /* String+IconTests.swift */ = {isa = PBXFileReference; lastKnownFileType = sourcecode.swift; path = "String+IconTests.swift"; sourceTree = "<group>"; };
-		64DF47E023FB490200DAF441 /* TextFieldDelegate.swift */ = {isa = PBXFileReference; lastKnownFileType = sourcecode.swift; path = TextFieldDelegate.swift; sourceTree = "<group>"; };
-		64DF47E223FB492100DAF441 /* TextFieldType.swift */ = {isa = PBXFileReference; lastKnownFileType = sourcecode.swift; path = TextFieldType.swift; sourceTree = "<group>"; };
-		64DF47E423FB4A5600DAF441 /* TextFieldTypeTests.swift */ = {isa = PBXFileReference; lastKnownFileType = sourcecode.swift; path = TextFieldTypeTests.swift; sourceTree = "<group>"; };
-		84043CF824A691A9001D7706 /* NotificationCenterProtocol.swift */ = {isa = PBXFileReference; lastKnownFileType = sourcecode.swift; path = NotificationCenterProtocol.swift; sourceTree = "<group>"; };
-		84043CFA24A695F6001D7706 /* NotificationCenterSpy.swift */ = {isa = PBXFileReference; lastKnownFileType = sourcecode.swift; path = NotificationCenterSpy.swift; sourceTree = "<group>"; };
-		8410F28E2490710E002028E8 /* NatDialogController.swift */ = {isa = PBXFileReference; lastKnownFileType = sourcecode.swift; path = NatDialogController.swift; sourceTree = "<group>"; };
-		8427A28B2447774B00CF30D5 /* Theme.swift */ = {isa = PBXFileReference; lastKnownFileType = sourcecode.swift; path = Theme.swift; sourceTree = "<group>"; };
-		8427A28D2447778600CF30D5 /* AvonTheme.swift */ = {isa = PBXFileReference; lastKnownFileType = sourcecode.swift; path = AvonTheme.swift; sourceTree = "<group>"; };
-		8427A291244778C700CF30D5 /* DesignSystem.swift */ = {isa = PBXFileReference; lastKnownFileType = sourcecode.swift; path = DesignSystem.swift; sourceTree = "<group>"; };
-		8427A29C2448ED6D00CF30D5 /* NatColors.swift */ = {isa = PBXFileReference; lastKnownFileType = sourcecode.swift; path = NatColors.swift; sourceTree = "<group>"; };
-		8427A29F2449F2A700CF30D5 /* ColorPalette.swift */ = {isa = PBXFileReference; lastKnownFileType = sourcecode.swift; path = ColorPalette.swift; sourceTree = "<group>"; };
-		8427A2AD2449FE1200CF30D5 /* TheBodyShopTheme.swift */ = {isa = PBXFileReference; lastKnownFileType = sourcecode.swift; path = TheBodyShopTheme.swift; sourceTree = "<group>"; };
-		8427A2AF244F720B00CF30D5 /* UIColor+AsHexString.swift */ = {isa = PBXFileReference; lastKnownFileType = sourcecode.swift; path = "UIColor+AsHexString.swift"; sourceTree = "<group>"; };
-		8427A2B2244F78CA00CF30D5 /* DesignSystem+Spec.swift */ = {isa = PBXFileReference; lastKnownFileType = sourcecode.swift; path = "DesignSystem+Spec.swift"; sourceTree = "<group>"; };
-		8427A2B72451C93B00CF30D5 /* NaturaTheme.swift */ = {isa = PBXFileReference; lastKnownFileType = sourcecode.swift; path = NaturaTheme.swift; sourceTree = "<group>"; };
-		8427A2BE2451CB4A00CF30D5 /* NaturaThemeSpec.swift */ = {isa = PBXFileReference; lastKnownFileType = sourcecode.swift; path = NaturaThemeSpec.swift; sourceTree = "<group>"; };
-		8427A2C42451CE7400CF30D5 /* AvonThemeSpec.swift */ = {isa = PBXFileReference; lastKnownFileType = sourcecode.swift; path = AvonThemeSpec.swift; sourceTree = "<group>"; };
-		8427A2CC2451D10F00CF30D5 /* TheBodyShopTheme+Spec.swift */ = {isa = PBXFileReference; lastKnownFileType = sourcecode.swift; path = "TheBodyShopTheme+Spec.swift"; sourceTree = "<group>"; };
-		8427A2CF2451DA6800CF30D5 /* AvonColorPaletteLight+Spec.swift */ = {isa = PBXFileReference; lastKnownFileType = sourcecode.swift; path = "AvonColorPaletteLight+Spec.swift"; sourceTree = "<group>"; };
-		8427A2D12451DD0400CF30D5 /* AvonColorPaletteDark+Spec.swift */ = {isa = PBXFileReference; lastKnownFileType = sourcecode.swift; path = "AvonColorPaletteDark+Spec.swift"; sourceTree = "<group>"; };
-		8427A2D32451DE7C00CF30D5 /* NaturaColorPaletteDark+Spec.swift */ = {isa = PBXFileReference; lastKnownFileType = sourcecode.swift; path = "NaturaColorPaletteDark+Spec.swift"; sourceTree = "<group>"; };
-		8427A2D52451E07700CF30D5 /* NaturaColorPaletteLight+Spec.swift */ = {isa = PBXFileReference; lastKnownFileType = sourcecode.swift; path = "NaturaColorPaletteLight+Spec.swift"; sourceTree = "<group>"; };
-		8427A2D72451E11400CF30D5 /* TheBodyShopColorPaletteLight+Spec.swift */ = {isa = PBXFileReference; lastKnownFileType = sourcecode.swift; path = "TheBodyShopColorPaletteLight+Spec.swift"; sourceTree = "<group>"; };
-		8427A2D92451E19500CF30D5 /* TheBodyShopColorPaletteDark+Spec.swift */ = {isa = PBXFileReference; lastKnownFileType = sourcecode.swift; path = "TheBodyShopColorPaletteDark+Spec.swift"; sourceTree = "<group>"; };
-		8427A32824538D9D00CF30D5 /* ConfigurationStorable.swift */ = {isa = PBXFileReference; lastKnownFileType = sourcecode.swift; path = ConfigurationStorable.swift; sourceTree = "<group>"; };
-		8427A32B24538DFA00CF30D5 /* ConfigurationStorage.swift */ = {isa = PBXFileReference; lastKnownFileType = sourcecode.swift; path = ConfigurationStorage.swift; sourceTree = "<group>"; };
-		8427A32D2453A8C900CF30D5 /* MockStorage.swift */ = {isa = PBXFileReference; lastKnownFileType = sourcecode.swift; path = MockStorage.swift; sourceTree = "<group>"; };
-		84391CA72477019100803545 /* NatButton+Specs.swift */ = {isa = PBXFileReference; lastKnownFileType = sourcecode.swift; path = "NatButton+Specs.swift"; sourceTree = "<group>"; };
-		84391CAA247B220200803545 /* NatButton+Height+Spec.swift */ = {isa = PBXFileReference; lastKnownFileType = sourcecode.swift; path = "NatButton+Height+Spec.swift"; sourceTree = "<group>"; };
-		84391CAC247BECD000803545 /* PulseContainerLayer.swift */ = {isa = PBXFileReference; lastKnownFileType = sourcecode.swift; path = PulseContainerLayer.swift; sourceTree = "<group>"; };
-		84391CAE247BF85F00803545 /* NatButton+Height.swift */ = {isa = PBXFileReference; lastKnownFileType = sourcecode.swift; path = "NatButton+Height.swift"; sourceTree = "<group>"; };
-		843A1E6124A12AF300FA7A7B /* DialogStyle.swift */ = {isa = PBXFileReference; lastKnownFileType = sourcecode.swift; path = DialogStyle.swift; sourceTree = "<group>"; };
-		843A1E6524A188FA00FA7A7B /* NatDialogController+AlertStyleBuilder.swift */ = {isa = PBXFileReference; lastKnownFileType = sourcecode.swift; path = "NatDialogController+AlertStyleBuilder.swift"; sourceTree = "<group>"; };
-		843A1E6824A27D0800FA7A7B /* NatDialogBuilder.swift */ = {isa = PBXFileReference; lastKnownFileType = sourcecode.swift; path = NatDialogBuilder.swift; sourceTree = "<group>"; };
-		843A1E6A24A27E7300FA7A7B /* DialogViewModel.swift */ = {isa = PBXFileReference; lastKnownFileType = sourcecode.swift; path = DialogViewModel.swift; sourceTree = "<group>"; };
-		843A1E6C24A27EA300FA7A7B /* NatDialogTitleConfigurator.swift */ = {isa = PBXFileReference; lastKnownFileType = sourcecode.swift; path = NatDialogTitleConfigurator.swift; sourceTree = "<group>"; };
-		843A1E6E24A27FAC00FA7A7B /* NatDialogBodyConfigurator.swift */ = {isa = PBXFileReference; lastKnownFileType = sourcecode.swift; path = NatDialogBodyConfigurator.swift; sourceTree = "<group>"; };
-		843FA27A2461D82200D20D9A /* NatSizes.swift */ = {isa = PBXFileReference; lastKnownFileType = sourcecode.swift; path = NatSizes.swift; sourceTree = "<group>"; };
-		843FA27C2461DB1400D20D9A /* Sizes.swift */ = {isa = PBXFileReference; lastKnownFileType = sourcecode.swift; path = Sizes.swift; sourceTree = "<group>"; };
-		843FA27E2461DDFC00D20D9A /* AvonSizes.swift */ = {isa = PBXFileReference; lastKnownFileType = sourcecode.swift; path = AvonSizes.swift; sourceTree = "<group>"; };
-		843FA2802461DF5400D20D9A /* NaturaSizes.swift */ = {isa = PBXFileReference; lastKnownFileType = sourcecode.swift; path = NaturaSizes.swift; sourceTree = "<group>"; };
-		843FA2822461E1CA00D20D9A /* TheBodySystemSize.swift */ = {isa = PBXFileReference; lastKnownFileType = sourcecode.swift; path = TheBodySystemSize.swift; sourceTree = "<group>"; };
-		843FA2842461E2DC00D20D9A /* NatSizes+Spec.swift */ = {isa = PBXFileReference; lastKnownFileType = sourcecode.swift; path = "NatSizes+Spec.swift"; sourceTree = "<group>"; };
-		843FA2872461F33600D20D9A /* AvonSizes+Spec.swift */ = {isa = PBXFileReference; lastKnownFileType = sourcecode.swift; path = "AvonSizes+Spec.swift"; sourceTree = "<group>"; };
-		843FA2892461F78200D20D9A /* NaturaSizes+Spec.swift */ = {isa = PBXFileReference; lastKnownFileType = sourcecode.swift; path = "NaturaSizes+Spec.swift"; sourceTree = "<group>"; };
-		843FA28B2461F96700D20D9A /* TheBodyShopSizes+Spec.swift */ = {isa = PBXFileReference; lastKnownFileType = sourcecode.swift; path = "TheBodyShopSizes+Spec.swift"; sourceTree = "<group>"; };
-		843FA2952463310900D20D9A /* Radius.swift */ = {isa = PBXFileReference; lastKnownFileType = sourcecode.swift; path = Radius.swift; sourceTree = "<group>"; };
-		843FA297246331F000D20D9A /* AvonBorderRadius.swift */ = {isa = PBXFileReference; lastKnownFileType = sourcecode.swift; path = AvonBorderRadius.swift; sourceTree = "<group>"; };
-		843FA299246335D600D20D9A /* NaturaBorderRadius.swift */ = {isa = PBXFileReference; lastKnownFileType = sourcecode.swift; path = NaturaBorderRadius.swift; sourceTree = "<group>"; };
-		843FA29B2463369A00D20D9A /* TheBodyShopRadius.swift */ = {isa = PBXFileReference; lastKnownFileType = sourcecode.swift; path = TheBodyShopRadius.swift; sourceTree = "<group>"; };
-		843FA29D24633CF700D20D9A /* NatBorderRadius.swift */ = {isa = PBXFileReference; lastKnownFileType = sourcecode.swift; path = NatBorderRadius.swift; sourceTree = "<group>"; };
-		843FA2A924635D7400D20D9A /* AvonBorderRadius+Spec.swift */ = {isa = PBXFileReference; lastKnownFileType = sourcecode.swift; path = "AvonBorderRadius+Spec.swift"; sourceTree = "<group>"; };
-		843FA2AB24635E9F00D20D9A /* NaturaBorderRadius+Spec.swift */ = {isa = PBXFileReference; lastKnownFileType = sourcecode.swift; path = "NaturaBorderRadius+Spec.swift"; sourceTree = "<group>"; };
-		843FA2AD24635EDF00D20D9A /* TheBodyShopBorderRadius+Spec.swift */ = {isa = PBXFileReference; lastKnownFileType = sourcecode.swift; path = "TheBodyShopBorderRadius+Spec.swift"; sourceTree = "<group>"; };
-		843FA2AF2463624A00D20D9A /* NatBorderRadius+Spec.swift */ = {isa = PBXFileReference; lastKnownFileType = sourcecode.swift; path = "NatBorderRadius+Spec.swift"; sourceTree = "<group>"; };
-		843FA2B1246458C400D20D9A /* NatOpacities.swift */ = {isa = PBXFileReference; lastKnownFileType = sourcecode.swift; path = NatOpacities.swift; sourceTree = "<group>"; };
-		843FA2B32464717600D20D9A /* NatOpacities+Spec.swift */ = {isa = PBXFileReference; lastKnownFileType = sourcecode.swift; path = "NatOpacities+Spec.swift"; sourceTree = "<group>"; };
-		843FA2B52464724C00D20D9A /* AvonOpacities.swift */ = {isa = PBXFileReference; lastKnownFileType = sourcecode.swift; path = AvonOpacities.swift; sourceTree = "<group>"; };
-		843FA2B72464736500D20D9A /* Opacities.swift */ = {isa = PBXFileReference; lastKnownFileType = sourcecode.swift; path = Opacities.swift; sourceTree = "<group>"; };
-		843FA2B92464757200D20D9A /* NaturaOpacities.swift */ = {isa = PBXFileReference; lastKnownFileType = sourcecode.swift; path = NaturaOpacities.swift; sourceTree = "<group>"; };
-		843FA2BB2464759100D20D9A /* TheBodyShopOpacities.swift */ = {isa = PBXFileReference; lastKnownFileType = sourcecode.swift; path = TheBodyShopOpacities.swift; sourceTree = "<group>"; };
-		843FA2BD2464837E00D20D9A /* AvonOpacities+Spec.swift */ = {isa = PBXFileReference; lastKnownFileType = sourcecode.swift; path = "AvonOpacities+Spec.swift"; sourceTree = "<group>"; };
-		843FA2BF246483CC00D20D9A /* NaturaOpacities+Spec.swift */ = {isa = PBXFileReference; lastKnownFileType = sourcecode.swift; path = "NaturaOpacities+Spec.swift"; sourceTree = "<group>"; };
-		843FA2C1246483E500D20D9A /* TheBodyShopOpacities+Spec.swift */ = {isa = PBXFileReference; lastKnownFileType = sourcecode.swift; path = "TheBodyShopOpacities+Spec.swift"; sourceTree = "<group>"; };
-		843FA2CA2465CE9E00D20D9A /* Font.swift */ = {isa = PBXFileReference; lastKnownFileType = sourcecode.swift; path = Font.swift; sourceTree = "<group>"; };
-		843FA2CE2465EE8100D20D9A /* FontWeights.swift */ = {isa = PBXFileReference; lastKnownFileType = sourcecode.swift; path = FontWeights.swift; sourceTree = "<group>"; };
-		843FA2D02465EEA000D20D9A /* FontSizes.swift */ = {isa = PBXFileReference; lastKnownFileType = sourcecode.swift; path = FontSizes.swift; sourceTree = "<group>"; };
-		843FA2D224660E2100D20D9A /* NatFonts.swift */ = {isa = PBXFileReference; lastKnownFileType = sourcecode.swift; path = NatFonts.swift; sourceTree = "<group>"; };
-		84428F80245B03A100D46611 /* NaturaSpacing.swift */ = {isa = PBXFileReference; lastKnownFileType = sourcecode.swift; path = NaturaSpacing.swift; sourceTree = "<group>"; };
-		84428F82245B03FD00D46611 /* AvonSpacing.swift */ = {isa = PBXFileReference; lastKnownFileType = sourcecode.swift; path = AvonSpacing.swift; sourceTree = "<group>"; };
-		84428F84245B044700D46611 /* TheBodyShopSpacing.swift */ = {isa = PBXFileReference; lastKnownFileType = sourcecode.swift; path = TheBodyShopSpacing.swift; sourceTree = "<group>"; };
-		84428F86245B205D00D46611 /* Space.swift */ = {isa = PBXFileReference; lastKnownFileType = sourcecode.swift; path = Space.swift; sourceTree = "<group>"; };
-		84428F88245B217C00D46611 /* NaturaSpacing+Spec.swift */ = {isa = PBXFileReference; lastKnownFileType = sourcecode.swift; path = "NaturaSpacing+Spec.swift"; sourceTree = "<group>"; };
-		84428F8B245B245C00D46611 /* TheBodyShopSpacing+Spec.swift */ = {isa = PBXFileReference; lastKnownFileType = sourcecode.swift; path = "TheBodyShopSpacing+Spec.swift"; sourceTree = "<group>"; };
-		84428F8E245B24B000D46611 /* AvonSpacing+Spec.swift */ = {isa = PBXFileReference; lastKnownFileType = sourcecode.swift; path = "AvonSpacing+Spec.swift"; sourceTree = "<group>"; };
-		84428F91245B265000D46611 /* NatSpacing+Spec.swift */ = {isa = PBXFileReference; lastKnownFileType = sourcecode.swift; path = "NatSpacing+Spec.swift"; sourceTree = "<group>"; };
-		84428F94245B9DE000D46611 /* DesignSystemFatalError.swift */ = {isa = PBXFileReference; lastKnownFileType = sourcecode.swift; path = DesignSystemFatalError.swift; sourceTree = "<group>"; };
-		84428F96245C3FFD00D46611 /* GetTheme.swift */ = {isa = PBXFileReference; lastKnownFileType = sourcecode.swift; path = GetTheme.swift; sourceTree = "<group>"; };
-		84428F98245C402B00D46611 /* ValidateTheme.swift */ = {isa = PBXFileReference; lastKnownFileType = sourcecode.swift; path = ValidateTheme.swift; sourceTree = "<group>"; };
-		8458A9922475C1E000BD8BC8 /* ButtonOutlinedStyle+Spec.swift */ = {isa = PBXFileReference; lastKnownFileType = sourcecode.swift; path = "ButtonOutlinedStyle+Spec.swift"; sourceTree = "<group>"; };
-		845D9EF6244DE2E7003598B0 /* NatColors+TBS+Spec.swift */ = {isa = PBXFileReference; lastKnownFileType = sourcecode.swift; path = "NatColors+TBS+Spec.swift"; sourceTree = "<group>"; };
-		846313AA245C47C400387FCF /* ValidateTheme+Spec.swift */ = {isa = PBXFileReference; lastKnownFileType = sourcecode.swift; path = "ValidateTheme+Spec.swift"; sourceTree = "<group>"; };
-		846313AD245CE9AE00387FCF /* GetTheme+Spec.swift */ = {isa = PBXFileReference; lastKnownFileType = sourcecode.swift; path = "GetTheme+Spec.swift"; sourceTree = "<group>"; };
-		84685CBA24813CC6003E90C4 /* DynamicColors+Spec.swift */ = {isa = PBXFileReference; lastKnownFileType = sourcecode.swift; path = "DynamicColors+Spec.swift"; sourceTree = "<group>"; };
-		84685CBC248154BF003E90C4 /* DynamicColorFactory+Spec.swift */ = {isa = PBXFileReference; lastKnownFileType = sourcecode.swift; path = "DynamicColorFactory+Spec.swift"; sourceTree = "<group>"; };
-		84692853247D46F2008DF255 /* FontLetterSpacings.swift */ = {isa = PBXFileReference; lastKnownFileType = sourcecode.swift; path = FontLetterSpacings.swift; sourceTree = "<group>"; };
-		84692855247D78BD008DF255 /* TheBodyShopFontLetterSpacings.swift */ = {isa = PBXFileReference; lastKnownFileType = sourcecode.swift; path = TheBodyShopFontLetterSpacings.swift; sourceTree = "<group>"; };
-		84692857247D79DC008DF255 /* AvonFontLetterSpacings.swift */ = {isa = PBXFileReference; lastKnownFileType = sourcecode.swift; path = AvonFontLetterSpacings.swift; sourceTree = "<group>"; };
-		84692859247D7C2A008DF255 /* NaturaFontLetterSpacings.swift */ = {isa = PBXFileReference; lastKnownFileType = sourcecode.swift; path = NaturaFontLetterSpacings.swift; sourceTree = "<group>"; };
-		8469285B247DA8F7008DF255 /* TheBodyShopFontLetterSpacings+Spec.swift */ = {isa = PBXFileReference; lastKnownFileType = sourcecode.swift; path = "TheBodyShopFontLetterSpacings+Spec.swift"; sourceTree = "<group>"; };
-		8469285D247DAB69008DF255 /* NaturaFontLetterSpacings+Spec.swift */ = {isa = PBXFileReference; lastKnownFileType = sourcecode.swift; path = "NaturaFontLetterSpacings+Spec.swift"; sourceTree = "<group>"; };
-		8469285F247DABC1008DF255 /* AvonFontLetterSpacings+Spec.swift */ = {isa = PBXFileReference; lastKnownFileType = sourcecode.swift; path = "AvonFontLetterSpacings+Spec.swift"; sourceTree = "<group>"; };
-		84692864247FEB0D008DF255 /* AvonColorPaletteLight.swift */ = {isa = PBXFileReference; lastKnownFileType = sourcecode.swift; path = AvonColorPaletteLight.swift; sourceTree = "<group>"; };
-		84692866247FEB5C008DF255 /* AvonColorPaletteDark.swift */ = {isa = PBXFileReference; lastKnownFileType = sourcecode.swift; path = AvonColorPaletteDark.swift; sourceTree = "<group>"; };
-		84692868248022EB008DF255 /* NaturaColorPaletteLight.swift */ = {isa = PBXFileReference; lastKnownFileType = sourcecode.swift; path = NaturaColorPaletteLight.swift; sourceTree = "<group>"; };
-		8469286A24802359008DF255 /* NaturaColorPaletteDark.swift */ = {isa = PBXFileReference; lastKnownFileType = sourcecode.swift; path = NaturaColorPaletteDark.swift; sourceTree = "<group>"; };
-		8469286C248023E2008DF255 /* TheBodyShopColorPaletteLight.swift */ = {isa = PBXFileReference; lastKnownFileType = sourcecode.swift; path = TheBodyShopColorPaletteLight.swift; sourceTree = "<group>"; };
-		8469286E24802446008DF255 /* TheBodyShopColorPaletteDark.swift */ = {isa = PBXFileReference; lastKnownFileType = sourcecode.swift; path = TheBodyShopColorPaletteDark.swift; sourceTree = "<group>"; };
-		84692870248036C0008DF255 /* DynamicColors.swift */ = {isa = PBXFileReference; lastKnownFileType = sourcecode.swift; path = DynamicColors.swift; sourceTree = "<group>"; };
-		8469287224803738008DF255 /* DynamicColorFactory.swift */ = {isa = PBXFileReference; lastKnownFileType = sourcecode.swift; path = DynamicColorFactory.swift; sourceTree = "<group>"; };
-		8469287424804553008DF255 /* NatColors+Natura+Spec.swift */ = {isa = PBXFileReference; lastKnownFileType = sourcecode.swift; path = "NatColors+Natura+Spec.swift"; sourceTree = "<group>"; };
-		84692877248046DD008DF255 /* NatColors+Avon+Spec.swift */ = {isa = PBXFileReference; lastKnownFileType = sourcecode.swift; path = "NatColors+Avon+Spec.swift"; sourceTree = "<group>"; };
-		846C9FC7248FB6050079B686 /* Pulsable+Spec.swift */ = {isa = PBXFileReference; lastKnownFileType = sourcecode.swift; path = "Pulsable+Spec.swift"; sourceTree = "<group>"; };
-		846C9FCB248FC2050079B686 /* PulseContainerLayer+Spec.swift */ = {isa = PBXFileReference; lastKnownFileType = sourcecode.swift; path = "PulseContainerLayer+Spec.swift"; sourceTree = "<group>"; };
-		846EB61F2486DA80000E3901 /* ButtonContainedStyle.swift */ = {isa = PBXFileReference; lastKnownFileType = sourcecode.swift; path = ButtonContainedStyle.swift; sourceTree = "<group>"; };
-		846EB6222487ED47000E3901 /* ButtonStyle.swift */ = {isa = PBXFileReference; lastKnownFileType = sourcecode.swift; path = ButtonStyle.swift; sourceTree = "<group>"; };
-		846EB62424887B7A000E3901 /* ButtonContainedStyle+Spec.swift */ = {isa = PBXFileReference; lastKnownFileType = sourcecode.swift; path = "ButtonContainedStyle+Spec.swift"; sourceTree = "<group>"; };
-		846EB62724891511000E3901 /* ButtonStyle+Spec.swift */ = {isa = PBXFileReference; lastKnownFileType = sourcecode.swift; path = "ButtonStyle+Spec.swift"; sourceTree = "<group>"; };
-		846EB6292489872C000E3901 /* ButtonTextStyle.swift */ = {isa = PBXFileReference; lastKnownFileType = sourcecode.swift; path = ButtonTextStyle.swift; sourceTree = "<group>"; };
-		846EB62C2489A8FF000E3901 /* ButtonTextStyle+Spec.swift */ = {isa = PBXFileReference; lastKnownFileType = sourcecode.swift; path = "ButtonTextStyle+Spec.swift"; sourceTree = "<group>"; };
-		849F39E42481786800CCF076 /* ColorProvider.swift */ = {isa = PBXFileReference; lastKnownFileType = sourcecode.swift; path = ColorProvider.swift; sourceTree = "<group>"; };
-		849F39E624819C0D00CCF076 /* StubLightColorPalette.swift */ = {isa = PBXFileReference; lastKnownFileType = sourcecode.swift; path = StubLightColorPalette.swift; sourceTree = "<group>"; };
-		849F39E824819C3500CCF076 /* StubDarkColorPalette.swift */ = {isa = PBXFileReference; lastKnownFileType = sourcecode.swift; path = StubDarkColorPalette.swift; sourceTree = "<group>"; };
-		84B1979F2475915E00F1B575 /* ButtonOutlineStyle.swift */ = {isa = PBXFileReference; lastKnownFileType = sourcecode.swift; path = ButtonOutlineStyle.swift; sourceTree = "<group>"; };
-		84B197A2247593B500F1B575 /* NatButton+Style.swift */ = {isa = PBXFileReference; lastKnownFileType = sourcecode.swift; path = "NatButton+Style.swift"; sourceTree = "<group>"; };
-		84BFB61824695E6600506ED1 /* NatFonts+Avon+Spec.swift */ = {isa = PBXFileReference; lastKnownFileType = sourcecode.swift; path = "NatFonts+Avon+Spec.swift"; sourceTree = "<group>"; };
-		84BFB61B2469810600506ED1 /* UIFont+GetWeight.swift */ = {isa = PBXFileReference; lastKnownFileType = sourcecode.swift; path = "UIFont+GetWeight.swift"; sourceTree = "<group>"; };
-		84BFB61E24699ECA00506ED1 /* NatFonts+Natura+Spec.swift */ = {isa = PBXFileReference; lastKnownFileType = sourcecode.swift; path = "NatFonts+Natura+Spec.swift"; sourceTree = "<group>"; };
-		84BFB62024699F2D00506ED1 /* NatFonts+TheBodyShop+Spec.swift */ = {isa = PBXFileReference; lastKnownFileType = sourcecode.swift; path = "NatFonts+TheBodyShop+Spec.swift"; sourceTree = "<group>"; };
-		84BFB6222469A01D00506ED1 /* AvonFontSizes+Spec.swift */ = {isa = PBXFileReference; lastKnownFileType = sourcecode.swift; path = "AvonFontSizes+Spec.swift"; sourceTree = "<group>"; };
-		84BFB6242469A30500506ED1 /* AvonFontWeights+Spec.swift */ = {isa = PBXFileReference; lastKnownFileType = sourcecode.swift; path = "AvonFontWeights+Spec.swift"; sourceTree = "<group>"; };
-		84BFB6272469B92000506ED1 /* TheBodyShopFont.swift */ = {isa = PBXFileReference; lastKnownFileType = sourcecode.swift; path = TheBodyShopFont.swift; sourceTree = "<group>"; };
-		84BFB6292469B93C00506ED1 /* TheBodyShopFontSizes.swift */ = {isa = PBXFileReference; lastKnownFileType = sourcecode.swift; path = TheBodyShopFontSizes.swift; sourceTree = "<group>"; };
-		84BFB62B2469B95300506ED1 /* TheBodyShopFontWeights.swift */ = {isa = PBXFileReference; lastKnownFileType = sourcecode.swift; path = TheBodyShopFontWeights.swift; sourceTree = "<group>"; };
-		84BFB62E2469BDD700506ED1 /* NaturaFont.swift */ = {isa = PBXFileReference; lastKnownFileType = sourcecode.swift; path = NaturaFont.swift; sourceTree = "<group>"; };
-		84BFB6302469BDF400506ED1 /* NaturaFontSizes.swift */ = {isa = PBXFileReference; lastKnownFileType = sourcecode.swift; path = NaturaFontSizes.swift; sourceTree = "<group>"; };
-		84BFB6322469BE1900506ED1 /* NaturaFontWeights.swift */ = {isa = PBXFileReference; lastKnownFileType = sourcecode.swift; path = NaturaFontWeights.swift; sourceTree = "<group>"; };
-		84BFB6352469BF1A00506ED1 /* AvonFont.swift */ = {isa = PBXFileReference; lastKnownFileType = sourcecode.swift; path = AvonFont.swift; sourceTree = "<group>"; };
-		84BFB6372469BF4B00506ED1 /* AvonFontSizes.swift */ = {isa = PBXFileReference; lastKnownFileType = sourcecode.swift; path = AvonFontSizes.swift; sourceTree = "<group>"; };
-		84BFB6392469BF6500506ED1 /* AvonFontWeights.swift */ = {isa = PBXFileReference; lastKnownFileType = sourcecode.swift; path = AvonFontWeights.swift; sourceTree = "<group>"; };
-		84BFB63D2469C28900506ED1 /* NaturaFontSizes+Spec.swift */ = {isa = PBXFileReference; lastKnownFileType = sourcecode.swift; path = "NaturaFontSizes+Spec.swift"; sourceTree = "<group>"; };
-		84BFB63F2469C2B900506ED1 /* NaturaFontWeights+Spec.swift */ = {isa = PBXFileReference; lastKnownFileType = sourcecode.swift; path = "NaturaFontWeights+Spec.swift"; sourceTree = "<group>"; };
-		84BFB6432469C9EB00506ED1 /* TheBodyShopFontWeights+Spec.swift */ = {isa = PBXFileReference; lastKnownFileType = sourcecode.swift; path = "TheBodyShopFontWeights+Spec.swift"; sourceTree = "<group>"; };
-		84BFB6452469C9FC00506ED1 /* TheBodyShopFontSizes+Spec.swift */ = {isa = PBXFileReference; lastKnownFileType = sourcecode.swift; path = "TheBodyShopFontSizes+Spec.swift"; sourceTree = "<group>"; };
-		84BFB6472469CB9000506ED1 /* TheBodyShopFont+Spec.swift */ = {isa = PBXFileReference; lastKnownFileType = sourcecode.swift; path = "TheBodyShopFont+Spec.swift"; sourceTree = "<group>"; };
-		84BFB6492469CBAA00506ED1 /* NaturaFont+Spec.swift */ = {isa = PBXFileReference; lastKnownFileType = sourcecode.swift; path = "NaturaFont+Spec.swift"; sourceTree = "<group>"; };
-		84BFB64B2469CBBC00506ED1 /* AvonFont+Spec.swift */ = {isa = PBXFileReference; lastKnownFileType = sourcecode.swift; path = "AvonFont+Spec.swift"; sourceTree = "<group>"; };
-		84BFB651246C276800506ED1 /* NatElevation.swift */ = {isa = PBXFileReference; lastKnownFileType = sourcecode.swift; path = NatElevation.swift; sourceTree = "<group>"; };
-		84BFB65A246DA40700506ED1 /* Elevations.swift */ = {isa = PBXFileReference; lastKnownFileType = sourcecode.swift; path = Elevations.swift; sourceTree = "<group>"; };
-		84BFB65C246DA42800506ED1 /* ElevationAttributes.swift */ = {isa = PBXFileReference; lastKnownFileType = sourcecode.swift; path = ElevationAttributes.swift; sourceTree = "<group>"; };
-		84BFB65E246DA47500506ED1 /* AvonElevations.swift */ = {isa = PBXFileReference; lastKnownFileType = sourcecode.swift; path = AvonElevations.swift; sourceTree = "<group>"; };
-		84BFB660246DA4B400506ED1 /* NaturaElevations.swift */ = {isa = PBXFileReference; lastKnownFileType = sourcecode.swift; path = NaturaElevations.swift; sourceTree = "<group>"; };
-		84BFB662246DA50100506ED1 /* TheBodyShopElevations.swift */ = {isa = PBXFileReference; lastKnownFileType = sourcecode.swift; path = TheBodyShopElevations.swift; sourceTree = "<group>"; };
-		84BFB665246DCB5900506ED1 /* ViewStyle.swift */ = {isa = PBXFileReference; lastKnownFileType = sourcecode.swift; path = ViewStyle.swift; sourceTree = "<group>"; };
-		84BFB668246DCC0800506ED1 /* ViewStyle+Spec.swift */ = {isa = PBXFileReference; lastKnownFileType = sourcecode.swift; path = "ViewStyle+Spec.swift"; sourceTree = "<group>"; };
-		84BFB66A246DCD1100506ED1 /* TheBodyShopElevations+Spec.swift */ = {isa = PBXFileReference; lastKnownFileType = sourcecode.swift; path = "TheBodyShopElevations+Spec.swift"; sourceTree = "<group>"; };
-		84BFB66C246DD12200506ED1 /* AvonElevations+Spec.swift */ = {isa = PBXFileReference; lastKnownFileType = sourcecode.swift; path = "AvonElevations+Spec.swift"; sourceTree = "<group>"; };
-		84BFB66E246DD15700506ED1 /* NaturaElevations+Spec.swift */ = {isa = PBXFileReference; lastKnownFileType = sourcecode.swift; path = "NaturaElevations+Spec.swift"; sourceTree = "<group>"; };
-		84BFB670246DF0B300506ED1 /* NatElevations+Spec.swift */ = {isa = PBXFileReference; lastKnownFileType = sourcecode.swift; path = "NatElevations+Spec.swift"; sourceTree = "<group>"; };
-		84BFB672246DF82800506ED1 /* ElevationAttributes+Equitable.swift */ = {isa = PBXFileReference; lastKnownFileType = sourcecode.swift; path = "ElevationAttributes+Equitable.swift"; sourceTree = "<group>"; };
-		84C1CAB92499522D0041A511 /* NatDialogController+Spec.swift */ = {isa = PBXFileReference; lastKnownFileType = sourcecode.swift; path = "NatDialogController+Spec.swift"; sourceTree = "<group>"; };
-		84C1CABC249952930041A511 /* DialogButtonConfiguration.swift */ = {isa = PBXFileReference; lastKnownFileType = sourcecode.swift; path = DialogButtonConfiguration.swift; sourceTree = "<group>"; };
-		84C1CABE249953440041A511 /* NatDialogController+StandardStyleBuilder.swift */ = {isa = PBXFileReference; lastKnownFileType = sourcecode.swift; path = "NatDialogController+StandardStyleBuilder.swift"; sourceTree = "<group>"; };
-		84C1CAC1249A49A40041A511 /* NatDialogController+StandardStyleBuilder+Spec.swift */ = {isa = PBXFileReference; lastKnownFileType = sourcecode.swift; path = "NatDialogController+StandardStyleBuilder+Spec.swift"; sourceTree = "<group>"; };
-		84C1CACA249A8AB00041A511 /* DialogFooterView+Spec.swift */ = {isa = PBXFileReference; lastKnownFileType = sourcecode.swift; path = "DialogFooterView+Spec.swift"; sourceTree = "<group>"; };
-		84C1CACD249A93940041A511 /* NatDialogController+Snapshot+Tests.swift */ = {isa = PBXFileReference; lastKnownFileType = sourcecode.swift; path = "NatDialogController+Snapshot+Tests.swift"; sourceTree = "<group>"; };
-		84C1CAD1249D00DD0041A511 /* NatButton+EdgeInsets.swift */ = {isa = PBXFileReference; lastKnownFileType = sourcecode.swift; path = "NatButton+EdgeInsets.swift"; sourceTree = "<group>"; };
-		84C1CAD3249D2ED90041A511 /* NatButton+EdgeInsets+Spec.swift */ = {isa = PBXFileReference; lastKnownFileType = sourcecode.swift; path = "NatButton+EdgeInsets+Spec.swift"; sourceTree = "<group>"; };
-		84C24DA5246F3DE40046833B /* NatButton.swift */ = {isa = PBXFileReference; lastKnownFileType = sourcecode.swift; path = NatButton.swift; sourceTree = "<group>"; };
-		84C8210D24A375A30090DE1E /* DialogFooterView.swift */ = {isa = PBXFileReference; lastKnownFileType = sourcecode.swift; path = DialogFooterView.swift; sourceTree = "<group>"; };
-		84C8211324A392BB0090DE1E /* NatDialogCustomBodyConfigurator.swift */ = {isa = PBXFileReference; lastKnownFileType = sourcecode.swift; path = NatDialogCustomBodyConfigurator.swift; sourceTree = "<group>"; };
-		84C8211524A3937A0090DE1E /* NatDialogController+AlertStyleBuilder+Spec.swift */ = {isa = PBXFileReference; lastKnownFileType = sourcecode.swift; path = "NatDialogController+AlertStyleBuilder+Spec.swift"; sourceTree = "<group>"; };
-		84C8211824A3980F0090DE1E /* DialogStyle+Spec.swift */ = {isa = PBXFileReference; lastKnownFileType = sourcecode.swift; path = "DialogStyle+Spec.swift"; sourceTree = "<group>"; };
-		84EE85E8245A0FB20009293A /* NatSpacing.swift */ = {isa = PBXFileReference; lastKnownFileType = sourcecode.swift; path = NatSpacing.swift; sourceTree = "<group>"; };
-		9A46395C038D4497A880A6FF /* Pods-NatDSTests.release.xcconfig */ = {isa = PBXFileReference; includeInIndex = 1; lastKnownFileType = text.xcconfig; name = "Pods-NatDSTests.release.xcconfig"; path = "Target Support Files/Pods-NatDSTests/Pods-NatDSTests.release.xcconfig"; sourceTree = "<group>"; };
-		A8B18363274C7A70CF4443A3 /* Pods-NatDSTests.debug.xcconfig */ = {isa = PBXFileReference; includeInIndex = 1; lastKnownFileType = text.xcconfig; name = "Pods-NatDSTests.debug.xcconfig"; path = "Target Support Files/Pods-NatDSTests/Pods-NatDSTests.debug.xcconfig"; sourceTree = "<group>"; };
-		A9325A6523FB34EC0023979C /* UICollectionView+Reusable.swift */ = {isa = PBXFileReference; lastKnownFileType = sourcecode.swift; path = "UICollectionView+Reusable.swift"; sourceTree = "<group>"; };
-		A9325A6723FB35450023979C /* UICollectionView+ReusableTests.swift */ = {isa = PBXFileReference; lastKnownFileType = sourcecode.swift; path = "UICollectionView+ReusableTests.swift"; sourceTree = "<group>"; };
-		A971BE6E2398171C00A0D509 /* NavigationDrawerDelegateMock.swift */ = {isa = PBXFileReference; lastKnownFileType = sourcecode.swift; path = NavigationDrawerDelegateMock.swift; sourceTree = "<group>"; };
-		A971BE702398306300A0D509 /* NavigationDrawer+IndexMenu.swift */ = {isa = PBXFileReference; lastKnownFileType = sourcecode.swift; path = "NavigationDrawer+IndexMenu.swift"; sourceTree = "<group>"; };
-		A971BE72239831F200A0D509 /* NavigationDrawer+IndexMenuTests.swift */ = {isa = PBXFileReference; lastKnownFileType = sourcecode.swift; path = "NavigationDrawer+IndexMenuTests.swift"; sourceTree = "<group>"; };
-		A988199A238C5AAF0008230F /* UIColor+Hex.swift */ = {isa = PBXFileReference; lastKnownFileType = sourcecode.swift; path = "UIColor+Hex.swift"; sourceTree = "<group>"; };
-		A9B71E83237B559A00A2BF51 /* NatDS.framework */ = {isa = PBXFileReference; explicitFileType = wrapper.framework; includeInIndex = 0; path = NatDS.framework; sourceTree = BUILT_PRODUCTS_DIR; };
-		A9B71E86237B559A00A2BF51 /* NatDS.h */ = {isa = PBXFileReference; lastKnownFileType = sourcecode.c.h; path = NatDS.h; sourceTree = "<group>"; };
-		A9B71E87237B559A00A2BF51 /* Info.plist */ = {isa = PBXFileReference; lastKnownFileType = text.plist.xml; path = Info.plist; sourceTree = "<group>"; };
-		A9B71E8C237B559A00A2BF51 /* NatDSTests.xctest */ = {isa = PBXFileReference; explicitFileType = wrapper.cfbundle; includeInIndex = 0; path = NatDSTests.xctest; sourceTree = BUILT_PRODUCTS_DIR; };
-		A9B71E93237B559A00A2BF51 /* Info.plist */ = {isa = PBXFileReference; lastKnownFileType = text.plist.xml; path = Info.plist; sourceTree = "<group>"; };
-		A9CBAD8423CE535300A46CB2 /* IconTests.swift */ = {isa = PBXFileReference; lastKnownFileType = sourcecode.swift; path = IconTests.swift; sourceTree = "<group>"; };
-		A9CCF8D723CCDAC900000FC0 /* Icon.swift */ = {isa = PBXFileReference; lastKnownFileType = sourcecode.swift; path = Icon.swift; sourceTree = "<group>"; };
-		A9CCF8D923CCDDF700000FC0 /* UIFont+Icon.swift */ = {isa = PBXFileReference; lastKnownFileType = sourcecode.swift; path = "UIFont+Icon.swift"; sourceTree = "<group>"; };
-		A9CCF8DB23CCDF0100000FC0 /* FontIconStyle.swift */ = {isa = PBXFileReference; lastKnownFileType = sourcecode.swift; path = FontIconStyle.swift; sourceTree = "<group>"; };
-		A9CCF8DE23CCE1CE00000FC0 /* IconView.swift */ = {isa = PBXFileReference; lastKnownFileType = sourcecode.swift; path = IconView.swift; sourceTree = "<group>"; };
-		A9CCF8E023CCE39800000FC0 /* IconViewTests.swift */ = {isa = PBXFileReference; lastKnownFileType = sourcecode.swift; path = IconViewTests.swift; sourceTree = "<group>"; };
-		A9CCF8E323CCEBD600000FC0 /* FontStyle.swift */ = {isa = PBXFileReference; lastKnownFileType = sourcecode.swift; path = FontStyle.swift; sourceTree = "<group>"; };
-		A9CCF8E723CCF03500000FC0 /* FontIconStyleTests.swift */ = {isa = PBXFileReference; lastKnownFileType = sourcecode.swift; path = FontIconStyleTests.swift; sourceTree = "<group>"; };
-		A9CCF8E923CCF16400000FC0 /* UIFont+IconTests.swift */ = {isa = PBXFileReference; lastKnownFileType = sourcecode.swift; path = "UIFont+IconTests.swift"; sourceTree = "<group>"; };
-		A9D3454A238C69480013398C /* UIColor+HexTests.swift */ = {isa = PBXFileReference; lastKnownFileType = sourcecode.swift; path = "UIColor+HexTests.swift"; sourceTree = "<group>"; };
-		A9D451B823C7E08F001D73B0 /* natds-icons.ttf */ = {isa = PBXFileReference; lastKnownFileType = file; path = "natds-icons.ttf"; sourceTree = "<group>"; };
-		B496A6BAA901771980AF5E95 /* Pods_NatDSTests.framework */ = {isa = PBXFileReference; explicitFileType = wrapper.framework; includeInIndex = 0; path = Pods_NatDSTests.framework; sourceTree = BUILT_PRODUCTS_DIR; };
-=======
+		02183C9B0E29B427B04D54135FE32184 /* AvonColorPaletteLight.swift */ = {isa = PBXFileReference; lastKnownFileType = sourcecode.swift; path = AvonColorPaletteLight.swift; sourceTree = "<group>"; };
+		022E7CE82BB807D156D9AE482A117976 /* StubLightColorPalette.swift */ = {isa = PBXFileReference; lastKnownFileType = sourcecode.swift; path = StubLightColorPalette.swift; sourceTree = "<group>"; };
+		0268F8E94DAA2428259644D88E375D32 /* NatSpacing.swift */ = {isa = PBXFileReference; lastKnownFileType = sourcecode.swift; path = NatSpacing.swift; sourceTree = "<group>"; };
 		02B41F99CB8ACD14C09E1AA323E38C2D /* AssetsHelper.swift */ = {isa = PBXFileReference; lastKnownFileType = sourcecode.swift; path = AssetsHelper.swift; sourceTree = "<group>"; };
+		03374D1962F22E77097BC080D718F12F /* AvonOpacities+Spec.swift */ = {isa = PBXFileReference; lastKnownFileType = sourcecode.swift; path = "AvonOpacities+Spec.swift"; sourceTree = "<group>"; };
+		04723CCAA125D20DF5FFBB3D77A939D4 /* ConfigurationStorage.swift */ = {isa = PBXFileReference; lastKnownFileType = sourcecode.swift; path = ConfigurationStorage.swift; sourceTree = "<group>"; };
+		050ABE35D75A976F479CD4725D5DEFE5 /* TheBodyShopTheme.swift */ = {isa = PBXFileReference; lastKnownFileType = sourcecode.swift; path = TheBodyShopTheme.swift; sourceTree = "<group>"; };
+		07ECC6D1ED0B557A34AB311B053D6EEF /* FontsNatura.swift */ = {isa = PBXFileReference; fileEncoding = 4; lastKnownFileType = sourcecode.swift; path = FontsNatura.swift; sourceTree = "<group>"; };
+		098681BF3DEC692BCF4F95F962461C51 /* NaturaColorPaletteLight.swift */ = {isa = PBXFileReference; lastKnownFileType = sourcecode.swift; path = NaturaColorPaletteLight.swift; sourceTree = "<group>"; };
+		0A051382812558571E778F51A332B9FE /* AvonElevations.swift */ = {isa = PBXFileReference; lastKnownFileType = sourcecode.swift; path = AvonElevations.swift; sourceTree = "<group>"; };
+		0B29FF4C598F8297E81A6B6A82ACA4F9 /* IconViewTests.swift */ = {isa = PBXFileReference; lastKnownFileType = sourcecode.swift; path = IconViewTests.swift; sourceTree = "<group>"; };
+		0D49BA63C5E5BFEED327C214620A7657 /* Elevations.swift */ = {isa = PBXFileReference; lastKnownFileType = sourcecode.swift; path = Elevations.swift; sourceTree = "<group>"; };
+		0D6236D4B7FFC5CF049C20642874B068 /* ButtonContainedStyle+Spec.swift */ = {isa = PBXFileReference; lastKnownFileType = sourcecode.swift; path = "ButtonContainedStyle+Spec.swift"; sourceTree = "<group>"; };
+		0D8BC0D102CE4444401C0469C861358A /* NatFonts+Avon+Spec.swift */ = {isa = PBXFileReference; lastKnownFileType = sourcecode.swift; path = "NatFonts+Avon+Spec.swift"; sourceTree = "<group>"; };
+		0F3972A77C0F33A56F5725680D5D3835 /* FontWeights.swift */ = {isa = PBXFileReference; lastKnownFileType = sourcecode.swift; path = FontWeights.swift; sourceTree = "<group>"; };
+		0FF507003D3035F2C312F8C225D481FC /* ExpansionPanelTests.swift */ = {isa = PBXFileReference; fileEncoding = 4; lastKnownFileType = sourcecode.swift; path = ExpansionPanelTests.swift; sourceTree = "<group>"; };
+		10C54C550ED4D44A309C43261BF40F55 /* NatButton+Height.swift */ = {isa = PBXFileReference; lastKnownFileType = sourcecode.swift; path = "NatButton+Height.swift"; sourceTree = "<group>"; };
+		113F306054D9B7B4EDC1D13B97C6481F /* ButtonTextStyle.swift */ = {isa = PBXFileReference; lastKnownFileType = sourcecode.swift; path = ButtonTextStyle.swift; sourceTree = "<group>"; };
+		118CB6043C0920D56389F452736F6796 /* TheBodyShopSpacing+Spec.swift */ = {isa = PBXFileReference; lastKnownFileType = sourcecode.swift; path = "TheBodyShopSpacing+Spec.swift"; sourceTree = "<group>"; };
+		14FFA81AA763D45B2BCB5F321784CECE /* ExpansionPanelBuilder.swift */ = {isa = PBXFileReference; fileEncoding = 4; lastKnownFileType = sourcecode.swift; path = ExpansionPanelBuilder.swift; sourceTree = "<group>"; };
+		15A4F347B360D8AB2AAC25D4CEA0169A /* NaturaColorPaletteLight+Spec.swift */ = {isa = PBXFileReference; lastKnownFileType = sourcecode.swift; path = "NaturaColorPaletteLight+Spec.swift"; sourceTree = "<group>"; };
+		15CB7087AA6D24EDDC31C9DD6682C6DD /* ColorsTests.swift */ = {isa = PBXFileReference; fileEncoding = 4; lastKnownFileType = sourcecode.swift; path = ColorsTests.swift; sourceTree = "<group>"; };
+		17433A27D62633345ECA245C99114C15 /* NatDS.framework */ = {isa = PBXFileReference; explicitFileType = wrapper.framework; includeInIndex = 0; path = NatDS.framework; sourceTree = BUILT_PRODUCTS_DIR; };
+		184F473D68F70CFCDA0C09BAE2B17A4B /* AvonColorPaletteDark+Spec.swift */ = {isa = PBXFileReference; lastKnownFileType = sourcecode.swift; path = "AvonColorPaletteDark+Spec.swift"; sourceTree = "<group>"; };
+		199B82A9A8599DC1776E139E9E55319B /* TheBodyShopColorPaletteLight.swift */ = {isa = PBXFileReference; lastKnownFileType = sourcecode.swift; path = TheBodyShopColorPaletteLight.swift; sourceTree = "<group>"; };
+		1AE7278B4CA19335782AFE391E811604 /* TheBodyShopFontSizes.swift */ = {isa = PBXFileReference; lastKnownFileType = sourcecode.swift; path = TheBodyShopFontSizes.swift; sourceTree = "<group>"; };
+		1DC324E6DC6A248EA7BE6BCC2B03D91C /* FontLetterSpacings.swift */ = {isa = PBXFileReference; lastKnownFileType = sourcecode.swift; path = FontLetterSpacings.swift; sourceTree = "<group>"; };
+		1E59C232A91FF981110D0EB2DE8CBB80 /* NatSpacing+Spec.swift */ = {isa = PBXFileReference; lastKnownFileType = sourcecode.swift; path = "NatSpacing+Spec.swift"; sourceTree = "<group>"; };
+		22C390A2FC2AAA69757BADEB95808375 /* FlatButtonTests.swift */ = {isa = PBXFileReference; lastKnownFileType = sourcecode.swift; path = FlatButtonTests.swift; sourceTree = "<group>"; };
+		22F7508455AB7040D802941984E62D9D /* NaturaOpacities+Spec.swift */ = {isa = PBXFileReference; lastKnownFileType = sourcecode.swift; path = "NaturaOpacities+Spec.swift"; sourceTree = "<group>"; };
+		2381FCF8210ECD9A4895ECA9ED41B0FB /* PulseLayerTests.swift */ = {isa = PBXFileReference; lastKnownFileType = sourcecode.swift; path = PulseLayerTests.swift; sourceTree = "<group>"; };
+		255B7772A418A4544E0B8F793BEB519D /* UIColor+AsHexString.swift */ = {isa = PBXFileReference; lastKnownFileType = sourcecode.swift; path = "UIColor+AsHexString.swift"; sourceTree = "<group>"; };
+		2775F568C47ADB6D5DA7B7AFA4A41B4E /* NatElevation.swift */ = {isa = PBXFileReference; lastKnownFileType = sourcecode.swift; path = NatElevation.swift; sourceTree = "<group>"; };
+		28081788999B58F24CF92BB33E68BD87 /* NaturaThemeSpec.swift */ = {isa = PBXFileReference; lastKnownFileType = sourcecode.swift; path = NaturaThemeSpec.swift; sourceTree = "<group>"; };
+		2BCA01BC8343C22F5908AC65F37C5FB6 /* TheBodyShopFont+Spec.swift */ = {isa = PBXFileReference; lastKnownFileType = sourcecode.swift; path = "TheBodyShopFont+Spec.swift"; sourceTree = "<group>"; };
+		2C157151985B2586A5377C35B4FC1F27 /* UICollectionView+Reusable.swift */ = {isa = PBXFileReference; lastKnownFileType = sourcecode.swift; path = "UICollectionView+Reusable.swift"; sourceTree = "<group>"; };
+		2D221DC99290B86F7B59C72F4FA77BE4 /* FontIconStyle.swift */ = {isa = PBXFileReference; lastKnownFileType = sourcecode.swift; path = FontIconStyle.swift; sourceTree = "<group>"; };
+		2D9C7ED46E33571D0B2A1E60936B8ACD /* FieldTests.swift */ = {isa = PBXFileReference; lastKnownFileType = sourcecode.swift; path = FieldTests.swift; sourceTree = "<group>"; };
+		2E0E59F57D0AD2166D6216527E95A6CD /* AvonFont+Spec.swift */ = {isa = PBXFileReference; lastKnownFileType = sourcecode.swift; path = "AvonFont+Spec.swift"; sourceTree = "<group>"; };
+		2FDEE58147C2E1605E69E24EE6CE7409 /* Font.swift */ = {isa = PBXFileReference; lastKnownFileType = sourcecode.swift; path = Font.swift; sourceTree = "<group>"; };
+		307E705878C6A3A88E39CDC82B799361 /* ViewStyle.swift */ = {isa = PBXFileReference; lastKnownFileType = sourcecode.swift; path = ViewStyle.swift; sourceTree = "<group>"; };
+		30E333A0723F6532721CE638F6819154 /* ButtonOutlineStyle.swift */ = {isa = PBXFileReference; lastKnownFileType = sourcecode.swift; path = ButtonOutlineStyle.swift; sourceTree = "<group>"; };
+		31247B21FE6C5054DC6E3BD9BE4A5E35 /* NavigationDrawer.swift */ = {isa = PBXFileReference; lastKnownFileType = sourcecode.swift; path = NavigationDrawer.swift; sourceTree = "<group>"; };
+		319B7E141A7D61DA8B6977F081BD5E5A /* AvonFontWeights.swift */ = {isa = PBXFileReference; lastKnownFileType = sourcecode.swift; path = AvonFontWeights.swift; sourceTree = "<group>"; };
+		330801219DAEACF172CA41236390A4D0 /* NaturaTheme.swift */ = {isa = PBXFileReference; lastKnownFileType = sourcecode.swift; path = NaturaTheme.swift; sourceTree = "<group>"; };
+		331DF6EE1E7134B054C23EC492276E71 /* ConfigurationStorable.swift */ = {isa = PBXFileReference; lastKnownFileType = sourcecode.swift; path = ConfigurationStorable.swift; sourceTree = "<group>"; };
+		33688D8CB5F9DEC8813BA9C3F4425D76 /* NatDSTests.xctest */ = {isa = PBXFileReference; explicitFileType = wrapper.cfbundle; includeInIndex = 0; path = NatDSTests.xctest; sourceTree = BUILT_PRODUCTS_DIR; };
+		33B948F0346A1813FB982C1DB5F0DC89 /* DynamicColors+Spec.swift */ = {isa = PBXFileReference; lastKnownFileType = sourcecode.swift; path = "DynamicColors+Spec.swift"; sourceTree = "<group>"; };
+		36B6CEC817D03194414588BB22C1833A /* UICollectionView+ReusableTests.swift */ = {isa = PBXFileReference; lastKnownFileType = sourcecode.swift; path = "UICollectionView+ReusableTests.swift"; sourceTree = "<group>"; };
+		37416A32D8AD942A180B5FDF1A82192B /* NatSizes+Spec.swift */ = {isa = PBXFileReference; lastKnownFileType = sourcecode.swift; path = "NatSizes+Spec.swift"; sourceTree = "<group>"; };
 		38DAA7E13F0D9435753C08228E164289 /* AssetsHelperTests.swift */ = {isa = PBXFileReference; lastKnownFileType = sourcecode.swift; path = AssetsHelperTests.swift; sourceTree = "<group>"; };
+		38E656D2BCCE722680895932C2AC9D91 /* TheBodyShopSizes+Spec.swift */ = {isa = PBXFileReference; lastKnownFileType = sourcecode.swift; path = "TheBodyShopSizes+Spec.swift"; sourceTree = "<group>"; };
+		3A3908FDCA5275E08B82B6304999B809 /* Theme.swift */ = {isa = PBXFileReference; lastKnownFileType = sourcecode.swift; path = Theme.swift; sourceTree = "<group>"; };
+		3C58A7E1BE25BB61275135C97BD4C757 /* ContainedButton.swift */ = {isa = PBXFileReference; lastKnownFileType = sourcecode.swift; path = ContainedButton.swift; sourceTree = "<group>"; };
+		3CE5FE60614956D5009698923D6F8C56 /* NaturaFont+Spec.swift */ = {isa = PBXFileReference; lastKnownFileType = sourcecode.swift; path = "NaturaFont+Spec.swift"; sourceTree = "<group>"; };
+		3D17E5874C6FD18F726E3F2F41FA5A91 /* SearchBar.swift */ = {isa = PBXFileReference; lastKnownFileType = sourcecode.swift; path = SearchBar.swift; sourceTree = "<group>"; };
+		3E2AB0EB7EAC8FA0FF3710EF5585E38E /* Info.plist */ = {isa = PBXFileReference; lastKnownFileType = text.plist.xml; path = Info.plist; sourceTree = "<group>"; };
+		3E6444578A8B4B35C37D0B5FA4D8E0F6 /* UIColor+Hex.swift */ = {isa = PBXFileReference; lastKnownFileType = sourcecode.swift; path = "UIColor+Hex.swift"; sourceTree = "<group>"; };
+		3F7D792BB1ABA865B43C4E9AFD578235 /* AvonFontSizes.swift */ = {isa = PBXFileReference; lastKnownFileType = sourcecode.swift; path = AvonFontSizes.swift; sourceTree = "<group>"; };
+		42FC9280C40680336260347DADB5C0F3 /* Pulsable.swift */ = {isa = PBXFileReference; lastKnownFileType = sourcecode.swift; path = Pulsable.swift; sourceTree = "<group>"; };
+		437B78D88ACFB47EEADED96CDC94C7C5 /* TextFieldType.swift */ = {isa = PBXFileReference; lastKnownFileType = sourcecode.swift; path = TextFieldType.swift; sourceTree = "<group>"; };
+		438A5C92460A2D83E14DF108D8CD8988 /* Images.xcassets */ = {isa = PBXFileReference; lastKnownFileType = folder.assetcatalog; path = Images.xcassets; sourceTree = "<group>"; };
+		44B6B74E7B045A3A52E5AC33B857EC8E /* ValidateTheme+Spec.swift */ = {isa = PBXFileReference; lastKnownFileType = sourcecode.swift; path = "ValidateTheme+Spec.swift"; sourceTree = "<group>"; };
+		45A9D6B3184A3081BD0CDE0B1A351C8F /* NatElevations+Spec.swift */ = {isa = PBXFileReference; lastKnownFileType = sourcecode.swift; path = "NatElevations+Spec.swift"; sourceTree = "<group>"; };
 		477731475C7DAE3B26819E04906BD721 /* AvonBorderRadius+Spec.swift */ = {isa = PBXFileReference; lastKnownFileType = sourcecode.swift; path = "AvonBorderRadius+Spec.swift"; sourceTree = "<group>"; };
+		478FD68B021B6AA3538B93888BD14648 /* PulseContainerLayer+Spec.swift */ = {isa = PBXFileReference; lastKnownFileType = sourcecode.swift; path = "PulseContainerLayer+Spec.swift"; sourceTree = "<group>"; };
+		47CD483CE0D2C7F436C71ED1EA6A5DD6 /* TheBodyShopTheme+Spec.swift */ = {isa = PBXFileReference; lastKnownFileType = sourcecode.swift; path = "TheBodyShopTheme+Spec.swift"; sourceTree = "<group>"; };
+		4C36A7D37B7A89976DC5D42F6EC8FABF /* NatFonts+Natura+Spec.swift */ = {isa = PBXFileReference; lastKnownFileType = sourcecode.swift; path = "NatFonts+Natura+Spec.swift"; sourceTree = "<group>"; };
+		4F55DA20C78EC30101A75371CAD5225C /* DynamicColorFactory.swift */ = {isa = PBXFileReference; lastKnownFileType = sourcecode.swift; path = DynamicColorFactory.swift; sourceTree = "<group>"; };
+		50D996E4B957C51847075E986215675B /* Divider.swift */ = {isa = PBXFileReference; lastKnownFileType = sourcecode.swift; path = Divider.swift; sourceTree = "<group>"; };
+		51306DA6015CBDFD44DECF0E4C7F16E2 /* NaturaFontLetterSpacings.swift */ = {isa = PBXFileReference; lastKnownFileType = sourcecode.swift; path = NaturaFontLetterSpacings.swift; sourceTree = "<group>"; };
+		526CD2A36CE33EBE0E9EFD858C9074DE /* ValueTextHighlightTests.swift */ = {isa = PBXFileReference; lastKnownFileType = sourcecode.swift; path = ValueTextHighlightTests.swift; sourceTree = "<group>"; };
+		52F4D9E1F67A97596AD6E676E979CEC0 /* NatDialogController+StandardStyleBuilder.swift */ = {isa = PBXFileReference; lastKnownFileType = sourcecode.swift; path = "NatDialogController+StandardStyleBuilder.swift"; sourceTree = "<group>"; };
+		52F6EAD3698A963C25994CE309B0DB9E /* NaturaColorPaletteDark+Spec.swift */ = {isa = PBXFileReference; lastKnownFileType = sourcecode.swift; path = "NaturaColorPaletteDark+Spec.swift"; sourceTree = "<group>"; };
+		546EF920207BAF8470E811B146A05C0F /* NatColors.swift */ = {isa = PBXFileReference; lastKnownFileType = sourcecode.swift; path = NatColors.swift; sourceTree = "<group>"; };
+		56943F2DD4CD2F8A5100625E77500E66 /* NaturaFontWeights.swift */ = {isa = PBXFileReference; lastKnownFileType = sourcecode.swift; path = NaturaFontWeights.swift; sourceTree = "<group>"; };
+		56F3D70C29CCB183081E1863D791C9D4 /* UIFont+GetWeight.swift */ = {isa = PBXFileReference; lastKnownFileType = sourcecode.swift; path = "UIFont+GetWeight.swift"; sourceTree = "<group>"; };
+		573BBF1E50E0B49397C339D19D5E0D0B /* ButtonStyle+Spec.swift */ = {isa = PBXFileReference; lastKnownFileType = sourcecode.swift; path = "ButtonStyle+Spec.swift"; sourceTree = "<group>"; };
+		58907D6C652303C4D5FC5FFE6E8F721A /* ElevationAttributes+Equitable.swift */ = {isa = PBXFileReference; lastKnownFileType = sourcecode.swift; path = "ElevationAttributes+Equitable.swift"; sourceTree = "<group>"; };
+		5AF8919785F0CA6D3AB0AD57F759ED73 /* PulseLayer.swift */ = {isa = PBXFileReference; lastKnownFileType = sourcecode.swift; path = PulseLayer.swift; sourceTree = "<group>"; };
+		5D67F65D9E72160E498FBA256C62159F /* IllustrationIconsTests.swift */ = {isa = PBXFileReference; lastKnownFileType = sourcecode.swift; path = IllustrationIconsTests.swift; sourceTree = "<group>"; };
+		5F36582C40F1A58052F011027DBD753B /* TheBodyShopFontWeights.swift */ = {isa = PBXFileReference; lastKnownFileType = sourcecode.swift; path = TheBodyShopFontWeights.swift; sourceTree = "<group>"; };
+		5F485CDE6E86A020B1549C882DC64B38 /* NatButton+Specs.swift */ = {isa = PBXFileReference; lastKnownFileType = sourcecode.swift; path = "NatButton+Specs.swift"; sourceTree = "<group>"; };
+		6033E75331A557B208E47815CDB14B86 /* TheBodyShopColorPaletteDark.swift */ = {isa = PBXFileReference; lastKnownFileType = sourcecode.swift; path = TheBodyShopColorPaletteDark.swift; sourceTree = "<group>"; };
+		60AC8BC2D164D73C71DF5B19BDC28AE1 /* ColorsNaturaTests.swift */ = {isa = PBXFileReference; fileEncoding = 4; lastKnownFileType = sourcecode.swift; path = ColorsNaturaTests.swift; sourceTree = "<group>"; };
+		616CB273AECD9D63A01E3B3FA6BE6C9A /* NaturaFontWeights+Spec.swift */ = {isa = PBXFileReference; lastKnownFileType = sourcecode.swift; path = "NaturaFontWeights+Spec.swift"; sourceTree = "<group>"; };
+		62CDD513F5E78AFAC3E17DD22AB3C6E1 /* FontIconStyleTests.swift */ = {isa = PBXFileReference; lastKnownFileType = sourcecode.swift; path = FontIconStyleTests.swift; sourceTree = "<group>"; };
+		66D81AFC13659B24C0C08DCFCA630E1D /* AvonThemeSpec.swift */ = {isa = PBXFileReference; lastKnownFileType = sourcecode.swift; path = AvonThemeSpec.swift; sourceTree = "<group>"; };
+		66D8E653272562ABCC278D3D5A982192 /* NaturaOpacities.swift */ = {isa = PBXFileReference; lastKnownFileType = sourcecode.swift; path = NaturaOpacities.swift; sourceTree = "<group>"; };
+		674EEA4A2112FC3EF3AE40AA3776A35A /* TextField.swift */ = {isa = PBXFileReference; lastKnownFileType = sourcecode.swift; path = TextField.swift; sourceTree = "<group>"; };
+		68038F1CA64FC2164BFB108D7666D0E0 /* Radius.swift */ = {isa = PBXFileReference; lastKnownFileType = sourcecode.swift; path = Radius.swift; sourceTree = "<group>"; };
+		68C5BFF0EEC5CF26F7D88796B6E5F767 /* TheBodyShopFontWeights+Spec.swift */ = {isa = PBXFileReference; lastKnownFileType = sourcecode.swift; path = "TheBodyShopFontWeights+Spec.swift"; sourceTree = "<group>"; };
+		6921E739399DFDC850A3FD044E812EEE /* ButtonContainedStyle.swift */ = {isa = PBXFileReference; lastKnownFileType = sourcecode.swift; path = ButtonContainedStyle.swift; sourceTree = "<group>"; };
+		6C64A1314BBD5AFECEC306854A4255CA /* TheBodyShopColorPaletteDark+Spec.swift */ = {isa = PBXFileReference; lastKnownFileType = sourcecode.swift; path = "TheBodyShopColorPaletteDark+Spec.swift"; sourceTree = "<group>"; };
+		6C71F734657E837707189B1D151A9751 /* UITableView+Reusable.swift */ = {isa = PBXFileReference; lastKnownFileType = sourcecode.swift; path = "UITableView+Reusable.swift"; sourceTree = "<group>"; };
+		6C886FFFE18844DCBC5A1F73FD2720FE /* NavigationDrawerItemCell.swift */ = {isa = PBXFileReference; lastKnownFileType = sourcecode.swift; path = NavigationDrawerItemCell.swift; sourceTree = "<group>"; };
+		6DA6561EEF13B1CE57B6CE00222286CB /* ReusableView.swift */ = {isa = PBXFileReference; lastKnownFileType = sourcecode.swift; path = ReusableView.swift; sourceTree = "<group>"; };
+		6F111B90C6990191CCEE34F707A05A9D /* Opacities.swift */ = {isa = PBXFileReference; lastKnownFileType = sourcecode.swift; path = Opacities.swift; sourceTree = "<group>"; };
+		759689DD6C3696C4726646B8356D3B4D /* TabItemView.swift */ = {isa = PBXFileReference; lastKnownFileType = sourcecode.swift; path = TabItemView.swift; sourceTree = "<group>"; };
+		75AA33B684C0A723F3E2F341D0A10EEC /* TabItemViewTests.swift */ = {isa = PBXFileReference; lastKnownFileType = sourcecode.swift; path = TabItemViewTests.swift; sourceTree = "<group>"; };
+		75DBB32E272580681677AA85CA5A2649 /* NavigationDrawer+IndexMenu.swift */ = {isa = PBXFileReference; lastKnownFileType = sourcecode.swift; path = "NavigationDrawer+IndexMenu.swift"; sourceTree = "<group>"; };
+		773A20BC4747B6884F87025C49FD335F /* TheBodyShopFontSizes+Spec.swift */ = {isa = PBXFileReference; lastKnownFileType = sourcecode.swift; path = "TheBodyShopFontSizes+Spec.swift"; sourceTree = "<group>"; };
+		7961DE3EA518D4BEB826759A1ADC7182 /* AvonColorPaletteLight+Spec.swift */ = {isa = PBXFileReference; lastKnownFileType = sourcecode.swift; path = "AvonColorPaletteLight+Spec.swift"; sourceTree = "<group>"; };
+		79EAF4EE243017499F4D4FB924B336C2 /* NaturaElevations.swift */ = {isa = PBXFileReference; lastKnownFileType = sourcecode.swift; path = NaturaElevations.swift; sourceTree = "<group>"; };
+		79F0FED09E44BABDCC90B51BEA23A2B3 /* AvonFontLetterSpacings.swift */ = {isa = PBXFileReference; lastKnownFileType = sourcecode.swift; path = AvonFontLetterSpacings.swift; sourceTree = "<group>"; };
+		7A274991E53CAB8F385D592B0B8FB730 /* Sizes.swift */ = {isa = PBXFileReference; lastKnownFileType = sourcecode.swift; path = Sizes.swift; sourceTree = "<group>"; };
+		7CCF632B4501044E5062C574CCBBF74E /* NatButton.swift */ = {isa = PBXFileReference; lastKnownFileType = sourcecode.swift; path = NatButton.swift; sourceTree = "<group>"; };
+		7D8E5C4D45F95AE876BC28776D9822E4 /* NaturaBorderRadius.swift */ = {isa = PBXFileReference; lastKnownFileType = sourcecode.swift; path = NaturaBorderRadius.swift; sourceTree = "<group>"; };
+		7D8E6D9764598D210D58B32B2AEB0FE9 /* DesignSystemFatalError.swift */ = {isa = PBXFileReference; lastKnownFileType = sourcecode.swift; path = DesignSystemFatalError.swift; sourceTree = "<group>"; };
+		7E36F59CB9704420750D7F661F7AD993 /* NaturaSpacing.swift */ = {isa = PBXFileReference; lastKnownFileType = sourcecode.swift; path = NaturaSpacing.swift; sourceTree = "<group>"; };
+		7E37D0B1B9BAD8ACC82F2DDAEB6FF77E /* AvonTheme.swift */ = {isa = PBXFileReference; lastKnownFileType = sourcecode.swift; path = AvonTheme.swift; sourceTree = "<group>"; };
+		7F9C4251076A01537D0A8CB995DF81EC /* NavigationDrawerSubitemCellTests.swift */ = {isa = PBXFileReference; lastKnownFileType = sourcecode.swift; path = NavigationDrawerSubitemCellTests.swift; sourceTree = "<group>"; };
+		83C59F929E88764313134A046BA5C30F /* DesignSystem+Spec.swift */ = {isa = PBXFileReference; lastKnownFileType = sourcecode.swift; path = "DesignSystem+Spec.swift"; sourceTree = "<group>"; };
+		847C94FCAA23AB699A4926C6B8E598C6 /* AvonFontSizes+Spec.swift */ = {isa = PBXFileReference; lastKnownFileType = sourcecode.swift; path = "AvonFontSizes+Spec.swift"; sourceTree = "<group>"; };
+		84BC8FF824AA13B8007DF09D /* NatDialogController+AlertStyleBuilder+Spec.swift */ = {isa = PBXFileReference; fileEncoding = 4; lastKnownFileType = sourcecode.swift; path = "NatDialogController+AlertStyleBuilder+Spec.swift"; sourceTree = "<group>"; };
+		84BC8FFA24AA14C0007DF09D /* DialogFooterView+Spec.swift */ = {isa = PBXFileReference; fileEncoding = 4; lastKnownFileType = sourcecode.swift; path = "DialogFooterView+Spec.swift"; sourceTree = "<group>"; };
+		84BC8FFB24AA14C0007DF09D /* DialogStyle+Spec.swift */ = {isa = PBXFileReference; fileEncoding = 4; lastKnownFileType = sourcecode.swift; path = "DialogStyle+Spec.swift"; sourceTree = "<group>"; };
+		84BC900124AA15C3007DF09D /* NotificationCenterProtocol.swift */ = {isa = PBXFileReference; fileEncoding = 4; lastKnownFileType = sourcecode.swift; path = NotificationCenterProtocol.swift; sourceTree = "<group>"; };
+		84BC900324AA163A007DF09D /* DialogFooterView.swift */ = {isa = PBXFileReference; fileEncoding = 4; lastKnownFileType = sourcecode.swift; path = DialogFooterView.swift; sourceTree = "<group>"; };
+		84BC900424AA163A007DF09D /* DialogStyle.swift */ = {isa = PBXFileReference; fileEncoding = 4; lastKnownFileType = sourcecode.swift; path = DialogStyle.swift; sourceTree = "<group>"; };
+		84BC900724AA1678007DF09D /* NatDialogController+AlertStyleBuilder.swift */ = {isa = PBXFileReference; fileEncoding = 4; lastKnownFileType = sourcecode.swift; path = "NatDialogController+AlertStyleBuilder.swift"; sourceTree = "<group>"; };
+		84BC900924AA169B007DF09D /* DialogViewModel.swift */ = {isa = PBXFileReference; fileEncoding = 4; lastKnownFileType = sourcecode.swift; path = DialogViewModel.swift; sourceTree = "<group>"; };
+		84BC900A24AA169B007DF09D /* DialogButtonConfiguration.swift */ = {isa = PBXFileReference; fileEncoding = 4; lastKnownFileType = sourcecode.swift; path = DialogButtonConfiguration.swift; sourceTree = "<group>"; };
+		84BC901124AA17C0007DF09D /* NatDialogBodyConfigurator.swift */ = {isa = PBXFileReference; fileEncoding = 4; lastKnownFileType = sourcecode.swift; path = NatDialogBodyConfigurator.swift; sourceTree = "<group>"; };
+		84BC901224AA17C0007DF09D /* NatDialogCustomBodyConfigurator.swift */ = {isa = PBXFileReference; fileEncoding = 4; lastKnownFileType = sourcecode.swift; path = NatDialogCustomBodyConfigurator.swift; sourceTree = "<group>"; };
+		84BC901324AA17C0007DF09D /* NatDialogTitleConfigurator.swift */ = {isa = PBXFileReference; fileEncoding = 4; lastKnownFileType = sourcecode.swift; path = NatDialogTitleConfigurator.swift; sourceTree = "<group>"; };
+		84BC901424AA17C0007DF09D /* NatDialogBuilder.swift */ = {isa = PBXFileReference; fileEncoding = 4; lastKnownFileType = sourcecode.swift; path = NatDialogBuilder.swift; sourceTree = "<group>"; };
+		84BC901924AA187C007DF09D /* NotificationCenterSpy.swift */ = {isa = PBXFileReference; fileEncoding = 4; lastKnownFileType = sourcecode.swift; path = NotificationCenterSpy.swift; sourceTree = "<group>"; };
+		85AC3BBD38115B8137B4E1CF7BFB87CE /* NaturaFont.swift */ = {isa = PBXFileReference; lastKnownFileType = sourcecode.swift; path = NaturaFont.swift; sourceTree = "<group>"; };
+		8602357A60C6B3C2C20CC759E847FE9A /* AvonColorPaletteDark.swift */ = {isa = PBXFileReference; lastKnownFileType = sourcecode.swift; path = AvonColorPaletteDark.swift; sourceTree = "<group>"; };
+		86372A8479510FC7E2A2105B903F04FA /* FontsTests.swift */ = {isa = PBXFileReference; fileEncoding = 4; lastKnownFileType = sourcecode.swift; path = FontsTests.swift; sourceTree = "<group>"; };
+		8656CC0789F1E0DACEB77D4C50C2ECC1 /* UITableView+ReusableTests.swift */ = {isa = PBXFileReference; lastKnownFileType = sourcecode.swift; path = "UITableView+ReusableTests.swift"; sourceTree = "<group>"; };
+		86856217718A39F3D99C9B1784214747 /* TheBodyShopElevations.swift */ = {isa = PBXFileReference; lastKnownFileType = sourcecode.swift; path = TheBodyShopElevations.swift; sourceTree = "<group>"; };
+		87295AE740A4B2AA824DFA0EB0C73C36 /* ColorPalette.swift */ = {isa = PBXFileReference; lastKnownFileType = sourcecode.swift; path = ColorPalette.swift; sourceTree = "<group>"; };
+		87CFD30D7FD696D72A3C8366BFF3FACE /* NaturaBorderRadius+Spec.swift */ = {isa = PBXFileReference; lastKnownFileType = sourcecode.swift; path = "NaturaBorderRadius+Spec.swift"; sourceTree = "<group>"; };
+		8951046F74282531403D6D25AE4E299E /* ButtonOutlinedStyle+Spec.swift */ = {isa = PBXFileReference; lastKnownFileType = sourcecode.swift; path = "ButtonOutlinedStyle+Spec.swift"; sourceTree = "<group>"; };
+		8A0F915C266CD0901846F201CD150DB9 /* Colors.swift */ = {isa = PBXFileReference; fileEncoding = 4; lastKnownFileType = sourcecode.swift; path = Colors.swift; sourceTree = "<group>"; };
+		8BA9C4721134BD5277D76AEDED7A01DB /* UIFont+Icon.swift */ = {isa = PBXFileReference; lastKnownFileType = sourcecode.swift; path = "UIFont+Icon.swift"; sourceTree = "<group>"; };
+		8BEE0086E453EC48CFDC60DBA3C5C989 /* Field.swift */ = {isa = PBXFileReference; lastKnownFileType = sourcecode.swift; path = Field.swift; sourceTree = "<group>"; };
+		8C04D198B2E271ABB5F68222DC1D6B96 /* AvonSizes+Spec.swift */ = {isa = PBXFileReference; lastKnownFileType = sourcecode.swift; path = "AvonSizes+Spec.swift"; sourceTree = "<group>"; };
+		8C0F064ED1F549C748D8B3889F572C36 /* NatColors+Natura+Spec.swift */ = {isa = PBXFileReference; lastKnownFileType = sourcecode.swift; path = "NatColors+Natura+Spec.swift"; sourceTree = "<group>"; };
+		8D7EAA7BDB4A7A15736AF73EF6EBCD74 /* NatDialogController+StandardStyleBuilder+Spec.swift */ = {isa = PBXFileReference; lastKnownFileType = sourcecode.swift; path = "NatDialogController+StandardStyleBuilder+Spec.swift"; sourceTree = "<group>"; };
+		8F52062B7DB3FCB23FA74EEE5EA52FDF /* NatDialogController.swift */ = {isa = PBXFileReference; lastKnownFileType = sourcecode.swift; path = NatDialogController.swift; sourceTree = "<group>"; };
+		90FE1ED739157F95D9EBBE9BD71B94E0 /* NavigationDrawer+IndexMenuTests.swift */ = {isa = PBXFileReference; lastKnownFileType = sourcecode.swift; path = "NavigationDrawer+IndexMenuTests.swift"; sourceTree = "<group>"; };
+		92B7E71471A8365DB2D8FE53C22B3AAD /* AvonSpacing+Spec.swift */ = {isa = PBXFileReference; lastKnownFileType = sourcecode.swift; path = "AvonSpacing+Spec.swift"; sourceTree = "<group>"; };
+		93C1C3FD73F0E5F31735966CB48D7B16 /* FontStyle.swift */ = {isa = PBXFileReference; lastKnownFileType = sourcecode.swift; path = FontStyle.swift; sourceTree = "<group>"; };
+		94F4528A8F039CB3F5D9781C690AE37E /* AvonFontLetterSpacings+Spec.swift */ = {isa = PBXFileReference; lastKnownFileType = sourcecode.swift; path = "AvonFontLetterSpacings+Spec.swift"; sourceTree = "<group>"; };
+		951DBA41C4F1A24B4EB8567B5CD0878C /* Pods-NatDSTests.debug.xcconfig */ = {isa = PBXFileReference; includeInIndex = 1; lastKnownFileType = text.xcconfig; name = "Pods-NatDSTests.debug.xcconfig"; path = "Target Support Files/Pods-NatDSTests/Pods-NatDSTests.debug.xcconfig"; sourceTree = "<group>"; };
+		953F47E1E1364EDDBF4ABD6273378254 /* Space.swift */ = {isa = PBXFileReference; lastKnownFileType = sourcecode.swift; path = Space.swift; sourceTree = "<group>"; };
+		96344B6190992C63D2FA4A82A57D520E /* Info.plist */ = {isa = PBXFileReference; lastKnownFileType = text.plist.xml; path = Info.plist; sourceTree = "<group>"; };
+		9A8A65CCEDF235DB096B3D42C0C7268E /* ColorProvider.swift */ = {isa = PBXFileReference; lastKnownFileType = sourcecode.swift; path = ColorProvider.swift; sourceTree = "<group>"; };
+		9B282C073683EC548D946188FC1A72A6 /* AvonFontWeights+Spec.swift */ = {isa = PBXFileReference; lastKnownFileType = sourcecode.swift; path = "AvonFontWeights+Spec.swift"; sourceTree = "<group>"; };
+		9C01EDAF32106E3A72F0D0694D1A156C /* NatDialogController+Spec.swift */ = {isa = PBXFileReference; lastKnownFileType = sourcecode.swift; path = "NatDialogController+Spec.swift"; sourceTree = "<group>"; };
+		9CF26E92BD0C8D7F15F6EF0B43391245 /* AvonSizes.swift */ = {isa = PBXFileReference; lastKnownFileType = sourcecode.swift; path = AvonSizes.swift; sourceTree = "<group>"; };
+		9EAE325876E14C91105C5CF9D2E7F1EF /* ViewStyle+Spec.swift */ = {isa = PBXFileReference; lastKnownFileType = sourcecode.swift; path = "ViewStyle+Spec.swift"; sourceTree = "<group>"; };
+		9F3B9936E46C7C4571BB36673012AFCE /* NatColors+TBS+Spec.swift */ = {isa = PBXFileReference; lastKnownFileType = sourcecode.swift; path = "NatColors+TBS+Spec.swift"; sourceTree = "<group>"; };
+		9FBF1F1170177B1B22FABD607AA283EB /* TextFieldTypeTests.swift */ = {isa = PBXFileReference; lastKnownFileType = sourcecode.swift; path = TextFieldTypeTests.swift; sourceTree = "<group>"; };
+		A0A53F6A9596591A029749DD3C8BF47B /* ButtonTextStyle+Spec.swift */ = {isa = PBXFileReference; lastKnownFileType = sourcecode.swift; path = "ButtonTextStyle+Spec.swift"; sourceTree = "<group>"; };
+		A147DE3520129A5E7B447BAB75AC8F03 /* ColorsNatura.swift */ = {isa = PBXFileReference; fileEncoding = 4; lastKnownFileType = sourcecode.swift; path = ColorsNatura.swift; sourceTree = "<group>"; };
+		A2216A9839DE07735A376736AB143A7F /* TabItemViewDelegateMock.swift */ = {isa = PBXFileReference; lastKnownFileType = sourcecode.swift; path = TabItemViewDelegateMock.swift; sourceTree = "<group>"; };
+		A54E76AA6120032EE8B86EB90B51BFD8 /* NatOpacities.swift */ = {isa = PBXFileReference; lastKnownFileType = sourcecode.swift; path = NatOpacities.swift; sourceTree = "<group>"; };
+		A59A74845475F2B53E1C0242E26F6DD1 /* NatBorderRadius.swift */ = {isa = PBXFileReference; lastKnownFileType = sourcecode.swift; path = NatBorderRadius.swift; sourceTree = "<group>"; };
+		A6E3877B37EA290C13920BA9754C76C1 /* NatBorderRadius+Spec.swift */ = {isa = PBXFileReference; lastKnownFileType = sourcecode.swift; path = "NatBorderRadius+Spec.swift"; sourceTree = "<group>"; };
+		A7311F723913FEB49C6F083BB885C288 /* TheBodyShopBorderRadius+Spec.swift */ = {isa = PBXFileReference; lastKnownFileType = sourcecode.swift; path = "TheBodyShopBorderRadius+Spec.swift"; sourceTree = "<group>"; };
+		A8840C572761772CBDD3A270B8FE2203 /* ReusableViewTests.swift */ = {isa = PBXFileReference; lastKnownFileType = sourcecode.swift; path = ReusableViewTests.swift; sourceTree = "<group>"; };
+		A95440A28904714D5452372B860A3541 /* ContainedButtonTests.swift */ = {isa = PBXFileReference; lastKnownFileType = sourcecode.swift; path = ContainedButtonTests.swift; sourceTree = "<group>"; };
+		A99D4E498664E80E25C8F8C061407424 /* TextFieldTests.swift */ = {isa = PBXFileReference; lastKnownFileType = sourcecode.swift; path = TextFieldTests.swift; sourceTree = "<group>"; };
+		AB85B5288F76E27BCDF2A11BC05D3238 /* NavigationDrawerItemCellTests.swift */ = {isa = PBXFileReference; lastKnownFileType = sourcecode.swift; path = NavigationDrawerItemCellTests.swift; sourceTree = "<group>"; };
+		ABFA2E6A460B1BF84F90C6512885B96B /* TheBodyShopOpacities+Spec.swift */ = {isa = PBXFileReference; lastKnownFileType = sourcecode.swift; path = "TheBodyShopOpacities+Spec.swift"; sourceTree = "<group>"; };
+		AC44AC684E1D6DB6F7BF21E7660666AD /* DesignSystem.swift */ = {isa = PBXFileReference; lastKnownFileType = sourcecode.swift; path = DesignSystem.swift; sourceTree = "<group>"; };
+		AC4E75499E95EC13EB47F2CD9CB26622 /* NSMutableAttributedString+Builder.swift */ = {isa = PBXFileReference; lastKnownFileType = sourcecode.swift; path = "NSMutableAttributedString+Builder.swift"; sourceTree = "<group>"; };
+		AD080B942BE2F7A41B1DEF15B19C34DB /* String+IconTests.swift */ = {isa = PBXFileReference; lastKnownFileType = sourcecode.swift; path = "String+IconTests.swift"; sourceTree = "<group>"; };
+		AE41CCB3978D56C1CB091FFBF9B03AF7 /* IconTests.swift */ = {isa = PBXFileReference; lastKnownFileType = sourcecode.swift; path = IconTests.swift; sourceTree = "<group>"; };
+		B49958F3A78F9D737DF55E3CB400B0B4 /* NaturaSpacing+Spec.swift */ = {isa = PBXFileReference; lastKnownFileType = sourcecode.swift; path = "NaturaSpacing+Spec.swift"; sourceTree = "<group>"; };
+		B5ACED8A5F3AEC978D459E930E842494 /* ValidateTheme.swift */ = {isa = PBXFileReference; lastKnownFileType = sourcecode.swift; path = ValidateTheme.swift; sourceTree = "<group>"; };
+		B6EEB6484B7B97EB6D1DB63D6F8C30C9 /* NaturaSizes+Spec.swift */ = {isa = PBXFileReference; lastKnownFileType = sourcecode.swift; path = "NaturaSizes+Spec.swift"; sourceTree = "<group>"; };
 		B753A7FCD64198384CC745E9DBF172E6 /* AvonBorderRadius.swift */ = {isa = PBXFileReference; lastKnownFileType = sourcecode.swift; path = AvonBorderRadius.swift; sourceTree = "<group>"; };
-		184F473D68F70CFCDA0C09BAE2B17A4B /* AvonColorPaletteDark+Spec.swift */ = {isa = PBXFileReference; lastKnownFileType = sourcecode.swift; path = "AvonColorPaletteDark+Spec.swift"; sourceTree = "<group>"; };
-		8602357A60C6B3C2C20CC759E847FE9A /* AvonColorPaletteDark.swift */ = {isa = PBXFileReference; lastKnownFileType = sourcecode.swift; path = AvonColorPaletteDark.swift; sourceTree = "<group>"; };
-		7961DE3EA518D4BEB826759A1ADC7182 /* AvonColorPaletteLight+Spec.swift */ = {isa = PBXFileReference; lastKnownFileType = sourcecode.swift; path = "AvonColorPaletteLight+Spec.swift"; sourceTree = "<group>"; };
-		02183C9B0E29B427B04D54135FE32184 /* AvonColorPaletteLight.swift */ = {isa = PBXFileReference; lastKnownFileType = sourcecode.swift; path = AvonColorPaletteLight.swift; sourceTree = "<group>"; };
+		B8B7FE92EEABF635DF8CED7640974FBC /* NaturaSizes.swift */ = {isa = PBXFileReference; lastKnownFileType = sourcecode.swift; path = NaturaSizes.swift; sourceTree = "<group>"; };
+		B92374A53F43E8BA6129F16B7AB1F4F0 /* ExpansionPanel+Margin.swift */ = {isa = PBXFileReference; lastKnownFileType = sourcecode.swift; path = "ExpansionPanel+Margin.swift"; sourceTree = "<group>"; };
+		B92BFB29E97D8520D6B67E8883AB9A08 /* NavigationDrawerDelegateMock.swift */ = {isa = PBXFileReference; lastKnownFileType = sourcecode.swift; path = NavigationDrawerDelegateMock.swift; sourceTree = "<group>"; };
+		B949EB43F40A2086C7BA7CFE2358A9DA /* ButtonStyle.swift */ = {isa = PBXFileReference; lastKnownFileType = sourcecode.swift; path = ButtonStyle.swift; sourceTree = "<group>"; };
+		BA227F975F1E132CFD22232C4DFE99F0 /* TheBodyShopSpacing.swift */ = {isa = PBXFileReference; lastKnownFileType = sourcecode.swift; path = TheBodyShopSpacing.swift; sourceTree = "<group>"; };
+		BA54A54D526EF416E3689FD0D07E7886 /* NatFonts+TheBodyShop+Spec.swift */ = {isa = PBXFileReference; lastKnownFileType = sourcecode.swift; path = "NatFonts+TheBodyShop+Spec.swift"; sourceTree = "<group>"; };
+		BAB63DBD1A346FC4D5664E5B20CC96D1 /* UIView+Frame.swift */ = {isa = PBXFileReference; fileEncoding = 4; lastKnownFileType = sourcecode.swift; path = "UIView+Frame.swift"; sourceTree = "<group>"; };
+		BACE3E5C8D6529B48A07E792048EFC0F /* TheBodySystemSize.swift */ = {isa = PBXFileReference; lastKnownFileType = sourcecode.swift; path = TheBodySystemSize.swift; sourceTree = "<group>"; };
 		BAEF2702D8D005A1EA66C6D8447176D3 /* AvonElevations+Spec.swift */ = {isa = PBXFileReference; lastKnownFileType = sourcecode.swift; path = "AvonElevations+Spec.swift"; sourceTree = "<group>"; };
-		0A051382812558571E778F51A332B9FE /* AvonElevations.swift */ = {isa = PBXFileReference; lastKnownFileType = sourcecode.swift; path = AvonElevations.swift; sourceTree = "<group>"; };
-		2E0E59F57D0AD2166D6216527E95A6CD /* AvonFont+Spec.swift */ = {isa = PBXFileReference; lastKnownFileType = sourcecode.swift; path = "AvonFont+Spec.swift"; sourceTree = "<group>"; };
-		F72809614C87697C6EAF138E246F4C55 /* AvonFont.swift */ = {isa = PBXFileReference; lastKnownFileType = sourcecode.swift; path = AvonFont.swift; sourceTree = "<group>"; };
-		94F4528A8F039CB3F5D9781C690AE37E /* AvonFontLetterSpacings+Spec.swift */ = {isa = PBXFileReference; lastKnownFileType = sourcecode.swift; path = "AvonFontLetterSpacings+Spec.swift"; sourceTree = "<group>"; };
-		79F0FED09E44BABDCC90B51BEA23A2B3 /* AvonFontLetterSpacings.swift */ = {isa = PBXFileReference; lastKnownFileType = sourcecode.swift; path = AvonFontLetterSpacings.swift; sourceTree = "<group>"; };
-		847C94FCAA23AB699A4926C6B8E598C6 /* AvonFontSizes+Spec.swift */ = {isa = PBXFileReference; lastKnownFileType = sourcecode.swift; path = "AvonFontSizes+Spec.swift"; sourceTree = "<group>"; };
-		3F7D792BB1ABA865B43C4E9AFD578235 /* AvonFontSizes.swift */ = {isa = PBXFileReference; lastKnownFileType = sourcecode.swift; path = AvonFontSizes.swift; sourceTree = "<group>"; };
-		9B282C073683EC548D946188FC1A72A6 /* AvonFontWeights+Spec.swift */ = {isa = PBXFileReference; lastKnownFileType = sourcecode.swift; path = "AvonFontWeights+Spec.swift"; sourceTree = "<group>"; };
-		319B7E141A7D61DA8B6977F081BD5E5A /* AvonFontWeights.swift */ = {isa = PBXFileReference; lastKnownFileType = sourcecode.swift; path = AvonFontWeights.swift; sourceTree = "<group>"; };
-		03374D1962F22E77097BC080D718F12F /* AvonOpacities+Spec.swift */ = {isa = PBXFileReference; lastKnownFileType = sourcecode.swift; path = "AvonOpacities+Spec.swift"; sourceTree = "<group>"; };
-		D9CAB12E754E4CBA9E744F8261748D5C /* AvonOpacities.swift */ = {isa = PBXFileReference; lastKnownFileType = sourcecode.swift; path = AvonOpacities.swift; sourceTree = "<group>"; };
-		8C04D198B2E271ABB5F68222DC1D6B96 /* AvonSizes+Spec.swift */ = {isa = PBXFileReference; lastKnownFileType = sourcecode.swift; path = "AvonSizes+Spec.swift"; sourceTree = "<group>"; };
-		9CF26E92BD0C8D7F15F6EF0B43391245 /* AvonSizes.swift */ = {isa = PBXFileReference; lastKnownFileType = sourcecode.swift; path = AvonSizes.swift; sourceTree = "<group>"; };
-		92B7E71471A8365DB2D8FE53C22B3AAD /* AvonSpacing+Spec.swift */ = {isa = PBXFileReference; lastKnownFileType = sourcecode.swift; path = "AvonSpacing+Spec.swift"; sourceTree = "<group>"; };
-		E466D95B01186AA3E08CC793E6014EDF /* AvonSpacing.swift */ = {isa = PBXFileReference; lastKnownFileType = sourcecode.swift; path = AvonSpacing.swift; sourceTree = "<group>"; };
-		7E37D0B1B9BAD8ACC82F2DDAEB6FF77E /* AvonTheme.swift */ = {isa = PBXFileReference; lastKnownFileType = sourcecode.swift; path = AvonTheme.swift; sourceTree = "<group>"; };
-		66D81AFC13659B24C0C08DCFCA630E1D /* AvonThemeSpec.swift */ = {isa = PBXFileReference; lastKnownFileType = sourcecode.swift; path = AvonThemeSpec.swift; sourceTree = "<group>"; };
-		0D6236D4B7FFC5CF049C20642874B068 /* ButtonContainedStyle+Spec.swift */ = {isa = PBXFileReference; lastKnownFileType = sourcecode.swift; path = "ButtonContainedStyle+Spec.swift"; sourceTree = "<group>"; };
-		6921E739399DFDC850A3FD044E812EEE /* ButtonContainedStyle.swift */ = {isa = PBXFileReference; lastKnownFileType = sourcecode.swift; path = ButtonContainedStyle.swift; sourceTree = "<group>"; };
-		30E333A0723F6532721CE638F6819154 /* ButtonOutlineStyle.swift */ = {isa = PBXFileReference; lastKnownFileType = sourcecode.swift; path = ButtonOutlineStyle.swift; sourceTree = "<group>"; };
-		8951046F74282531403D6D25AE4E299E /* ButtonOutlinedStyle+Spec.swift */ = {isa = PBXFileReference; lastKnownFileType = sourcecode.swift; path = "ButtonOutlinedStyle+Spec.swift"; sourceTree = "<group>"; };
-		573BBF1E50E0B49397C339D19D5E0D0B /* ButtonStyle+Spec.swift */ = {isa = PBXFileReference; lastKnownFileType = sourcecode.swift; path = "ButtonStyle+Spec.swift"; sourceTree = "<group>"; };
-		B949EB43F40A2086C7BA7CFE2358A9DA /* ButtonStyle.swift */ = {isa = PBXFileReference; lastKnownFileType = sourcecode.swift; path = ButtonStyle.swift; sourceTree = "<group>"; };
-		A0A53F6A9596591A029749DD3C8BF47B /* ButtonTextStyle+Spec.swift */ = {isa = PBXFileReference; lastKnownFileType = sourcecode.swift; path = "ButtonTextStyle+Spec.swift"; sourceTree = "<group>"; };
-		113F306054D9B7B4EDC1D13B97C6481F /* ButtonTextStyle.swift */ = {isa = PBXFileReference; lastKnownFileType = sourcecode.swift; path = ButtonTextStyle.swift; sourceTree = "<group>"; };
-		87295AE740A4B2AA824DFA0EB0C73C36 /* ColorPalette.swift */ = {isa = PBXFileReference; lastKnownFileType = sourcecode.swift; path = ColorPalette.swift; sourceTree = "<group>"; };
-		9A8A65CCEDF235DB096B3D42C0C7268E /* ColorProvider.swift */ = {isa = PBXFileReference; lastKnownFileType = sourcecode.swift; path = ColorProvider.swift; sourceTree = "<group>"; };
-		8A0F915C266CD0901846F201CD150DB9 /* Colors.swift */ = {isa = PBXFileReference; fileEncoding = 4; lastKnownFileType = sourcecode.swift; path = Colors.swift; sourceTree = "<group>"; };
-		A147DE3520129A5E7B447BAB75AC8F03 /* ColorsNatura.swift */ = {isa = PBXFileReference; fileEncoding = 4; lastKnownFileType = sourcecode.swift; path = ColorsNatura.swift; sourceTree = "<group>"; };
-		60AC8BC2D164D73C71DF5B19BDC28AE1 /* ColorsNaturaTests.swift */ = {isa = PBXFileReference; fileEncoding = 4; lastKnownFileType = sourcecode.swift; path = ColorsNaturaTests.swift; sourceTree = "<group>"; };
-		15CB7087AA6D24EDDC31C9DD6682C6DD /* ColorsTests.swift */ = {isa = PBXFileReference; fileEncoding = 4; lastKnownFileType = sourcecode.swift; path = ColorsTests.swift; sourceTree = "<group>"; };
-		331DF6EE1E7134B054C23EC492276E71 /* ConfigurationStorable.swift */ = {isa = PBXFileReference; lastKnownFileType = sourcecode.swift; path = ConfigurationStorable.swift; sourceTree = "<group>"; };
-		04723CCAA125D20DF5FFBB3D77A939D4 /* ConfigurationStorage.swift */ = {isa = PBXFileReference; lastKnownFileType = sourcecode.swift; path = ConfigurationStorage.swift; sourceTree = "<group>"; };
-		3C58A7E1BE25BB61275135C97BD4C757 /* ContainedButton.swift */ = {isa = PBXFileReference; lastKnownFileType = sourcecode.swift; path = ContainedButton.swift; sourceTree = "<group>"; };
-		A95440A28904714D5452372B860A3541 /* ContainedButtonTests.swift */ = {isa = PBXFileReference; lastKnownFileType = sourcecode.swift; path = ContainedButtonTests.swift; sourceTree = "<group>"; };
-		83C59F929E88764313134A046BA5C30F /* DesignSystem+Spec.swift */ = {isa = PBXFileReference; lastKnownFileType = sourcecode.swift; path = "DesignSystem+Spec.swift"; sourceTree = "<group>"; };
-		AC44AC684E1D6DB6F7BF21E7660666AD /* DesignSystem.swift */ = {isa = PBXFileReference; lastKnownFileType = sourcecode.swift; path = DesignSystem.swift; sourceTree = "<group>"; };
-		7D8E6D9764598D210D58B32B2AEB0FE9 /* DesignSystemFatalError.swift */ = {isa = PBXFileReference; lastKnownFileType = sourcecode.swift; path = DesignSystemFatalError.swift; sourceTree = "<group>"; };
-		FAA6A76D78E24283BBD1757F4711F355 /* DialogStandardStyle+BodyView+Spec.swift */ = {isa = PBXFileReference; lastKnownFileType = sourcecode.swift; path = "DialogStandardStyle+BodyView+Spec.swift"; sourceTree = "<group>"; };
-		8C6706D2EE7248D87A19B20E3E5AD7EA /* DialogStandardStyle+BodyView.swift */ = {isa = PBXFileReference; lastKnownFileType = sourcecode.swift; path = "DialogStandardStyle+BodyView.swift"; sourceTree = "<group>"; };
-		940338CAE35D56709A33F31C9B586BC5 /* DialogStandardStyle+FooterView+Spec.swift */ = {isa = PBXFileReference; lastKnownFileType = sourcecode.swift; path = "DialogStandardStyle+FooterView+Spec.swift"; sourceTree = "<group>"; };
-		883D72C9DF9D73A80A9A5BA65DDAAE48 /* DialogStandardStyle+FooterView.swift */ = {isa = PBXFileReference; lastKnownFileType = sourcecode.swift; path = "DialogStandardStyle+FooterView.swift"; sourceTree = "<group>"; };
-		4F018B7D9DA5D681BC668160C8318BF7 /* DialogStandardStyle+TitleView+Spec.swift */ = {isa = PBXFileReference; lastKnownFileType = sourcecode.swift; path = "DialogStandardStyle+TitleView+Spec.swift"; sourceTree = "<group>"; };
-		C062E67E1CD27AE39C78FFC3AA9F2BF1 /* DialogStandardStyle+TitleView.swift */ = {isa = PBXFileReference; lastKnownFileType = sourcecode.swift; path = "DialogStandardStyle+TitleView.swift"; sourceTree = "<group>"; };
-		F5888DB6A685860B444DF8BA391E3625 /* DialogStandardStyle.swift */ = {isa = PBXFileReference; lastKnownFileType = sourcecode.swift; path = DialogStandardStyle.swift; sourceTree = "<group>"; };
-		50D996E4B957C51847075E986215675B /* Divider.swift */ = {isa = PBXFileReference; lastKnownFileType = sourcecode.swift; path = Divider.swift; sourceTree = "<group>"; };
-		FD3CA47F5B151245708F86A82388401D /* DividerTests.swift */ = {isa = PBXFileReference; lastKnownFileType = sourcecode.swift; path = DividerTests.swift; sourceTree = "<group>"; };
+		BB1B6705F4D1647BB7E1B56E47E1092D /* NaturaElevations+Spec.swift */ = {isa = PBXFileReference; lastKnownFileType = sourcecode.swift; path = "NaturaElevations+Spec.swift"; sourceTree = "<group>"; };
+		BC00F737F0234FCBD14533100E96A39E /* Pulsable+Spec.swift */ = {isa = PBXFileReference; lastKnownFileType = sourcecode.swift; path = "Pulsable+Spec.swift"; sourceTree = "<group>"; };
+		BC6A871B0A080C7AB0127CF2EA0D9153 /* natds-icons.ttf */ = {isa = PBXFileReference; lastKnownFileType = file; path = "natds-icons.ttf"; sourceTree = "<group>"; };
+		BCAAD7AE3D905B5B7DD0A1BFD9689AD5 /* FontSizes.swift */ = {isa = PBXFileReference; lastKnownFileType = sourcecode.swift; path = FontSizes.swift; sourceTree = "<group>"; };
+		BF66554567231DDA12DB1B127D311C60 /* NaturaFontSizes.swift */ = {isa = PBXFileReference; lastKnownFileType = sourcecode.swift; path = NaturaFontSizes.swift; sourceTree = "<group>"; };
+		BF8DC06D81E2DEFAF54C74410DAD95D8 /* NatButton+Height+Spec.swift */ = {isa = PBXFileReference; lastKnownFileType = sourcecode.swift; path = "NatButton+Height+Spec.swift"; sourceTree = "<group>"; };
 		C3DA7591C8DDE4FB051FEBE8004CFF92 /* DynamicColorFactory+Spec.swift */ = {isa = PBXFileReference; lastKnownFileType = sourcecode.swift; path = "DynamicColorFactory+Spec.swift"; sourceTree = "<group>"; };
-		4F55DA20C78EC30101A75371CAD5225C /* DynamicColorFactory.swift */ = {isa = PBXFileReference; lastKnownFileType = sourcecode.swift; path = DynamicColorFactory.swift; sourceTree = "<group>"; };
-		33B948F0346A1813FB982C1DB5F0DC89 /* DynamicColors+Spec.swift */ = {isa = PBXFileReference; lastKnownFileType = sourcecode.swift; path = "DynamicColors+Spec.swift"; sourceTree = "<group>"; };
-		D188AF406F8BA21532CDD7169A474560 /* DynamicColors.swift */ = {isa = PBXFileReference; lastKnownFileType = sourcecode.swift; path = DynamicColors.swift; sourceTree = "<group>"; };
-		58907D6C652303C4D5FC5FFE6E8F721A /* ElevationAttributes+Equitable.swift */ = {isa = PBXFileReference; lastKnownFileType = sourcecode.swift; path = "ElevationAttributes+Equitable.swift"; sourceTree = "<group>"; };
-		D7C267848A6D4A2289C862E53EA54F84 /* ElevationAttributes.swift */ = {isa = PBXFileReference; lastKnownFileType = sourcecode.swift; path = ElevationAttributes.swift; sourceTree = "<group>"; };
-		0D49BA63C5E5BFEED327C214620A7657 /* Elevations.swift */ = {isa = PBXFileReference; lastKnownFileType = sourcecode.swift; path = Elevations.swift; sourceTree = "<group>"; };
-		B92374A53F43E8BA6129F16B7AB1F4F0 /* ExpansionPanel+Margin.swift */ = {isa = PBXFileReference; lastKnownFileType = sourcecode.swift; path = "ExpansionPanel+Margin.swift"; sourceTree = "<group>"; };
-		F6F7B50CF41E6ECBFD7148828549ECBF /* ExpansionPanel+MarginTests.swift */ = {isa = PBXFileReference; lastKnownFileType = sourcecode.swift; path = "ExpansionPanel+MarginTests.swift"; sourceTree = "<group>"; };
 		C58B1BFBC101D26CBEC7E3448F9B33D2 /* ExpansionPanel.swift */ = {isa = PBXFileReference; fileEncoding = 4; lastKnownFileType = sourcecode.swift; path = ExpansionPanel.swift; sourceTree = "<group>"; };
-		14FFA81AA763D45B2BCB5F321784CECE /* ExpansionPanelBuilder.swift */ = {isa = PBXFileReference; fileEncoding = 4; lastKnownFileType = sourcecode.swift; path = ExpansionPanelBuilder.swift; sourceTree = "<group>"; };
-		0FF507003D3035F2C312F8C225D481FC /* ExpansionPanelTests.swift */ = {isa = PBXFileReference; fileEncoding = 4; lastKnownFileType = sourcecode.swift; path = ExpansionPanelTests.swift; sourceTree = "<group>"; };
-		8BEE0086E453EC48CFDC60DBA3C5C989 /* Field.swift */ = {isa = PBXFileReference; lastKnownFileType = sourcecode.swift; path = Field.swift; sourceTree = "<group>"; };
-		2D9C7ED46E33571D0B2A1E60936B8ACD /* FieldTests.swift */ = {isa = PBXFileReference; lastKnownFileType = sourcecode.swift; path = FieldTests.swift; sourceTree = "<group>"; };
-		FF5220FFBF3EE662D05373D401183E54 /* FlatButton.swift */ = {isa = PBXFileReference; lastKnownFileType = sourcecode.swift; path = FlatButton.swift; sourceTree = "<group>"; };
-		22C390A2FC2AAA69757BADEB95808375 /* FlatButtonTests.swift */ = {isa = PBXFileReference; lastKnownFileType = sourcecode.swift; path = FlatButtonTests.swift; sourceTree = "<group>"; };
-		2FDEE58147C2E1605E69E24EE6CE7409 /* Font.swift */ = {isa = PBXFileReference; lastKnownFileType = sourcecode.swift; path = Font.swift; sourceTree = "<group>"; };
-		2D221DC99290B86F7B59C72F4FA77BE4 /* FontIconStyle.swift */ = {isa = PBXFileReference; lastKnownFileType = sourcecode.swift; path = FontIconStyle.swift; sourceTree = "<group>"; };
-		62CDD513F5E78AFAC3E17DD22AB3C6E1 /* FontIconStyleTests.swift */ = {isa = PBXFileReference; lastKnownFileType = sourcecode.swift; path = FontIconStyleTests.swift; sourceTree = "<group>"; };
-		1DC324E6DC6A248EA7BE6BCC2B03D91C /* FontLetterSpacings.swift */ = {isa = PBXFileReference; lastKnownFileType = sourcecode.swift; path = FontLetterSpacings.swift; sourceTree = "<group>"; };
-		BCAAD7AE3D905B5B7DD0A1BFD9689AD5 /* FontSizes.swift */ = {isa = PBXFileReference; lastKnownFileType = sourcecode.swift; path = FontSizes.swift; sourceTree = "<group>"; };
-		93C1C3FD73F0E5F31735966CB48D7B16 /* FontStyle.swift */ = {isa = PBXFileReference; lastKnownFileType = sourcecode.swift; path = FontStyle.swift; sourceTree = "<group>"; };
-		0F3972A77C0F33A56F5725680D5D3835 /* FontWeights.swift */ = {isa = PBXFileReference; lastKnownFileType = sourcecode.swift; path = FontWeights.swift; sourceTree = "<group>"; };
-		E541D4660533BA7440D7EAFA3C55D613 /* Fonts.swift */ = {isa = PBXFileReference; fileEncoding = 4; lastKnownFileType = sourcecode.swift; path = Fonts.swift; sourceTree = "<group>"; };
-		07ECC6D1ED0B557A34AB311B053D6EEF /* FontsNatura.swift */ = {isa = PBXFileReference; fileEncoding = 4; lastKnownFileType = sourcecode.swift; path = FontsNatura.swift; sourceTree = "<group>"; };
-		F4824B493F5AE9EE1620BE09538088F3 /* FontsNaturaTests.swift */ = {isa = PBXFileReference; fileEncoding = 4; lastKnownFileType = sourcecode.swift; path = FontsNaturaTests.swift; sourceTree = "<group>"; };
-		86372A8479510FC7E2A2105B903F04FA /* FontsTests.swift */ = {isa = PBXFileReference; fileEncoding = 4; lastKnownFileType = sourcecode.swift; path = FontsTests.swift; sourceTree = "<group>"; };
-		D239FA6939F046FDE679FEE4162DB483 /* GetTheme+Spec.swift */ = {isa = PBXFileReference; lastKnownFileType = sourcecode.swift; path = "GetTheme+Spec.swift"; sourceTree = "<group>"; };
-		E856487186C50FE1A88712C7CDC29E57 /* GetTheme.swift */ = {isa = PBXFileReference; lastKnownFileType = sourcecode.swift; path = GetTheme.swift; sourceTree = "<group>"; };
-		DA0E2F68D8995E164CB35303ADB9507C /* Icon.swift */ = {isa = PBXFileReference; lastKnownFileType = sourcecode.swift; path = Icon.swift; sourceTree = "<group>"; };
-		AE41CCB3978D56C1CB091FFBF9B03AF7 /* IconTests.swift */ = {isa = PBXFileReference; lastKnownFileType = sourcecode.swift; path = IconTests.swift; sourceTree = "<group>"; };
-		D1A1DDA4A78343DB58AF747FF9DC2B66 /* IconView.swift */ = {isa = PBXFileReference; lastKnownFileType = sourcecode.swift; path = IconView.swift; sourceTree = "<group>"; };
-		0B29FF4C598F8297E81A6B6A82ACA4F9 /* IconViewTests.swift */ = {isa = PBXFileReference; lastKnownFileType = sourcecode.swift; path = IconViewTests.swift; sourceTree = "<group>"; };
-		D4969844F4A007C92B7C67A4FA020C85 /* IllustrationIcons.swift */ = {isa = PBXFileReference; lastKnownFileType = sourcecode.swift; path = IllustrationIcons.swift; sourceTree = "<group>"; };
-		5D67F65D9E72160E498FBA256C62159F /* IllustrationIconsTests.swift */ = {isa = PBXFileReference; lastKnownFileType = sourcecode.swift; path = IllustrationIconsTests.swift; sourceTree = "<group>"; };
-		438A5C92460A2D83E14DF108D8CD8988 /* Images.xcassets */ = {isa = PBXFileReference; lastKnownFileType = folder.assetcatalog; path = Images.xcassets; sourceTree = "<group>"; };
-		3E2AB0EB7EAC8FA0FF3710EF5585E38E /* Info.plist */ = {isa = PBXFileReference; lastKnownFileType = text.plist.xml; path = Info.plist; sourceTree = "<group>"; };
-		96344B6190992C63D2FA4A82A57D520E /* Info.plist */ = {isa = PBXFileReference; lastKnownFileType = text.plist.xml; path = Info.plist; sourceTree = "<group>"; };
-		DE0ECAE7CBDEFA14BEB1C2BDCC3384DF /* MockStorage.swift */ = {isa = PBXFileReference; lastKnownFileType = sourcecode.swift; path = MockStorage.swift; sourceTree = "<group>"; };
-		AC4E75499E95EC13EB47F2CD9CB26622 /* NSMutableAttributedString+Builder.swift */ = {isa = PBXFileReference; lastKnownFileType = sourcecode.swift; path = "NSMutableAttributedString+Builder.swift"; sourceTree = "<group>"; };
 		CAD56BE8AA67D399ED570EA78BFC09E7 /* NSMutableAttributedString+BuilderTests.swift */ = {isa = PBXFileReference; lastKnownFileType = sourcecode.swift; path = "NSMutableAttributedString+BuilderTests.swift"; sourceTree = "<group>"; };
-		A6E3877B37EA290C13920BA9754C76C1 /* NatBorderRadius+Spec.swift */ = {isa = PBXFileReference; lastKnownFileType = sourcecode.swift; path = "NatBorderRadius+Spec.swift"; sourceTree = "<group>"; };
-		A59A74845475F2B53E1C0242E26F6DD1 /* NatBorderRadius.swift */ = {isa = PBXFileReference; lastKnownFileType = sourcecode.swift; path = NatBorderRadius.swift; sourceTree = "<group>"; };
-		CF10A178B1E50604C97B543CD204939B /* NatButton+EdgeInsets+Spec.swift */ = {isa = PBXFileReference; lastKnownFileType = sourcecode.swift; path = "NatButton+EdgeInsets+Spec.swift"; sourceTree = "<group>"; };
-		D9B397DFEC0D8F0FBBDE7AE09BA83B2D /* NatButton+EdgeInsets.swift */ = {isa = PBXFileReference; lastKnownFileType = sourcecode.swift; path = "NatButton+EdgeInsets.swift"; sourceTree = "<group>"; };
-		BF8DC06D81E2DEFAF54C74410DAD95D8 /* NatButton+Height+Spec.swift */ = {isa = PBXFileReference; lastKnownFileType = sourcecode.swift; path = "NatButton+Height+Spec.swift"; sourceTree = "<group>"; };
-		10C54C550ED4D44A309C43261BF40F55 /* NatButton+Height.swift */ = {isa = PBXFileReference; lastKnownFileType = sourcecode.swift; path = "NatButton+Height.swift"; sourceTree = "<group>"; };
-		5F485CDE6E86A020B1549C882DC64B38 /* NatButton+Specs.swift */ = {isa = PBXFileReference; lastKnownFileType = sourcecode.swift; path = "NatButton+Specs.swift"; sourceTree = "<group>"; };
-		D331FCE6B4B326453609B50D92482230 /* NatButton+Style.swift */ = {isa = PBXFileReference; lastKnownFileType = sourcecode.swift; path = "NatButton+Style.swift"; sourceTree = "<group>"; };
-		7CCF632B4501044E5062C574CCBBF74E /* NatButton.swift */ = {isa = PBXFileReference; lastKnownFileType = sourcecode.swift; path = NatButton.swift; sourceTree = "<group>"; };
-		EC0F5D32B4B46B6C50413BEC01AF4215 /* NatColors+Avon+Spec.swift */ = {isa = PBXFileReference; lastKnownFileType = sourcecode.swift; path = "NatColors+Avon+Spec.swift"; sourceTree = "<group>"; };
-		8C0F064ED1F549C748D8B3889F572C36 /* NatColors+Natura+Spec.swift */ = {isa = PBXFileReference; lastKnownFileType = sourcecode.swift; path = "NatColors+Natura+Spec.swift"; sourceTree = "<group>"; };
-		9F3B9936E46C7C4571BB36673012AFCE /* NatColors+TBS+Spec.swift */ = {isa = PBXFileReference; lastKnownFileType = sourcecode.swift; path = "NatColors+TBS+Spec.swift"; sourceTree = "<group>"; };
-		546EF920207BAF8470E811B146A05C0F /* NatColors.swift */ = {isa = PBXFileReference; lastKnownFileType = sourcecode.swift; path = NatColors.swift; sourceTree = "<group>"; };
-		17433A27D62633345ECA245C99114C15 /* NatDS.framework */ = {isa = PBXFileReference; explicitFileType = wrapper.framework; includeInIndex = 0; path = NatDS.framework; sourceTree = BUILT_PRODUCTS_DIR; };
-		EFD589860DA945AE5563620B305091ED /* NatDS.h */ = {isa = PBXFileReference; lastKnownFileType = sourcecode.c.h; path = NatDS.h; sourceTree = "<group>"; };
-		33688D8CB5F9DEC8813BA9C3F4425D76 /* NatDSTests.xctest */ = {isa = PBXFileReference; explicitFileType = wrapper.cfbundle; includeInIndex = 0; path = NatDSTests.xctest; sourceTree = BUILT_PRODUCTS_DIR; };
-		283A89D6C30CFCC23E5F1461096A9622 /* NatDialogController+ButtonConfiguration.swift */ = {isa = PBXFileReference; lastKnownFileType = sourcecode.swift; path = "NatDialogController+ButtonConfiguration.swift"; sourceTree = "<group>"; };
-		D557EC044D85EC418D42A00C93EEC23D /* NatDialogController+Snapshot+Tests.swift */ = {isa = PBXFileReference; lastKnownFileType = sourcecode.swift; path = "NatDialogController+Snapshot+Tests.swift"; sourceTree = "<group>"; };
-		9C01EDAF32106E3A72F0D0694D1A156C /* NatDialogController+Spec.swift */ = {isa = PBXFileReference; lastKnownFileType = sourcecode.swift; path = "NatDialogController+Spec.swift"; sourceTree = "<group>"; };
-		8D7EAA7BDB4A7A15736AF73EF6EBCD74 /* NatDialogController+StandardStyleBuilder+Spec.swift */ = {isa = PBXFileReference; lastKnownFileType = sourcecode.swift; path = "NatDialogController+StandardStyleBuilder+Spec.swift"; sourceTree = "<group>"; };
-		52F4D9E1F67A97596AD6E676E979CEC0 /* NatDialogController+StandardStyleBuilder.swift */ = {isa = PBXFileReference; lastKnownFileType = sourcecode.swift; path = "NatDialogController+StandardStyleBuilder.swift"; sourceTree = "<group>"; };
-		8F52062B7DB3FCB23FA74EEE5EA52FDF /* NatDialogController.swift */ = {isa = PBXFileReference; lastKnownFileType = sourcecode.swift; path = NatDialogController.swift; sourceTree = "<group>"; };
-		2775F568C47ADB6D5DA7B7AFA4A41B4E /* NatElevation.swift */ = {isa = PBXFileReference; lastKnownFileType = sourcecode.swift; path = NatElevation.swift; sourceTree = "<group>"; };
-		45A9D6B3184A3081BD0CDE0B1A351C8F /* NatElevations+Spec.swift */ = {isa = PBXFileReference; lastKnownFileType = sourcecode.swift; path = "NatElevations+Spec.swift"; sourceTree = "<group>"; };
-		0D8BC0D102CE4444401C0469C861358A /* NatFonts+Avon+Spec.swift */ = {isa = PBXFileReference; lastKnownFileType = sourcecode.swift; path = "NatFonts+Avon+Spec.swift"; sourceTree = "<group>"; };
-		4C36A7D37B7A89976DC5D42F6EC8FABF /* NatFonts+Natura+Spec.swift */ = {isa = PBXFileReference; lastKnownFileType = sourcecode.swift; path = "NatFonts+Natura+Spec.swift"; sourceTree = "<group>"; };
-		BA54A54D526EF416E3689FD0D07E7886 /* NatFonts+TheBodyShop+Spec.swift */ = {isa = PBXFileReference; lastKnownFileType = sourcecode.swift; path = "NatFonts+TheBodyShop+Spec.swift"; sourceTree = "<group>"; };
-		E7C1EA361FCA3C4EFEC4858AA4E04143 /* NatFonts.swift */ = {isa = PBXFileReference; lastKnownFileType = sourcecode.swift; path = NatFonts.swift; sourceTree = "<group>"; };
-		E46448E79883A4EB8A9416823A01531F /* NatOpacities+Spec.swift */ = {isa = PBXFileReference; lastKnownFileType = sourcecode.swift; path = "NatOpacities+Spec.swift"; sourceTree = "<group>"; };
-		A54E76AA6120032EE8B86EB90B51BFD8 /* NatOpacities.swift */ = {isa = PBXFileReference; lastKnownFileType = sourcecode.swift; path = NatOpacities.swift; sourceTree = "<group>"; };
-		37416A32D8AD942A180B5FDF1A82192B /* NatSizes+Spec.swift */ = {isa = PBXFileReference; lastKnownFileType = sourcecode.swift; path = "NatSizes+Spec.swift"; sourceTree = "<group>"; };
-		FB7FB96016F7D02CB5976F54C383CCD6 /* NatSizes.swift */ = {isa = PBXFileReference; lastKnownFileType = sourcecode.swift; path = NatSizes.swift; sourceTree = "<group>"; };
-		1E59C232A91FF981110D0EB2DE8CBB80 /* NatSpacing+Spec.swift */ = {isa = PBXFileReference; lastKnownFileType = sourcecode.swift; path = "NatSpacing+Spec.swift"; sourceTree = "<group>"; };
-		0268F8E94DAA2428259644D88E375D32 /* NatSpacing.swift */ = {isa = PBXFileReference; lastKnownFileType = sourcecode.swift; path = NatSpacing.swift; sourceTree = "<group>"; };
-		87CFD30D7FD696D72A3C8366BFF3FACE /* NaturaBorderRadius+Spec.swift */ = {isa = PBXFileReference; lastKnownFileType = sourcecode.swift; path = "NaturaBorderRadius+Spec.swift"; sourceTree = "<group>"; };
-		7D8E5C4D45F95AE876BC28776D9822E4 /* NaturaBorderRadius.swift */ = {isa = PBXFileReference; lastKnownFileType = sourcecode.swift; path = NaturaBorderRadius.swift; sourceTree = "<group>"; };
-		52F6EAD3698A963C25994CE309B0DB9E /* NaturaColorPaletteDark+Spec.swift */ = {isa = PBXFileReference; lastKnownFileType = sourcecode.swift; path = "NaturaColorPaletteDark+Spec.swift"; sourceTree = "<group>"; };
-		FB170792B9F11FE626EDB17C9AA646DE /* NaturaColorPaletteDark.swift */ = {isa = PBXFileReference; lastKnownFileType = sourcecode.swift; path = NaturaColorPaletteDark.swift; sourceTree = "<group>"; };
-		15A4F347B360D8AB2AAC25D4CEA0169A /* NaturaColorPaletteLight+Spec.swift */ = {isa = PBXFileReference; lastKnownFileType = sourcecode.swift; path = "NaturaColorPaletteLight+Spec.swift"; sourceTree = "<group>"; };
-		098681BF3DEC692BCF4F95F962461C51 /* NaturaColorPaletteLight.swift */ = {isa = PBXFileReference; lastKnownFileType = sourcecode.swift; path = NaturaColorPaletteLight.swift; sourceTree = "<group>"; };
-		BB1B6705F4D1647BB7E1B56E47E1092D /* NaturaElevations+Spec.swift */ = {isa = PBXFileReference; lastKnownFileType = sourcecode.swift; path = "NaturaElevations+Spec.swift"; sourceTree = "<group>"; };
-		79EAF4EE243017499F4D4FB924B336C2 /* NaturaElevations.swift */ = {isa = PBXFileReference; lastKnownFileType = sourcecode.swift; path = NaturaElevations.swift; sourceTree = "<group>"; };
-		3CE5FE60614956D5009698923D6F8C56 /* NaturaFont+Spec.swift */ = {isa = PBXFileReference; lastKnownFileType = sourcecode.swift; path = "NaturaFont+Spec.swift"; sourceTree = "<group>"; };
-		85AC3BBD38115B8137B4E1CF7BFB87CE /* NaturaFont.swift */ = {isa = PBXFileReference; lastKnownFileType = sourcecode.swift; path = NaturaFont.swift; sourceTree = "<group>"; };
-		DAA3731D183F680F4C79ACD366C2136C /* NaturaFontLetterSpacings+Spec.swift */ = {isa = PBXFileReference; lastKnownFileType = sourcecode.swift; path = "NaturaFontLetterSpacings+Spec.swift"; sourceTree = "<group>"; };
-		51306DA6015CBDFD44DECF0E4C7F16E2 /* NaturaFontLetterSpacings.swift */ = {isa = PBXFileReference; lastKnownFileType = sourcecode.swift; path = NaturaFontLetterSpacings.swift; sourceTree = "<group>"; };
 		CB0EF1762D36118FC2DA65E91663F90D /* NaturaFontSizes+Spec.swift */ = {isa = PBXFileReference; lastKnownFileType = sourcecode.swift; path = "NaturaFontSizes+Spec.swift"; sourceTree = "<group>"; };
-		BF66554567231DDA12DB1B127D311C60 /* NaturaFontSizes.swift */ = {isa = PBXFileReference; lastKnownFileType = sourcecode.swift; path = NaturaFontSizes.swift; sourceTree = "<group>"; };
-		616CB273AECD9D63A01E3B3FA6BE6C9A /* NaturaFontWeights+Spec.swift */ = {isa = PBXFileReference; lastKnownFileType = sourcecode.swift; path = "NaturaFontWeights+Spec.swift"; sourceTree = "<group>"; };
-		56943F2DD4CD2F8A5100625E77500E66 /* NaturaFontWeights.swift */ = {isa = PBXFileReference; lastKnownFileType = sourcecode.swift; path = NaturaFontWeights.swift; sourceTree = "<group>"; };
-		22F7508455AB7040D802941984E62D9D /* NaturaOpacities+Spec.swift */ = {isa = PBXFileReference; lastKnownFileType = sourcecode.swift; path = "NaturaOpacities+Spec.swift"; sourceTree = "<group>"; };
-		66D8E653272562ABCC278D3D5A982192 /* NaturaOpacities.swift */ = {isa = PBXFileReference; lastKnownFileType = sourcecode.swift; path = NaturaOpacities.swift; sourceTree = "<group>"; };
-		B6EEB6484B7B97EB6D1DB63D6F8C30C9 /* NaturaSizes+Spec.swift */ = {isa = PBXFileReference; lastKnownFileType = sourcecode.swift; path = "NaturaSizes+Spec.swift"; sourceTree = "<group>"; };
-		B8B7FE92EEABF635DF8CED7640974FBC /* NaturaSizes.swift */ = {isa = PBXFileReference; lastKnownFileType = sourcecode.swift; path = NaturaSizes.swift; sourceTree = "<group>"; };
-		B49958F3A78F9D737DF55E3CB400B0B4 /* NaturaSpacing+Spec.swift */ = {isa = PBXFileReference; lastKnownFileType = sourcecode.swift; path = "NaturaSpacing+Spec.swift"; sourceTree = "<group>"; };
-		7E36F59CB9704420750D7F661F7AD993 /* NaturaSpacing.swift */ = {isa = PBXFileReference; lastKnownFileType = sourcecode.swift; path = NaturaSpacing.swift; sourceTree = "<group>"; };
-		330801219DAEACF172CA41236390A4D0 /* NaturaTheme.swift */ = {isa = PBXFileReference; lastKnownFileType = sourcecode.swift; path = NaturaTheme.swift; sourceTree = "<group>"; };
-		28081788999B58F24CF92BB33E68BD87 /* NaturaThemeSpec.swift */ = {isa = PBXFileReference; lastKnownFileType = sourcecode.swift; path = NaturaThemeSpec.swift; sourceTree = "<group>"; };
-		75DBB32E272580681677AA85CA5A2649 /* NavigationDrawer+IndexMenu.swift */ = {isa = PBXFileReference; lastKnownFileType = sourcecode.swift; path = "NavigationDrawer+IndexMenu.swift"; sourceTree = "<group>"; };
-		90FE1ED739157F95D9EBBE9BD71B94E0 /* NavigationDrawer+IndexMenuTests.swift */ = {isa = PBXFileReference; lastKnownFileType = sourcecode.swift; path = "NavigationDrawer+IndexMenuTests.swift"; sourceTree = "<group>"; };
-		31247B21FE6C5054DC6E3BD9BE4A5E35 /* NavigationDrawer.swift */ = {isa = PBXFileReference; lastKnownFileType = sourcecode.swift; path = NavigationDrawer.swift; sourceTree = "<group>"; };
-		B92BFB29E97D8520D6B67E8883AB9A08 /* NavigationDrawerDelegateMock.swift */ = {isa = PBXFileReference; lastKnownFileType = sourcecode.swift; path = NavigationDrawerDelegateMock.swift; sourceTree = "<group>"; };
-		6C886FFFE18844DCBC5A1F73FD2720FE /* NavigationDrawerItemCell.swift */ = {isa = PBXFileReference; lastKnownFileType = sourcecode.swift; path = NavigationDrawerItemCell.swift; sourceTree = "<group>"; };
-		AB85B5288F76E27BCDF2A11BC05D3238 /* NavigationDrawerItemCellTests.swift */ = {isa = PBXFileReference; lastKnownFileType = sourcecode.swift; path = NavigationDrawerItemCellTests.swift; sourceTree = "<group>"; };
-		E863AFC8E9DA103F33E2D48577058242 /* NavigationDrawerSubitemCell.swift */ = {isa = PBXFileReference; lastKnownFileType = sourcecode.swift; path = NavigationDrawerSubitemCell.swift; sourceTree = "<group>"; };
-		7F9C4251076A01537D0A8CB995DF81EC /* NavigationDrawerSubitemCellTests.swift */ = {isa = PBXFileReference; lastKnownFileType = sourcecode.swift; path = NavigationDrawerSubitemCellTests.swift; sourceTree = "<group>"; };
-		E816229C707C64C390D3320DFA6B5D99 /* NavigationDrawerTests.swift */ = {isa = PBXFileReference; lastKnownFileType = sourcecode.swift; path = NavigationDrawerTests.swift; sourceTree = "<group>"; };
-		6F111B90C6990191CCEE34F707A05A9D /* Opacities.swift */ = {isa = PBXFileReference; lastKnownFileType = sourcecode.swift; path = Opacities.swift; sourceTree = "<group>"; };
-		951DBA41C4F1A24B4EB8567B5CD0878C /* Pods-NatDSTests.debug.xcconfig */ = {isa = PBXFileReference; includeInIndex = 1; lastKnownFileType = text.xcconfig; name = "Pods-NatDSTests.debug.xcconfig"; path = "Target Support Files/Pods-NatDSTests/Pods-NatDSTests.debug.xcconfig"; sourceTree = "<group>"; };
-		EC5970C426475EACCF56EF2C12EB450D /* Pods-NatDSTests.release.xcconfig */ = {isa = PBXFileReference; includeInIndex = 1; lastKnownFileType = text.xcconfig; name = "Pods-NatDSTests.release.xcconfig"; path = "Target Support Files/Pods-NatDSTests/Pods-NatDSTests.release.xcconfig"; sourceTree = "<group>"; };
-		EA6C2225E568F933653803F970EF3103 /* Pods_NatDSTests.framework */ = {isa = PBXFileReference; explicitFileType = wrapper.framework; includeInIndex = 0; path = Pods_NatDSTests.framework; sourceTree = BUILT_PRODUCTS_DIR; };
-		BC00F737F0234FCBD14533100E96A39E /* Pulsable+Spec.swift */ = {isa = PBXFileReference; lastKnownFileType = sourcecode.swift; path = "Pulsable+Spec.swift"; sourceTree = "<group>"; };
-		42FC9280C40680336260347DADB5C0F3 /* Pulsable.swift */ = {isa = PBXFileReference; lastKnownFileType = sourcecode.swift; path = Pulsable.swift; sourceTree = "<group>"; };
-		478FD68B021B6AA3538B93888BD14648 /* PulseContainerLayer+Spec.swift */ = {isa = PBXFileReference; lastKnownFileType = sourcecode.swift; path = "PulseContainerLayer+Spec.swift"; sourceTree = "<group>"; };
-		EF0F2CA30F4AA6E3F9B482693C997D55 /* PulseContainerLayer.swift */ = {isa = PBXFileReference; lastKnownFileType = sourcecode.swift; path = PulseContainerLayer.swift; sourceTree = "<group>"; };
-		5AF8919785F0CA6D3AB0AD57F759ED73 /* PulseLayer.swift */ = {isa = PBXFileReference; lastKnownFileType = sourcecode.swift; path = PulseLayer.swift; sourceTree = "<group>"; };
-		2381FCF8210ECD9A4895ECA9ED41B0FB /* PulseLayerTests.swift */ = {isa = PBXFileReference; lastKnownFileType = sourcecode.swift; path = PulseLayerTests.swift; sourceTree = "<group>"; };
-		68038F1CA64FC2164BFB108D7666D0E0 /* Radius.swift */ = {isa = PBXFileReference; lastKnownFileType = sourcecode.swift; path = Radius.swift; sourceTree = "<group>"; };
-		6DA6561EEF13B1CE57B6CE00222286CB /* ReusableView.swift */ = {isa = PBXFileReference; lastKnownFileType = sourcecode.swift; path = ReusableView.swift; sourceTree = "<group>"; };
-		A8840C572761772CBDD3A270B8FE2203 /* ReusableViewTests.swift */ = {isa = PBXFileReference; lastKnownFileType = sourcecode.swift; path = ReusableViewTests.swift; sourceTree = "<group>"; };
-		3D17E5874C6FD18F726E3F2F41FA5A91 /* SearchBar.swift */ = {isa = PBXFileReference; lastKnownFileType = sourcecode.swift; path = SearchBar.swift; sourceTree = "<group>"; };
-		F988EE601584B907D997288958055215 /* SearchBar.swift */ = {isa = PBXFileReference; lastKnownFileType = sourcecode.swift; path = SearchBar.swift; sourceTree = "<group>"; };
-		7A274991E53CAB8F385D592B0B8FB730 /* Sizes.swift */ = {isa = PBXFileReference; lastKnownFileType = sourcecode.swift; path = Sizes.swift; sourceTree = "<group>"; };
-		953F47E1E1364EDDBF4ABD6273378254 /* Space.swift */ = {isa = PBXFileReference; lastKnownFileType = sourcecode.swift; path = Space.swift; sourceTree = "<group>"; };
-		DD7122400C6AAB36772A6E365FBD263D /* String+Icon.swift */ = {isa = PBXFileReference; lastKnownFileType = sourcecode.swift; path = "String+Icon.swift"; sourceTree = "<group>"; };
-		AD080B942BE2F7A41B1DEF15B19C34DB /* String+IconTests.swift */ = {isa = PBXFileReference; lastKnownFileType = sourcecode.swift; path = "String+IconTests.swift"; sourceTree = "<group>"; };
-		D5626E07B4AD646AE4A39AAC72159BAE /* StubDarkColorPalette.swift */ = {isa = PBXFileReference; lastKnownFileType = sourcecode.swift; path = StubDarkColorPalette.swift; sourceTree = "<group>"; };
-		022E7CE82BB807D156D9AE482A117976 /* StubLightColorPalette.swift */ = {isa = PBXFileReference; lastKnownFileType = sourcecode.swift; path = StubLightColorPalette.swift; sourceTree = "<group>"; };
 		CB6FF51FEADFA402D3EDC3FE828081CC /* Tab.swift */ = {isa = PBXFileReference; lastKnownFileType = sourcecode.swift; path = Tab.swift; sourceTree = "<group>"; };
 		CCA17128B21436681D0D607C145E56E2 /* TabDelegateMock.swift */ = {isa = PBXFileReference; lastKnownFileType = sourcecode.swift; path = TabDelegateMock.swift; sourceTree = "<group>"; };
-		759689DD6C3696C4726646B8356D3B4D /* TabItemView.swift */ = {isa = PBXFileReference; lastKnownFileType = sourcecode.swift; path = TabItemView.swift; sourceTree = "<group>"; };
-		A2216A9839DE07735A376736AB143A7F /* TabItemViewDelegateMock.swift */ = {isa = PBXFileReference; lastKnownFileType = sourcecode.swift; path = TabItemViewDelegateMock.swift; sourceTree = "<group>"; };
-		75AA33B684C0A723F3E2F341D0A10EEC /* TabItemViewTests.swift */ = {isa = PBXFileReference; lastKnownFileType = sourcecode.swift; path = TabItemViewTests.swift; sourceTree = "<group>"; };
+		CDFBFE7E7E98BBE7DA3F6565371E522D /* ValueTextHighlight.swift */ = {isa = PBXFileReference; lastKnownFileType = sourcecode.swift; path = ValueTextHighlight.swift; sourceTree = "<group>"; };
+		CF10A178B1E50604C97B543CD204939B /* NatButton+EdgeInsets+Spec.swift */ = {isa = PBXFileReference; lastKnownFileType = sourcecode.swift; path = "NatButton+EdgeInsets+Spec.swift"; sourceTree = "<group>"; };
+		D188AF406F8BA21532CDD7169A474560 /* DynamicColors.swift */ = {isa = PBXFileReference; lastKnownFileType = sourcecode.swift; path = DynamicColors.swift; sourceTree = "<group>"; };
+		D1A1DDA4A78343DB58AF747FF9DC2B66 /* IconView.swift */ = {isa = PBXFileReference; lastKnownFileType = sourcecode.swift; path = IconView.swift; sourceTree = "<group>"; };
+		D239FA6939F046FDE679FEE4162DB483 /* GetTheme+Spec.swift */ = {isa = PBXFileReference; lastKnownFileType = sourcecode.swift; path = "GetTheme+Spec.swift"; sourceTree = "<group>"; };
+		D331FCE6B4B326453609B50D92482230 /* NatButton+Style.swift */ = {isa = PBXFileReference; lastKnownFileType = sourcecode.swift; path = "NatButton+Style.swift"; sourceTree = "<group>"; };
+		D4969844F4A007C92B7C67A4FA020C85 /* IllustrationIcons.swift */ = {isa = PBXFileReference; lastKnownFileType = sourcecode.swift; path = IllustrationIcons.swift; sourceTree = "<group>"; };
+		D521C44E858B4345479E0B193CE2BB9C /* TextFieldDelegateMock.swift */ = {isa = PBXFileReference; lastKnownFileType = sourcecode.swift; path = TextFieldDelegateMock.swift; sourceTree = "<group>"; };
+		D557EC044D85EC418D42A00C93EEC23D /* NatDialogController+Snapshot+Tests.swift */ = {isa = PBXFileReference; lastKnownFileType = sourcecode.swift; path = "NatDialogController+Snapshot+Tests.swift"; sourceTree = "<group>"; };
+		D55B5042824197A28F138846312F7803 /* TheBodyShopOpacities.swift */ = {isa = PBXFileReference; lastKnownFileType = sourcecode.swift; path = TheBodyShopOpacities.swift; sourceTree = "<group>"; };
+		D5626E07B4AD646AE4A39AAC72159BAE /* StubDarkColorPalette.swift */ = {isa = PBXFileReference; lastKnownFileType = sourcecode.swift; path = StubDarkColorPalette.swift; sourceTree = "<group>"; };
+		D7316FE65E814E2D5CA475475CD8D4EA /* ViewAnimatingWrapper.swift */ = {isa = PBXFileReference; fileEncoding = 4; lastKnownFileType = sourcecode.swift; path = ViewAnimatingWrapper.swift; sourceTree = "<group>"; };
+		D7C267848A6D4A2289C862E53EA54F84 /* ElevationAttributes.swift */ = {isa = PBXFileReference; lastKnownFileType = sourcecode.swift; path = ElevationAttributes.swift; sourceTree = "<group>"; };
+		D9B397DFEC0D8F0FBBDE7AE09BA83B2D /* NatButton+EdgeInsets.swift */ = {isa = PBXFileReference; lastKnownFileType = sourcecode.swift; path = "NatButton+EdgeInsets.swift"; sourceTree = "<group>"; };
+		D9CAB12E754E4CBA9E744F8261748D5C /* AvonOpacities.swift */ = {isa = PBXFileReference; lastKnownFileType = sourcecode.swift; path = AvonOpacities.swift; sourceTree = "<group>"; };
+		D9EE549807B60EB3A58FBD764CF4A85E /* TheBodyShopFont.swift */ = {isa = PBXFileReference; lastKnownFileType = sourcecode.swift; path = TheBodyShopFont.swift; sourceTree = "<group>"; };
+		DA0E2F68D8995E164CB35303ADB9507C /* Icon.swift */ = {isa = PBXFileReference; lastKnownFileType = sourcecode.swift; path = Icon.swift; sourceTree = "<group>"; };
+		DA25909FD964254E6B99AD359EFD8A5C /* UIColor+HexTests.swift */ = {isa = PBXFileReference; lastKnownFileType = sourcecode.swift; path = "UIColor+HexTests.swift"; sourceTree = "<group>"; };
+		DAA3731D183F680F4C79ACD366C2136C /* NaturaFontLetterSpacings+Spec.swift */ = {isa = PBXFileReference; lastKnownFileType = sourcecode.swift; path = "NaturaFontLetterSpacings+Spec.swift"; sourceTree = "<group>"; };
+		DD7122400C6AAB36772A6E365FBD263D /* String+Icon.swift */ = {isa = PBXFileReference; lastKnownFileType = sourcecode.swift; path = "String+Icon.swift"; sourceTree = "<group>"; };
+		DE0ECAE7CBDEFA14BEB1C2BDCC3384DF /* MockStorage.swift */ = {isa = PBXFileReference; lastKnownFileType = sourcecode.swift; path = MockStorage.swift; sourceTree = "<group>"; };
+		E46448E79883A4EB8A9416823A01531F /* NatOpacities+Spec.swift */ = {isa = PBXFileReference; lastKnownFileType = sourcecode.swift; path = "NatOpacities+Spec.swift"; sourceTree = "<group>"; };
+		E466D95B01186AA3E08CC793E6014EDF /* AvonSpacing.swift */ = {isa = PBXFileReference; lastKnownFileType = sourcecode.swift; path = AvonSpacing.swift; sourceTree = "<group>"; };
+		E541D4660533BA7440D7EAFA3C55D613 /* Fonts.swift */ = {isa = PBXFileReference; fileEncoding = 4; lastKnownFileType = sourcecode.swift; path = Fonts.swift; sourceTree = "<group>"; };
+		E7C1EA361FCA3C4EFEC4858AA4E04143 /* NatFonts.swift */ = {isa = PBXFileReference; lastKnownFileType = sourcecode.swift; path = NatFonts.swift; sourceTree = "<group>"; };
+		E816229C707C64C390D3320DFA6B5D99 /* NavigationDrawerTests.swift */ = {isa = PBXFileReference; lastKnownFileType = sourcecode.swift; path = NavigationDrawerTests.swift; sourceTree = "<group>"; };
+		E83901D2BC5B127D901A096A4C77F932 /* TheBodyShopRadius.swift */ = {isa = PBXFileReference; lastKnownFileType = sourcecode.swift; path = TheBodyShopRadius.swift; sourceTree = "<group>"; };
+		E856487186C50FE1A88712C7CDC29E57 /* GetTheme.swift */ = {isa = PBXFileReference; lastKnownFileType = sourcecode.swift; path = GetTheme.swift; sourceTree = "<group>"; };
+		E863AFC8E9DA103F33E2D48577058242 /* NavigationDrawerSubitemCell.swift */ = {isa = PBXFileReference; lastKnownFileType = sourcecode.swift; path = NavigationDrawerSubitemCell.swift; sourceTree = "<group>"; };
 		E99F543F7F6AC44B9A4E1341942EE0E0 /* TabTests.swift */ = {isa = PBXFileReference; lastKnownFileType = sourcecode.swift; path = TabTests.swift; sourceTree = "<group>"; };
-		674EEA4A2112FC3EF3AE40AA3776A35A /* TextField.swift */ = {isa = PBXFileReference; lastKnownFileType = sourcecode.swift; path = TextField.swift; sourceTree = "<group>"; };
+		EA6C2225E568F933653803F970EF3103 /* Pods_NatDSTests.framework */ = {isa = PBXFileReference; explicitFileType = wrapper.framework; includeInIndex = 0; path = Pods_NatDSTests.framework; sourceTree = BUILT_PRODUCTS_DIR; };
 		EB6A44B9A9D7999BD68C1D60499CEF88 /* TextFieldDelegate.swift */ = {isa = PBXFileReference; lastKnownFileType = sourcecode.swift; path = TextFieldDelegate.swift; sourceTree = "<group>"; };
-		D521C44E858B4345479E0B193CE2BB9C /* TextFieldDelegateMock.swift */ = {isa = PBXFileReference; lastKnownFileType = sourcecode.swift; path = TextFieldDelegateMock.swift; sourceTree = "<group>"; };
-		A99D4E498664E80E25C8F8C061407424 /* TextFieldTests.swift */ = {isa = PBXFileReference; lastKnownFileType = sourcecode.swift; path = TextFieldTests.swift; sourceTree = "<group>"; };
-		437B78D88ACFB47EEADED96CDC94C7C5 /* TextFieldType.swift */ = {isa = PBXFileReference; lastKnownFileType = sourcecode.swift; path = TextFieldType.swift; sourceTree = "<group>"; };
-		9FBF1F1170177B1B22FABD607AA283EB /* TextFieldTypeTests.swift */ = {isa = PBXFileReference; lastKnownFileType = sourcecode.swift; path = TextFieldTypeTests.swift; sourceTree = "<group>"; };
-		A7311F723913FEB49C6F083BB885C288 /* TheBodyShopBorderRadius+Spec.swift */ = {isa = PBXFileReference; lastKnownFileType = sourcecode.swift; path = "TheBodyShopBorderRadius+Spec.swift"; sourceTree = "<group>"; };
-		6C64A1314BBD5AFECEC306854A4255CA /* TheBodyShopColorPaletteDark+Spec.swift */ = {isa = PBXFileReference; lastKnownFileType = sourcecode.swift; path = "TheBodyShopColorPaletteDark+Spec.swift"; sourceTree = "<group>"; };
-		6033E75331A557B208E47815CDB14B86 /* TheBodyShopColorPaletteDark.swift */ = {isa = PBXFileReference; lastKnownFileType = sourcecode.swift; path = TheBodyShopColorPaletteDark.swift; sourceTree = "<group>"; };
-		FEFC5ABDDB7E6AA9C6199C7EC96F634D /* TheBodyShopColorPaletteLight+Spec.swift */ = {isa = PBXFileReference; lastKnownFileType = sourcecode.swift; path = "TheBodyShopColorPaletteLight+Spec.swift"; sourceTree = "<group>"; };
-		199B82A9A8599DC1776E139E9E55319B /* TheBodyShopColorPaletteLight.swift */ = {isa = PBXFileReference; lastKnownFileType = sourcecode.swift; path = TheBodyShopColorPaletteLight.swift; sourceTree = "<group>"; };
+		EC0F5D32B4B46B6C50413BEC01AF4215 /* NatColors+Avon+Spec.swift */ = {isa = PBXFileReference; lastKnownFileType = sourcecode.swift; path = "NatColors+Avon+Spec.swift"; sourceTree = "<group>"; };
+		EC5970C426475EACCF56EF2C12EB450D /* Pods-NatDSTests.release.xcconfig */ = {isa = PBXFileReference; includeInIndex = 1; lastKnownFileType = text.xcconfig; name = "Pods-NatDSTests.release.xcconfig"; path = "Target Support Files/Pods-NatDSTests/Pods-NatDSTests.release.xcconfig"; sourceTree = "<group>"; };
+		EF0F2CA30F4AA6E3F9B482693C997D55 /* PulseContainerLayer.swift */ = {isa = PBXFileReference; lastKnownFileType = sourcecode.swift; path = PulseContainerLayer.swift; sourceTree = "<group>"; };
+		EFD589860DA945AE5563620B305091ED /* NatDS.h */ = {isa = PBXFileReference; lastKnownFileType = sourcecode.c.h; path = NatDS.h; sourceTree = "<group>"; };
+		F4824B493F5AE9EE1620BE09538088F3 /* FontsNaturaTests.swift */ = {isa = PBXFileReference; fileEncoding = 4; lastKnownFileType = sourcecode.swift; path = FontsNaturaTests.swift; sourceTree = "<group>"; };
 		F69244CCD6E445DE577F87FFDA9FAE82 /* TheBodyShopElevations+Spec.swift */ = {isa = PBXFileReference; lastKnownFileType = sourcecode.swift; path = "TheBodyShopElevations+Spec.swift"; sourceTree = "<group>"; };
-		86856217718A39F3D99C9B1784214747 /* TheBodyShopElevations.swift */ = {isa = PBXFileReference; lastKnownFileType = sourcecode.swift; path = TheBodyShopElevations.swift; sourceTree = "<group>"; };
-		2BCA01BC8343C22F5908AC65F37C5FB6 /* TheBodyShopFont+Spec.swift */ = {isa = PBXFileReference; lastKnownFileType = sourcecode.swift; path = "TheBodyShopFont+Spec.swift"; sourceTree = "<group>"; };
-		D9EE549807B60EB3A58FBD764CF4A85E /* TheBodyShopFont.swift */ = {isa = PBXFileReference; lastKnownFileType = sourcecode.swift; path = TheBodyShopFont.swift; sourceTree = "<group>"; };
+		F6EAF8A97988FC1AA2F71C29D348A67D /* UIFont+IconTests.swift */ = {isa = PBXFileReference; lastKnownFileType = sourcecode.swift; path = "UIFont+IconTests.swift"; sourceTree = "<group>"; };
+		F6F7B50CF41E6ECBFD7148828549ECBF /* ExpansionPanel+MarginTests.swift */ = {isa = PBXFileReference; lastKnownFileType = sourcecode.swift; path = "ExpansionPanel+MarginTests.swift"; sourceTree = "<group>"; };
+		F72809614C87697C6EAF138E246F4C55 /* AvonFont.swift */ = {isa = PBXFileReference; lastKnownFileType = sourcecode.swift; path = AvonFont.swift; sourceTree = "<group>"; };
 		F883FDBE8A405C0A87D003DD585D8FE0 /* TheBodyShopFontLetterSpacings+Spec.swift */ = {isa = PBXFileReference; lastKnownFileType = sourcecode.swift; path = "TheBodyShopFontLetterSpacings+Spec.swift"; sourceTree = "<group>"; };
 		F8BA669F1AAFFCA1DE8B8C6CBAFF61DA /* TheBodyShopFontLetterSpacings.swift */ = {isa = PBXFileReference; lastKnownFileType = sourcecode.swift; path = TheBodyShopFontLetterSpacings.swift; sourceTree = "<group>"; };
-		773A20BC4747B6884F87025C49FD335F /* TheBodyShopFontSizes+Spec.swift */ = {isa = PBXFileReference; lastKnownFileType = sourcecode.swift; path = "TheBodyShopFontSizes+Spec.swift"; sourceTree = "<group>"; };
-		1AE7278B4CA19335782AFE391E811604 /* TheBodyShopFontSizes.swift */ = {isa = PBXFileReference; lastKnownFileType = sourcecode.swift; path = TheBodyShopFontSizes.swift; sourceTree = "<group>"; };
-		68C5BFF0EEC5CF26F7D88796B6E5F767 /* TheBodyShopFontWeights+Spec.swift */ = {isa = PBXFileReference; lastKnownFileType = sourcecode.swift; path = "TheBodyShopFontWeights+Spec.swift"; sourceTree = "<group>"; };
-		5F36582C40F1A58052F011027DBD753B /* TheBodyShopFontWeights.swift */ = {isa = PBXFileReference; lastKnownFileType = sourcecode.swift; path = TheBodyShopFontWeights.swift; sourceTree = "<group>"; };
-		ABFA2E6A460B1BF84F90C6512885B96B /* TheBodyShopOpacities+Spec.swift */ = {isa = PBXFileReference; lastKnownFileType = sourcecode.swift; path = "TheBodyShopOpacities+Spec.swift"; sourceTree = "<group>"; };
-		D55B5042824197A28F138846312F7803 /* TheBodyShopOpacities.swift */ = {isa = PBXFileReference; lastKnownFileType = sourcecode.swift; path = TheBodyShopOpacities.swift; sourceTree = "<group>"; };
-		E83901D2BC5B127D901A096A4C77F932 /* TheBodyShopRadius.swift */ = {isa = PBXFileReference; lastKnownFileType = sourcecode.swift; path = TheBodyShopRadius.swift; sourceTree = "<group>"; };
-		38E656D2BCCE722680895932C2AC9D91 /* TheBodyShopSizes+Spec.swift */ = {isa = PBXFileReference; lastKnownFileType = sourcecode.swift; path = "TheBodyShopSizes+Spec.swift"; sourceTree = "<group>"; };
-		118CB6043C0920D56389F452736F6796 /* TheBodyShopSpacing+Spec.swift */ = {isa = PBXFileReference; lastKnownFileType = sourcecode.swift; path = "TheBodyShopSpacing+Spec.swift"; sourceTree = "<group>"; };
-		BA227F975F1E132CFD22232C4DFE99F0 /* TheBodyShopSpacing.swift */ = {isa = PBXFileReference; lastKnownFileType = sourcecode.swift; path = TheBodyShopSpacing.swift; sourceTree = "<group>"; };
-		47CD483CE0D2C7F436C71ED1EA6A5DD6 /* TheBodyShopTheme+Spec.swift */ = {isa = PBXFileReference; lastKnownFileType = sourcecode.swift; path = "TheBodyShopTheme+Spec.swift"; sourceTree = "<group>"; };
-		050ABE35D75A976F479CD4725D5DEFE5 /* TheBodyShopTheme.swift */ = {isa = PBXFileReference; lastKnownFileType = sourcecode.swift; path = TheBodyShopTheme.swift; sourceTree = "<group>"; };
-		BACE3E5C8D6529B48A07E792048EFC0F /* TheBodySystemSize.swift */ = {isa = PBXFileReference; lastKnownFileType = sourcecode.swift; path = TheBodySystemSize.swift; sourceTree = "<group>"; };
-		3A3908FDCA5275E08B82B6304999B809 /* Theme.swift */ = {isa = PBXFileReference; lastKnownFileType = sourcecode.swift; path = Theme.swift; sourceTree = "<group>"; };
-		2C157151985B2586A5377C35B4FC1F27 /* UICollectionView+Reusable.swift */ = {isa = PBXFileReference; lastKnownFileType = sourcecode.swift; path = "UICollectionView+Reusable.swift"; sourceTree = "<group>"; };
-		36B6CEC817D03194414588BB22C1833A /* UICollectionView+ReusableTests.swift */ = {isa = PBXFileReference; lastKnownFileType = sourcecode.swift; path = "UICollectionView+ReusableTests.swift"; sourceTree = "<group>"; };
-		255B7772A418A4544E0B8F793BEB519D /* UIColor+AsHexString.swift */ = {isa = PBXFileReference; lastKnownFileType = sourcecode.swift; path = "UIColor+AsHexString.swift"; sourceTree = "<group>"; };
-		3E6444578A8B4B35C37D0B5FA4D8E0F6 /* UIColor+Hex.swift */ = {isa = PBXFileReference; lastKnownFileType = sourcecode.swift; path = "UIColor+Hex.swift"; sourceTree = "<group>"; };
-		DA25909FD964254E6B99AD359EFD8A5C /* UIColor+HexTests.swift */ = {isa = PBXFileReference; lastKnownFileType = sourcecode.swift; path = "UIColor+HexTests.swift"; sourceTree = "<group>"; };
-		56F3D70C29CCB183081E1863D791C9D4 /* UIFont+GetWeight.swift */ = {isa = PBXFileReference; lastKnownFileType = sourcecode.swift; path = "UIFont+GetWeight.swift"; sourceTree = "<group>"; };
-		8BA9C4721134BD5277D76AEDED7A01DB /* UIFont+Icon.swift */ = {isa = PBXFileReference; lastKnownFileType = sourcecode.swift; path = "UIFont+Icon.swift"; sourceTree = "<group>"; };
-		F6EAF8A97988FC1AA2F71C29D348A67D /* UIFont+IconTests.swift */ = {isa = PBXFileReference; lastKnownFileType = sourcecode.swift; path = "UIFont+IconTests.swift"; sourceTree = "<group>"; };
-		6C71F734657E837707189B1D151A9751 /* UITableView+Reusable.swift */ = {isa = PBXFileReference; lastKnownFileType = sourcecode.swift; path = "UITableView+Reusable.swift"; sourceTree = "<group>"; };
-		8656CC0789F1E0DACEB77D4C50C2ECC1 /* UITableView+ReusableTests.swift */ = {isa = PBXFileReference; lastKnownFileType = sourcecode.swift; path = "UITableView+ReusableTests.swift"; sourceTree = "<group>"; };
-		BAB63DBD1A346FC4D5664E5B20CC96D1 /* UIView+Frame.swift */ = {isa = PBXFileReference; fileEncoding = 4; lastKnownFileType = sourcecode.swift; path = "UIView+Frame.swift"; sourceTree = "<group>"; };
+		F988EE601584B907D997288958055215 /* SearchBar.swift */ = {isa = PBXFileReference; lastKnownFileType = sourcecode.swift; path = SearchBar.swift; sourceTree = "<group>"; };
+		FADDEC4E472D2A193BED0EBF058A67E8 /* ViewAnimatingMock.swift */ = {isa = PBXFileReference; fileEncoding = 4; lastKnownFileType = sourcecode.swift; path = ViewAnimatingMock.swift; sourceTree = "<group>"; };
+		FB170792B9F11FE626EDB17C9AA646DE /* NaturaColorPaletteDark.swift */ = {isa = PBXFileReference; lastKnownFileType = sourcecode.swift; path = NaturaColorPaletteDark.swift; sourceTree = "<group>"; };
+		FB7FB96016F7D02CB5976F54C383CCD6 /* NatSizes.swift */ = {isa = PBXFileReference; lastKnownFileType = sourcecode.swift; path = NatSizes.swift; sourceTree = "<group>"; };
+		FD3CA47F5B151245708F86A82388401D /* DividerTests.swift */ = {isa = PBXFileReference; lastKnownFileType = sourcecode.swift; path = DividerTests.swift; sourceTree = "<group>"; };
+		FEFC5ABDDB7E6AA9C6199C7EC96F634D /* TheBodyShopColorPaletteLight+Spec.swift */ = {isa = PBXFileReference; lastKnownFileType = sourcecode.swift; path = "TheBodyShopColorPaletteLight+Spec.swift"; sourceTree = "<group>"; };
+		FF5220FFBF3EE662D05373D401183E54 /* FlatButton.swift */ = {isa = PBXFileReference; lastKnownFileType = sourcecode.swift; path = FlatButton.swift; sourceTree = "<group>"; };
 		FF60BC58D83695B3AC61ABB7BBE49B9C /* UIView+FrameTests.swift */ = {isa = PBXFileReference; lastKnownFileType = sourcecode.swift; path = "UIView+FrameTests.swift"; sourceTree = "<group>"; };
-		44B6B74E7B045A3A52E5AC33B857EC8E /* ValidateTheme+Spec.swift */ = {isa = PBXFileReference; lastKnownFileType = sourcecode.swift; path = "ValidateTheme+Spec.swift"; sourceTree = "<group>"; };
-		B5ACED8A5F3AEC978D459E930E842494 /* ValidateTheme.swift */ = {isa = PBXFileReference; lastKnownFileType = sourcecode.swift; path = ValidateTheme.swift; sourceTree = "<group>"; };
-		CDFBFE7E7E98BBE7DA3F6565371E522D /* ValueTextHighlight.swift */ = {isa = PBXFileReference; lastKnownFileType = sourcecode.swift; path = ValueTextHighlight.swift; sourceTree = "<group>"; };
-		526CD2A36CE33EBE0E9EFD858C9074DE /* ValueTextHighlightTests.swift */ = {isa = PBXFileReference; lastKnownFileType = sourcecode.swift; path = ValueTextHighlightTests.swift; sourceTree = "<group>"; };
-		FADDEC4E472D2A193BED0EBF058A67E8 /* ViewAnimatingMock.swift */ = {isa = PBXFileReference; fileEncoding = 4; lastKnownFileType = sourcecode.swift; path = ViewAnimatingMock.swift; sourceTree = "<group>"; };
-		D7316FE65E814E2D5CA475475CD8D4EA /* ViewAnimatingWrapper.swift */ = {isa = PBXFileReference; fileEncoding = 4; lastKnownFileType = sourcecode.swift; path = ViewAnimatingWrapper.swift; sourceTree = "<group>"; };
-		9EAE325876E14C91105C5CF9D2E7F1EF /* ViewStyle+Spec.swift */ = {isa = PBXFileReference; lastKnownFileType = sourcecode.swift; path = "ViewStyle+Spec.swift"; sourceTree = "<group>"; };
-		307E705878C6A3A88E39CDC82B799361 /* ViewStyle.swift */ = {isa = PBXFileReference; lastKnownFileType = sourcecode.swift; path = ViewStyle.swift; sourceTree = "<group>"; };
-		BC6A871B0A080C7AB0127CF2EA0D9153 /* natds-icons.ttf */ = {isa = PBXFileReference; lastKnownFileType = file; path = "natds-icons.ttf"; sourceTree = "<group>"; };
->>>>>>> 622d4030
 /* End PBXFileReference section */
 
 /* Begin PBXFrameworksBuildPhase section */
@@ -1007,7 +538,8 @@
 		0037EABBD513F6645A0B0922FA4FF539 /* Builders */ = {
 			isa = PBXGroup;
 			children = (
-				283A89D6C30CFCC23E5F1461096A9622 /* NatDialogController+ButtonConfiguration.swift */,
+				84BC901024AA178F007DF09D /* Protocols */,
+				84BC900724AA1678007DF09D /* NatDialogController+AlertStyleBuilder.swift */,
 				52F4D9E1F67A97596AD6E676E979CEC0 /* NatDialogController+StandardStyleBuilder.swift */,
 			);
 			path = Builders;
@@ -1138,10 +670,8 @@
 		263F97EA92FA5FCB098A752856788881 /* Dialog */ = {
 			isa = PBXGroup;
 			children = (
-				8C6706D2EE7248D87A19B20E3E5AD7EA /* DialogStandardStyle+BodyView.swift */,
-				883D72C9DF9D73A80A9A5BA65DDAAE48 /* DialogStandardStyle+FooterView.swift */,
-				C062E67E1CD27AE39C78FFC3AA9F2BF1 /* DialogStandardStyle+TitleView.swift */,
-				F5888DB6A685860B444DF8BA391E3625 /* DialogStandardStyle.swift */,
+				84BC900324AA163A007DF09D /* DialogFooterView.swift */,
+				84BC900424AA163A007DF09D /* DialogStyle.swift */,
 			);
 			path = Dialog;
 			sourceTree = "<group>";
@@ -1348,26 +878,10 @@
 				3F21990B524A8E12755106BE4A73AB22 /* Products */,
 				A25310B672B899E9AD3D68186E4A1AFA /* Sources */,
 				2A013B73B77FB9B791A5038B2A1998D6 /* Tests */,
-			);
-			sourceTree = "<group>";
-		};
-<<<<<<< HEAD
-		84043CF724A69160001D7706 /* NotificationCenter */ = {
-			isa = PBXGroup;
-			children = (
-				84043CF824A691A9001D7706 /* NotificationCenterProtocol.swift */,
-			);
-			path = NotificationCenter;
-			sourceTree = "<group>";
-		};
-		8410F28D249070EE002028E8 /* Dialog */ = {
-			isa = PBXGroup;
-			children = (
-				84C1CABB249952480041A511 /* Builders */,
-				8410F28E2490710E002028E8 /* NatDialogController.swift */,
-				843A1E6A24A27E7300FA7A7B /* DialogViewModel.swift */,
-				84C1CABC249952930041A511 /* DialogButtonConfiguration.swift */,
-=======
+				84BC8FF724AA120D007DF09D /* Recovered References */,
+			);
+			sourceTree = "<group>";
+		};
 		64B35360D246BD94D64943CAB0591D20 /* Fonts */ = {
 			isa = PBXGroup;
 			children = (
@@ -1377,7 +891,6 @@
 				1DC324E6DC6A248EA7BE6BCC2B03D91C /* FontLetterSpacings.swift */,
 				BCAAD7AE3D905B5B7DD0A1BFD9689AD5 /* FontSizes.swift */,
 				0F3972A77C0F33A56F5725680D5D3835 /* FontWeights.swift */,
->>>>>>> 622d4030
 			);
 			path = Fonts;
 			sourceTree = "<group>";
@@ -1470,6 +983,8 @@
 			children = (
 				0037EABBD513F6645A0B0922FA4FF539 /* Builders */,
 				8F52062B7DB3FCB23FA74EEE5EA52FDF /* NatDialogController.swift */,
+				84BC900924AA169B007DF09D /* DialogViewModel.swift */,
+				84BC900A24AA169B007DF09D /* DialogButtonConfiguration.swift */,
 			);
 			path = Dialog;
 			sourceTree = "<group>";
@@ -1510,6 +1025,32 @@
 			path = DesignTokens;
 			sourceTree = "<group>";
 		};
+		84BC8FF724AA120D007DF09D /* Recovered References */ = {
+			isa = PBXGroup;
+			children = (
+			);
+			name = "Recovered References";
+			sourceTree = "<group>";
+		};
+		84BC900024AA1594007DF09D /* NotificationCenter */ = {
+			isa = PBXGroup;
+			children = (
+				84BC900124AA15C3007DF09D /* NotificationCenterProtocol.swift */,
+			);
+			path = NotificationCenter;
+			sourceTree = "<group>";
+		};
+		84BC901024AA178F007DF09D /* Protocols */ = {
+			isa = PBXGroup;
+			children = (
+				84BC901124AA17C0007DF09D /* NatDialogBodyConfigurator.swift */,
+				84BC901424AA17C0007DF09D /* NatDialogBuilder.swift */,
+				84BC901224AA17C0007DF09D /* NatDialogCustomBodyConfigurator.swift */,
+				84BC901324AA17C0007DF09D /* NatDialogTitleConfigurator.swift */,
+			);
+			path = Protocols;
+			sourceTree = "<group>";
+		};
 		857FA81A9331D03B846B818F61F9D19A /* ValueText */ = {
 			isa = PBXGroup;
 			children = (
@@ -1532,15 +1073,6 @@
 		8959EC82EF195A60EF12AFDC0F9CFE75 /* Components */ = {
 			isa = PBXGroup;
 			children = (
-<<<<<<< HEAD
-				8427A2AF244F720B00CF30D5 /* UIColor+AsHexString.swift */,
-				8427A32D2453A8C900CF30D5 /* MockStorage.swift */,
-				84BFB61B2469810600506ED1 /* UIFont+GetWeight.swift */,
-				84BFB672246DF82800506ED1 /* ElevationAttributes+Equitable.swift */,
-				849F39E624819C0D00CCF076 /* StubLightColorPalette.swift */,
-				849F39E824819C3500CCF076 /* StubDarkColorPalette.swift */,
-				84043CFA24A695F6001D7706 /* NotificationCenterSpy.swift */,
-=======
 				9A5EB6FB21BA40B6C21C650900AF7CA2 /* Bar */,
 				37C041B132E91C20059E887D83DD7E4E /* Button */,
 				67643298FB5CC3CCB193DC69AF79EC67 /* Dialog */,
@@ -1551,27 +1083,11 @@
 				7BEFD3D9F02DCD62D7A24864218DC0D8 /* NavigationDrawer */,
 				28B8CBEE15559C8DBD459A3FC53141DB /* Tab */,
 				42322F15110B108E59C217709124F184 /* ValueText */,
->>>>>>> 622d4030
 			);
 			path = Components;
 			sourceTree = "<group>";
 		};
-<<<<<<< HEAD
-		843A1E6724A27CEC00FA7A7B /* Protocols */ = {
-			isa = PBXGroup;
-			children = (
-				843A1E6824A27D0800FA7A7B /* NatDialogBuilder.swift */,
-				843A1E6C24A27EA300FA7A7B /* NatDialogTitleConfigurator.swift */,
-				843A1E6E24A27FAC00FA7A7B /* NatDialogBodyConfigurator.swift */,
-				84C8211324A392BB0090DE1E /* NatDialogCustomBodyConfigurator.swift */,
-			);
-			path = Protocols;
-			sourceTree = "<group>";
-		};
-		84428F93245B9D5800D46611 /* Helpers */ = {
-=======
 		8A1F86B04869A5468469B88843CC0E39 /* Elevation */ = {
->>>>>>> 622d4030
 			isa = PBXGroup;
 			children = (
 				D7C267848A6D4A2289C862E53EA54F84 /* ElevationAttributes.swift */,
@@ -1640,17 +1156,7 @@
 		9800D4524E4F3985BC8E39D50E30475A /* Branding */ = {
 			isa = PBXGroup;
 			children = (
-<<<<<<< HEAD
-				84BFB664246DCB2B00506ED1 /* ViewStyling */,
-				8427A32A24538DDF00CF30D5 /* Configuration */,
-				8427A28A2447772B00CF30D5 /* Theme */,
-				117FE01A238D9B070032E2AC /* DesignTokens */,
-				11581AA5238F0315003E45D7 /* Helpers */,
-				A9881999238C5A8E0008230F /* Extensions */,
-				84043CF724A69160001D7706 /* NotificationCenter */,
-=======
 				07ECC6D1ED0B557A34AB311B053D6EEF /* FontsNatura.swift */,
->>>>>>> 622d4030
 			);
 			path = Branding;
 			sourceTree = "<group>";
@@ -1808,18 +1314,13 @@
 		B74C0772E6C10FAF9E1EBEDD82A7F0B1 /* TestingHelpers */ = {
 			isa = PBXGroup;
 			children = (
-<<<<<<< HEAD
-				84B1979E2475912300F1B575 /* Button */,
-				84C1CAC6249A83AF0041A511 /* Dialog */,
-				84BFB665246DCB5900506ED1 /* ViewStyle.swift */,
-=======
+				84BC901924AA187C007DF09D /* NotificationCenterSpy.swift */,
 				58907D6C652303C4D5FC5FFE6E8F721A /* ElevationAttributes+Equitable.swift */,
 				DE0ECAE7CBDEFA14BEB1C2BDCC3384DF /* MockStorage.swift */,
 				D5626E07B4AD646AE4A39AAC72159BAE /* StubDarkColorPalette.swift */,
 				022E7CE82BB807D156D9AE482A117976 /* StubLightColorPalette.swift */,
 				255B7772A418A4544E0B8F793BEB519D /* UIColor+AsHexString.swift */,
 				56F3D70C29CCB183081E1863D791C9D4 /* UIFont+GetWeight.swift */,
->>>>>>> 622d4030
 			);
 			path = TestingHelpers;
 			sourceTree = "<group>";
@@ -1844,15 +1345,9 @@
 		BEE13D19F1A22BF171DC1BAC64B38FA7 /* Icons */ = {
 			isa = PBXGroup;
 			children = (
-<<<<<<< HEAD
-				843A1E6724A27CEC00FA7A7B /* Protocols */,
-				84C1CABE249953440041A511 /* NatDialogController+StandardStyleBuilder.swift */,
-				843A1E6524A188FA00FA7A7B /* NatDialogController+AlertStyleBuilder.swift */,
-=======
 				AE41CCB3978D56C1CB091FFBF9B03AF7 /* IconTests.swift */,
 				0B29FF4C598F8297E81A6B6A82ACA4F9 /* IconViewTests.swift */,
 				5D67F65D9E72160E498FBA256C62159F /* IllustrationIconsTests.swift */,
->>>>>>> 622d4030
 			);
 			path = Icons;
 			sourceTree = "<group>";
@@ -1860,13 +1355,8 @@
 		BFB6071E86F7F179141AA1490D7EE633 /* Style */ = {
 			isa = PBXGroup;
 			children = (
-<<<<<<< HEAD
-				84C1CAC1249A49A40041A511 /* NatDialogController+StandardStyleBuilder+Spec.swift */,
-				84C8211524A3937A0090DE1E /* NatDialogController+AlertStyleBuilder+Spec.swift */,
-=======
 				2D221DC99290B86F7B59C72F4FA77BE4 /* FontIconStyle.swift */,
 				93C1C3FD73F0E5F31735966CB48D7B16 /* FontStyle.swift */,
->>>>>>> 622d4030
 			);
 			path = Style;
 			sourceTree = "<group>";
@@ -1874,16 +1364,11 @@
 		C407DD19CA7F7CC3BCE18D5E350B251B /* Extensions */ = {
 			isa = PBXGroup;
 			children = (
-<<<<<<< HEAD
-				84C8210D24A375A30090DE1E /* DialogFooterView.swift */,
-				843A1E6124A12AF300FA7A7B /* DialogStyle.swift */,
-=======
 				AC4E75499E95EC13EB47F2CD9CB26622 /* NSMutableAttributedString+Builder.swift */,
 				DD7122400C6AAB36772A6E365FBD263D /* String+Icon.swift */,
 				3E6444578A8B4B35C37D0B5FA4D8E0F6 /* UIColor+Hex.swift */,
 				8BA9C4721134BD5277D76AEDED7A01DB /* UIFont+Icon.swift */,
 				BAB63DBD1A346FC4D5664E5B20CC96D1 /* UIView+Frame.swift */,
->>>>>>> 622d4030
 			);
 			path = Extensions;
 			sourceTree = "<group>";
@@ -1891,15 +1376,10 @@
 		C54276EF4D77F82F4E0A1EED29D872A1 /* ColorPalettes */ = {
 			isa = PBXGroup;
 			children = (
-<<<<<<< HEAD
-				84C1CACA249A8AB00041A511 /* DialogFooterView+Spec.swift */,
-				84C8211824A3980F0090DE1E /* DialogStyle+Spec.swift */,
-=======
 				87295AE740A4B2AA824DFA0EB0C73C36 /* ColorPalette.swift */,
 				9A8A65CCEDF235DB096B3D42C0C7268E /* ColorProvider.swift */,
 				4F55DA20C78EC30101A75371CAD5225C /* DynamicColorFactory.swift */,
 				D188AF406F8BA21532CDD7169A474560 /* DynamicColors.swift */,
->>>>>>> 622d4030
 			);
 			path = ColorPalettes;
 			sourceTree = "<group>";
@@ -1975,9 +1455,8 @@
 		DBACC3116710A6183CD3BC637E92D0D7 /* Dialog */ = {
 			isa = PBXGroup;
 			children = (
-				FAA6A76D78E24283BBD1757F4711F355 /* DialogStandardStyle+BodyView+Spec.swift */,
-				940338CAE35D56709A33F31C9B586BC5 /* DialogStandardStyle+FooterView+Spec.swift */,
-				4F018B7D9DA5D681BC668160C8318BF7 /* DialogStandardStyle+TitleView+Spec.swift */,
+				84BC8FFA24AA14C0007DF09D /* DialogFooterView+Spec.swift */,
+				84BC8FFB24AA14C0007DF09D /* DialogStyle+Spec.swift */,
 			);
 			path = Dialog;
 			sourceTree = "<group>";
@@ -2038,6 +1517,7 @@
 		E035F8401CE3E98D4ED1ED7A870740C9 /* Builders */ = {
 			isa = PBXGroup;
 			children = (
+				84BC8FF824AA13B8007DF09D /* NatDialogController+AlertStyleBuilder+Spec.swift */,
 				8D7EAA7BDB4A7A15736AF73EF6EBCD74 /* NatDialogController+StandardStyleBuilder+Spec.swift */,
 			);
 			path = Builders;
@@ -2075,6 +1555,7 @@
 				8D17D3D40C2AE04D8D49BFB4530D5BC9 /* DesignTokens */,
 				C407DD19CA7F7CC3BCE18D5E350B251B /* Extensions */,
 				B054E7B09C6DBF531CFF71F300EEB33C /* Helpers */,
+				84BC900024AA1594007DF09D /* NotificationCenter */,
 				B795439BE58573E0D11DFD761D11CB3F /* Theme */,
 				215336A1A94CD82887726AF1581EC21D /* ViewStyling */,
 				1D45CCA3C5409387E4DBC5C70415468A /* Wrappers */,
@@ -2301,128 +1782,6 @@
 			isa = PBXSourcesBuildPhase;
 			buildActionMask = 2147483647;
 			files = (
-<<<<<<< HEAD
-				64DF47E123FB490200DAF441 /* TextFieldDelegate.swift in Sources */,
-				64B47D66240EFDA700E19797 /* PulseLayer.swift in Sources */,
-				84C1CABF249953440041A511 /* NatDialogController+StandardStyleBuilder.swift in Sources */,
-				84692869248022EB008DF255 /* NaturaColorPaletteLight.swift in Sources */,
-				11581AAA238F04D8003E45D7 /* AssetsHelper.swift in Sources */,
-				84428F85245B044700D46611 /* TheBodyShopSpacing.swift in Sources */,
-				11581A9D238EC256003E45D7 /* NavigationDrawerItemCell.swift in Sources */,
-				843FA2D324660E2100D20D9A /* NatFonts.swift in Sources */,
-				843A1E6624A188FB00FA7A7B /* NatDialogController+AlertStyleBuilder.swift in Sources */,
-				4395D1DC23FC6EC700C7DC6F /* TabItemView.swift in Sources */,
-				8469287324803738008DF255 /* DynamicColorFactory.swift in Sources */,
-				84B197A3247593B500F1B575 /* NatButton+Style.swift in Sources */,
-				84692867247FEB5C008DF255 /* AvonColorPaletteDark.swift in Sources */,
-				84BFB62C2469B95300506ED1 /* TheBodyShopFontWeights.swift in Sources */,
-				84692856247D78BD008DF255 /* TheBodyShopFontLetterSpacings.swift in Sources */,
-				8410F28F2490710E002028E8 /* NatDialogController.swift in Sources */,
-				843FA298246331F000D20D9A /* AvonBorderRadius.swift in Sources */,
-				843A1E6224A12AF300FA7A7B /* DialogStyle.swift in Sources */,
-				84043CF924A691A9001D7706 /* NotificationCenterProtocol.swift in Sources */,
-				84EE85E9245A0FB20009293A /* NatSpacing.swift in Sources */,
-				843FA2812461DF5400D20D9A /* NaturaSizes.swift in Sources */,
-				843A1E6F24A27FAC00FA7A7B /* NatDialogBodyConfigurator.swift in Sources */,
-				8427A29D2448ED6D00CF30D5 /* NatColors.swift in Sources */,
-				843A1E6924A27D0800FA7A7B /* NatDialogBuilder.swift in Sources */,
-				84BFB6362469BF1A00506ED1 /* AvonFont.swift in Sources */,
-				84428F81245B03A100D46611 /* NaturaSpacing.swift in Sources */,
-				643ABFEF24117C79000918EA /* Pulsable.swift in Sources */,
-				A9CCF8E523CCEC5400000FC0 /* FontStyle.swift in Sources */,
-				843FA2D12465EEA000D20D9A /* FontSizes.swift in Sources */,
-				843FA2B2246458C400D20D9A /* NatOpacities.swift in Sources */,
-				846EB6232487ED47000E3901 /* ButtonStyle.swift in Sources */,
-				84C8210E24A375A30090DE1E /* DialogFooterView.swift in Sources */,
-				6404360523F45FF00088B20D /* TextField.swift in Sources */,
-				112BAC2523984416009001A7 /* UITableView+Reusable.swift in Sources */,
-				84BFB661246DA4B400506ED1 /* NaturaElevations.swift in Sources */,
-				84C1CABD249952930041A511 /* DialogButtonConfiguration.swift in Sources */,
-				843FA27F2461DDFC00D20D9A /* AvonSizes.swift in Sources */,
-				11FC55BE23C64E8800C91014 /* IllustrationIcons.swift in Sources */,
-				84692865247FEB0D008DF255 /* AvonColorPaletteLight.swift in Sources */,
-				84428F87245B205D00D46611 /* Space.swift in Sources */,
-				84BFB6282469B92000506ED1 /* TheBodyShopFont.swift in Sources */,
-				84C1CAD2249D00DD0041A511 /* NatButton+EdgeInsets.swift in Sources */,
-				110F55B323BE5A3F00B9937A /* ContainedButton.swift in Sources */,
-				843FA2B62464724C00D20D9A /* AvonOpacities.swift in Sources */,
-				84428F83245B03FD00D46611 /* AvonSpacing.swift in Sources */,
-				846EB62A2489872C000E3901 /* ButtonTextStyle.swift in Sources */,
-				8427A2B82451C93B00CF30D5 /* NaturaTheme.swift in Sources */,
-				84BFB65B246DA40700506ED1 /* Elevations.swift in Sources */,
-				84BFB6312469BDF400506ED1 /* NaturaFontSizes.swift in Sources */,
-				849F39E52481786800CCF076 /* ColorProvider.swift in Sources */,
-				117FE023238D9B070032E2AC /* ColorsNatura.swift in Sources */,
-				84BFB652246C276800506ED1 /* NatElevation.swift in Sources */,
-				843FA27B2461D82200D20D9A /* NatSizes.swift in Sources */,
-				8427A2AE2449FE1200CF30D5 /* TheBodyShopTheme.swift in Sources */,
-				84428F99245C402B00D46611 /* ValidateTheme.swift in Sources */,
-				84428F97245C3FFD00D46611 /* GetTheme.swift in Sources */,
-				8427A292244778C700CF30D5 /* DesignSystem.swift in Sources */,
-				64A1125A23F32EF300119CE4 /* Divider.swift in Sources */,
-				84692871248036C0008DF255 /* DynamicColors.swift in Sources */,
-				A9CCF8DA23CCDDF700000FC0 /* UIFont+Icon.swift in Sources */,
-				112BAC23239843CB009001A7 /* ReusableView.swift in Sources */,
-				843FA2CB2465CE9E00D20D9A /* Font.swift in Sources */,
-				843FA29E24633CF700D20D9A /* NatBorderRadius.swift in Sources */,
-				434E66182419764A00D91E59 /* SearchBar.swift in Sources */,
-				843FA2BC2464759100D20D9A /* TheBodyShopOpacities.swift in Sources */,
-				846EB6202486DA80000E3901 /* ButtonContainedStyle.swift in Sources */,
-				6404360B23F4658D0088B20D /* Field.swift in Sources */,
-				4378068723F33A66004A9998 /* ValueTextHighlight.swift in Sources */,
-				84BFB63A2469BF6500506ED1 /* AvonFontWeights.swift in Sources */,
-				8427A28E2447778600CF30D5 /* AvonTheme.swift in Sources */,
-				84B197A02475915E00F1B575 /* ButtonOutlineStyle.swift in Sources */,
-				117FE026238D9B070032E2AC /* Fonts.swift in Sources */,
-				843FA2CF2465EE8100D20D9A /* FontWeights.swift in Sources */,
-				843FA2BA2464757200D20D9A /* NaturaOpacities.swift in Sources */,
-				84391CAF247BF85F00803545 /* NatButton+Height.swift in Sources */,
-				A9CCF8DC23CCDF0100000FC0 /* FontIconStyle.swift in Sources */,
-				843A1E6B24A27E7300FA7A7B /* DialogViewModel.swift in Sources */,
-				84391CAD247BECD100803545 /* PulseContainerLayer.swift in Sources */,
-				4395D1DA23FC6AB700C7DC6F /* Tab.swift in Sources */,
-				A9325A6623FB34EC0023979C /* UICollectionView+Reusable.swift in Sources */,
-				84BFB666246DCB5900506ED1 /* ViewStyle.swift in Sources */,
-				84428F95245B9DE000D46611 /* DesignSystemFatalError.swift in Sources */,
-				84BFB62A2469B93C00506ED1 /* TheBodyShopFontSizes.swift in Sources */,
-				117FE025238D9B070032E2AC /* FontsNatura.swift in Sources */,
-				8427A32924538D9D00CF30D5 /* ConfigurationStorable.swift in Sources */,
-				8469286D248023E2008DF255 /* TheBodyShopColorPaletteLight.swift in Sources */,
-				A9CCF8D823CCDAC900000FC0 /* Icon.swift in Sources */,
-				8469286F24802446008DF255 /* TheBodyShopColorPaletteDark.swift in Sources */,
-				84692858247D79DC008DF255 /* AvonFontLetterSpacings.swift in Sources */,
-				8469285A247D7C2A008DF255 /* NaturaFontLetterSpacings.swift in Sources */,
-				11518B682396C00700220570 /* NavigationDrawer.swift in Sources */,
-				8469286B24802359008DF255 /* NaturaColorPaletteDark.swift in Sources */,
-				A9CCF8DF23CCE1CE00000FC0 /* IconView.swift in Sources */,
-				117FE02C238DA53E0032E2AC /* NavigationDrawerSubitemCell.swift in Sources */,
-				843FA2832461E1CA00D20D9A /* TheBodySystemSize.swift in Sources */,
-				843FA27D2461DB1400D20D9A /* Sizes.swift in Sources */,
-				843A1E6D24A27EA300FA7A7B /* NatDialogTitleConfigurator.swift in Sources */,
-				8427A28C2447774B00CF30D5 /* Theme.swift in Sources */,
-				A971BE712398306300A0D509 /* NavigationDrawer+IndexMenu.swift in Sources */,
-				84BFB6332469BE1900506ED1 /* NaturaFontWeights.swift in Sources */,
-				843FA29C2463369A00D20D9A /* TheBodyShopRadius.swift in Sources */,
-				84C24DA6246F3DE40046833B /* NatButton.swift in Sources */,
-				643ABFF124118536000918EA /* FlatButton.swift in Sources */,
-				843FA2B82464736500D20D9A /* Opacities.swift in Sources */,
-				84BFB663246DA50100506ED1 /* TheBodyShopElevations.swift in Sources */,
-				843FA2962463310900D20D9A /* Radius.swift in Sources */,
-				8427A2A02449F2A700CF30D5 /* ColorPalette.swift in Sources */,
-				64DF47E323FB492100DAF441 /* TextFieldType.swift in Sources */,
-				8427A32C24538DFA00CF30D5 /* ConfigurationStorage.swift in Sources */,
-				84BFB65F246DA47500506ED1 /* AvonElevations.swift in Sources */,
-				84BFB6382469BF4B00506ED1 /* AvonFontSizes.swift in Sources */,
-				43C02A3523FAFDDD0057A31C /* NSMutableAttributedString+Builder.swift in Sources */,
-				117FE024238D9B070032E2AC /* Colors.swift in Sources */,
-				84C8211424A392BB0090DE1E /* NatDialogCustomBodyConfigurator.swift in Sources */,
-				84BFB65D246DA42800506ED1 /* ElevationAttributes.swift in Sources */,
-				A988199B238C5AAF0008230F /* UIColor+Hex.swift in Sources */,
-				84692854247D46F2008DF255 /* FontLetterSpacings.swift in Sources */,
-				843FA29A246335D700D20D9A /* NaturaBorderRadius.swift in Sources */,
-				64D84FCE23F5F574004DD910 /* String+Icon.swift in Sources */,
-				84BFB62F2469BDD700506ED1 /* NaturaFont.swift in Sources */,
-=======
 				0AF826DF57321D84C4B2EDDFAC49F377 /* AssetsHelperTests.swift in Sources */,
 				9BCB31B8D18CF1DE76DBC58ADB6AD6EC /* AvonBorderRadius+Spec.swift in Sources */,
 				6EF45532F3AD14C5842159D7761DFD25 /* AvonColorPaletteDark+Spec.swift in Sources */,
@@ -2440,13 +1799,11 @@
 				521AFD7AFA9579A0A57971504ABE7145 /* ButtonOutlinedStyle+Spec.swift in Sources */,
 				BB3413734DCB562C834B90742EF06929 /* ButtonStyle+Spec.swift in Sources */,
 				92CA17AE519D08B10DAEE8C00A5E3959 /* ButtonTextStyle+Spec.swift in Sources */,
+				84BC900F24AA16FA007DF09D /* DialogFooterView+Spec.swift in Sources */,
 				5549F0F4D09E073E0FAFBCC6F7B6699A /* ColorsNaturaTests.swift in Sources */,
 				24A65D792FD25FA06DEACBD91A7E04A3 /* ColorsTests.swift in Sources */,
 				9ED0B11B243051C089AA8FDCB7F8CA3B /* ContainedButtonTests.swift in Sources */,
 				7392D4960D4A13B6ADF3AB7372B264F5 /* DesignSystem+Spec.swift in Sources */,
-				B973490744E9A0685CEB439287ACDE73 /* DialogStandardStyle+BodyView+Spec.swift in Sources */,
-				E6C7C48AE0B352A3CBF8432EF3EB78C3 /* DialogStandardStyle+FooterView+Spec.swift in Sources */,
-				AD8BCAF735EE523377D512F28A98643B /* DialogStandardStyle+TitleView+Spec.swift in Sources */,
 				1A59055F415CB4058DA88A823383FBC9 /* DividerTests.swift in Sources */,
 				705A576866667D11B1D05EBB709BCC00 /* DynamicColorFactory+Spec.swift in Sources */,
 				91A18CB3646844B3C0EF8924AF376ACD /* DynamicColors+Spec.swift in Sources */,
@@ -2515,6 +1872,7 @@
 				C3E184D6CD3B52645D0E06A7138CA94E /* TextFieldTests.swift in Sources */,
 				2934666EAAD661E372AA6009BB287275 /* TextFieldTypeTests.swift in Sources */,
 				D164898BC9757AC94E919F1C29A72D7C /* TheBodyShopBorderRadius+Spec.swift in Sources */,
+				84BC900D24AA16E0007DF09D /* NatDialogController+AlertStyleBuilder+Spec.swift in Sources */,
 				75EE471D49FB3FFD3E3296D8AFD4B244 /* TheBodyShopColorPaletteDark+Spec.swift in Sources */,
 				634A481FEBE80549DC205C587125503E /* TheBodyShopColorPaletteLight+Spec.swift in Sources */,
 				5BF229979E317363CECB5B8BED8D6662 /* TheBodyShopElevations+Spec.swift in Sources */,
@@ -2522,6 +1880,7 @@
 				82883672709B4F62F288ADD68528D460 /* TheBodyShopFontLetterSpacings+Spec.swift in Sources */,
 				BF60ADF4759C13689B2FF740FBC0A4AE /* TheBodyShopFontSizes+Spec.swift in Sources */,
 				527DF39CAC1D19BFACC191CC02D66346 /* TheBodyShopFontWeights+Spec.swift in Sources */,
+				84BC900E24AA16EF007DF09D /* DialogStyle+Spec.swift in Sources */,
 				36318880770EBC2F310866F9C5FEC2AE /* TheBodyShopOpacities+Spec.swift in Sources */,
 				ACB170DB871E462690DE3F8547F80638 /* TheBodyShopSizes+Spec.swift in Sources */,
 				609B09BFF70FF1405824230B477568C0 /* TheBodyShopSpacing+Spec.swift in Sources */,
@@ -2537,7 +1896,6 @@
 				1FBF5A52B03E9E219462A06F9487D3B4 /* ValueTextHighlightTests.swift in Sources */,
 				1734E4583B85C0197E0AC6F1CE877ADC /* ViewAnimatingMock.swift in Sources */,
 				E4B171E23C40B91B211DB2F64357778D /* ViewStyle+Spec.swift in Sources */,
->>>>>>> 622d4030
 			);
 			runOnlyForDeploymentPostprocessing = 0;
 		};
@@ -2545,118 +1903,6 @@
 			isa = PBXSourcesBuildPhase;
 			buildActionMask = 2147483647;
 			files = (
-<<<<<<< HEAD
-				843FA28A2461F78200D20D9A /* NaturaSizes+Spec.swift in Sources */,
-				11FC55C023C64EA800C91014 /* IllustrationIconsTests.swift in Sources */,
-				84BFB61A24695E7D00506ED1 /* NatFonts+Avon+Spec.swift in Sources */,
-				8427A32E2453A8C900CF30D5 /* MockStorage.swift in Sources */,
-				843FA2862461E32400D20D9A /* NatSizes+Spec.swift in Sources */,
-				117FE018238D9AEB0032E2AC /* FontsTests.swift in Sources */,
-				843FA2C0246483CC00D20D9A /* NaturaOpacities+Spec.swift in Sources */,
-				11581A9B238EC15E003E45D7 /* NavigationDrawerItemCellTests.swift in Sources */,
-				84C8211624A3937A0090DE1E /* NatDialogController+AlertStyleBuilder+Spec.swift in Sources */,
-				84BFB6402469C2B900506ED1 /* NaturaFontWeights+Spec.swift in Sources */,
-				84BFB66F246DD15700506ED1 /* NaturaElevations+Spec.swift in Sources */,
-				43F1DD4C24183BA0005A0C4A /* PulseLayerTests.swift in Sources */,
-				A971BE6F2398171C00A0D509 /* NavigationDrawerDelegateMock.swift in Sources */,
-				434E662324198FCE00D91E59 /* SearchBar.swift in Sources */,
-				84C8211924A3980F0090DE1E /* DialogStyle+Spec.swift in Sources */,
-				84BFB6232469A01D00506ED1 /* AvonFontSizes+Spec.swift in Sources */,
-				84BFB61F24699ECA00506ED1 /* NatFonts+Natura+Spec.swift in Sources */,
-				11518B6C2396C4AB00220570 /* NavigationDrawerTests.swift in Sources */,
-				64DF47E523FB4A5600DAF441 /* TextFieldTypeTests.swift in Sources */,
-				8427A2B52450ED6600CF30D5 /* UIColor+AsHexString.swift in Sources */,
-				84C1CAD4249D2ED90041A511 /* NatButton+EdgeInsets+Spec.swift in Sources */,
-				8427A2D42451DE7C00CF30D5 /* NaturaColorPaletteDark+Spec.swift in Sources */,
-				8427A2C62451CEF500CF30D5 /* AvonThemeSpec.swift in Sources */,
-				846313AE245CE9AE00387FCF /* GetTheme+Spec.swift in Sources */,
-				6404360E23F471AB0088B20D /* FieldTests.swift in Sources */,
-				843FA2AC24635E9F00D20D9A /* NaturaBorderRadius+Spec.swift in Sources */,
-				8427A2B4244F790800CF30D5 /* DesignSystem+Spec.swift in Sources */,
-				43C02A3723FAFE290057A31C /* NSMutableAttributedString+BuilderTests.swift in Sources */,
-				84685CBB24813CC6003E90C4 /* DynamicColors+Spec.swift in Sources */,
-				8427A2D82451E11400CF30D5 /* TheBodyShopColorPaletteLight+Spec.swift in Sources */,
-				84692879248046F7008DF255 /* NatColors+Avon+Spec.swift in Sources */,
-				84BFB6462469C9FC00506ED1 /* TheBodyShopFontSizes+Spec.swift in Sources */,
-				84BFB64A2469CBAA00506ED1 /* NaturaFont+Spec.swift in Sources */,
-				84391CAB247B220200803545 /* NatButton+Height+Spec.swift in Sources */,
-				84BFB6252469A30500506ED1 /* AvonFontWeights+Spec.swift in Sources */,
-				846EB62624887BDC000E3901 /* ButtonContainedStyle+Spec.swift in Sources */,
-				846EB62D2489A8FF000E3901 /* ButtonTextStyle+Spec.swift in Sources */,
-				845D9EF8244DE32F003598B0 /* NatColors+TBS+Spec.swift in Sources */,
-				84043CFB24A695F6001D7706 /* NotificationCenterSpy.swift in Sources */,
-				A971BE73239831F200A0D509 /* NavigationDrawer+IndexMenuTests.swift in Sources */,
-				84BFB6412469C2BE00506ED1 /* NaturaFontSizes+Spec.swift in Sources */,
-				84428F8D245B248D00D46611 /* TheBodyShopSpacing+Spec.swift in Sources */,
-				A9CCF8E123CCE39800000FC0 /* IconViewTests.swift in Sources */,
-				84BFB6442469C9EB00506ED1 /* TheBodyShopFontWeights+Spec.swift in Sources */,
-				84391CA92477019600803545 /* NatButton+Specs.swift in Sources */,
-				843FA2AA24635D7400D20D9A /* AvonBorderRadius+Spec.swift in Sources */,
-				84692860247DABC1008DF255 /* AvonFontLetterSpacings+Spec.swift in Sources */,
-				8427A2D22451DD0400CF30D5 /* AvonColorPaletteDark+Spec.swift in Sources */,
-				8427A2CE2451D15F00CF30D5 /* TheBodyShopTheme+Spec.swift in Sources */,
-				84BFB671246DF0B300506ED1 /* NatElevations+Spec.swift in Sources */,
-				64DF47DF23FB2C7D00DAF441 /* String+IconTests.swift in Sources */,
-				110F55B623BE643A00B9937A /* ContainedButtonTests.swift in Sources */,
-				843FA2BE2464837E00D20D9A /* AvonOpacities+Spec.swift in Sources */,
-				84BFB62124699F2D00506ED1 /* NatFonts+TheBodyShop+Spec.swift in Sources */,
-				843FA2882461F33600D20D9A /* AvonSizes+Spec.swift in Sources */,
-				8427A2C02451CB9D00CF30D5 /* NaturaThemeSpec.swift in Sources */,
-				644DFBD9240811D300D49AD7 /* TextFieldDelegateMock.swift in Sources */,
-				A9D3454B238C69480013398C /* UIColor+HexTests.swift in Sources */,
-				846313AC245C47D100387FCF /* ValidateTheme+Spec.swift in Sources */,
-				642468AE23FDCAE8008EAE6B /* TabDelegateMock.swift in Sources */,
-				117FE017238D9AEB0032E2AC /* FontsNaturaTests.swift in Sources */,
-				A9CCF8EA23CCF16400000FC0 /* UIFont+IconTests.swift in Sources */,
-				84BFB6482469CB9000506ED1 /* TheBodyShopFont+Spec.swift in Sources */,
-				6404360823F462C30088B20D /* TextFieldTests.swift in Sources */,
-				84BFB64C2469CBBC00506ED1 /* AvonFont+Spec.swift in Sources */,
-				846C9FC9248FB6D80079B686 /* Pulsable+Spec.swift in Sources */,
-				84C1CAC02499558E0041A511 /* NatDialogController+Spec.swift in Sources */,
-				64B47D6B240F3D9000E19797 /* FlatButtonTests.swift in Sources */,
-				846928762480458D008DF255 /* NatColors+Natura+Spec.swift in Sources */,
-				84BFB669246DCC0800506ED1 /* ViewStyle+Spec.swift in Sources */,
-				843FA2B42464717700D20D9A /* NatOpacities+Spec.swift in Sources */,
-				843FA2AE24635EDF00D20D9A /* TheBodyShopBorderRadius+Spec.swift in Sources */,
-				843FA28C2461F96700D20D9A /* TheBodyShopSizes+Spec.swift in Sources */,
-				849F39E724819C0D00CCF076 /* StubLightColorPalette.swift in Sources */,
-				A9CCF8E823CCF03500000FC0 /* FontIconStyleTests.swift in Sources */,
-				117FE016238D9AEB0032E2AC /* ColorsTests.swift in Sources */,
-				642468AB23FDC63B008EAE6B /* TabItemViewTests.swift in Sources */,
-				84BFB673246DF82800506ED1 /* ElevationAttributes+Equitable.swift in Sources */,
-				84BFB61C2469810600506ED1 /* UIFont+GetWeight.swift in Sources */,
-				A9CBAD8523CE535300A46CB2 /* IconTests.swift in Sources */,
-				84C1CACE249A93940041A511 /* NatDialogController+Snapshot+Tests.swift in Sources */,
-				4395D1DF23FC71C400C7DC6F /* TabTests.swift in Sources */,
-				117FE029238DA4B70032E2AC /* NavigationDrawerSubitemCellTests.swift in Sources */,
-				84428F8A245B219700D46611 /* NaturaSpacing+Spec.swift in Sources */,
-				84C1CAC2249A49A40041A511 /* NatDialogController+StandardStyleBuilder+Spec.swift in Sources */,
-				8469285E247DAB69008DF255 /* NaturaFontLetterSpacings+Spec.swift in Sources */,
-				8469285C247DA8F7008DF255 /* TheBodyShopFontLetterSpacings+Spec.swift in Sources */,
-				8458A9932475C1E000BD8BC8 /* ButtonOutlinedStyle+Spec.swift in Sources */,
-				8427A2DA2451E19500CF30D5 /* TheBodyShopColorPaletteDark+Spec.swift in Sources */,
-				8427A2D02451DA6800CF30D5 /* AvonColorPaletteLight+Spec.swift in Sources */,
-				84428F90245B24B300D46611 /* AvonSpacing+Spec.swift in Sources */,
-				64A1125E23F331CA00119CE4 /* DividerTests.swift in Sources */,
-				112BAC2723984476009001A7 /* ReusableViewTests.swift in Sources */,
-				84C1CACB249A8AB00041A511 /* DialogFooterView+Spec.swift in Sources */,
-				846EB62824891511000E3901 /* ButtonStyle+Spec.swift in Sources */,
-				A9325A6A23FB35C50023979C /* UICollectionView+ReusableTests.swift in Sources */,
-				843FA2B02463624A00D20D9A /* NatBorderRadius+Spec.swift in Sources */,
-				4378068A23F3442D004A9998 /* ValueTextHighlightTests.swift in Sources */,
-				112BAC2923984562009001A7 /* UITableView+ReusableTests.swift in Sources */,
-				642468B023FDE1AA008EAE6B /* TabItemViewDelegateMock.swift in Sources */,
-				84685CBD248154BF003E90C4 /* DynamicColorFactory+Spec.swift in Sources */,
-				843FA2C2246483E500D20D9A /* TheBodyShopOpacities+Spec.swift in Sources */,
-				84BFB66B246DCD1100506ED1 /* TheBodyShopElevations+Spec.swift in Sources */,
-				11581AA8238F037D003E45D7 /* AssetsHelperTests.swift in Sources */,
-				846C9FCC248FC2050079B686 /* PulseContainerLayer+Spec.swift in Sources */,
-				84428F92245B265000D46611 /* NatSpacing+Spec.swift in Sources */,
-				84BFB66D246DD12200506ED1 /* AvonElevations+Spec.swift in Sources */,
-				8427A2D62451E07700CF30D5 /* NaturaColorPaletteLight+Spec.swift in Sources */,
-				117FE015238D9AEB0032E2AC /* ColorsNaturaTests.swift in Sources */,
-				849F39E924819C3500CCF076 /* StubDarkColorPalette.swift in Sources */,
-=======
 				BBCC40A29117B4CB675FE57C3B0130E4 /* AssetsHelper.swift in Sources */,
 				75C6E6108454D8D59FCFD7B5C82D9902 /* AvonBorderRadius.swift in Sources */,
 				FC5D4E056A537A2355FB279F63D7BBDB /* AvonColorPaletteDark.swift in Sources */,
@@ -2665,8 +1911,12 @@
 				AA2218A08849224F57943C49A7CE3DDA /* AvonFont.swift in Sources */,
 				1C33F8923E873C6C60821B00A3AF20C8 /* AvonFontLetterSpacings.swift in Sources */,
 				3F12D75506942B4F6ED3212F793C6177 /* AvonFontSizes.swift in Sources */,
+				84BC901A24AA187C007DF09D /* NotificationCenterSpy.swift in Sources */,
 				B00E0C6AC86C3AEFF988F529F639B0FB /* AvonFontWeights.swift in Sources */,
+				84BC901624AA17C0007DF09D /* NatDialogCustomBodyConfigurator.swift in Sources */,
 				156EE5EBDDF801745FB87B90E7559617 /* AvonOpacities.swift in Sources */,
+				84BC901824AA17C0007DF09D /* NatDialogBuilder.swift in Sources */,
+				84BC901524AA17C0007DF09D /* NatDialogBodyConfigurator.swift in Sources */,
 				71BFF46A2E8EE022B73DF3171D0C08CE /* AvonSizes.swift in Sources */,
 				1486785D9C1BC4FCF2308F2B9CC28543 /* AvonSpacing.swift in Sources */,
 				38DB283DDC43587A2456F690D45DFE67 /* AvonTheme.swift in Sources */,
@@ -2683,11 +1933,8 @@
 				7E5A9E64BC68581EC58FCA6EB03DF802 /* ContainedButton.swift in Sources */,
 				AB9CCFDF8B930FD49AFAEAE1BB5CA718 /* DesignSystem.swift in Sources */,
 				7CA6BAC353B73AF5D31F09CAF0268EE5 /* DesignSystemFatalError.swift in Sources */,
-				65DE37E89F4C8BC79A50DF8B2A6B2CC5 /* DialogStandardStyle+BodyView.swift in Sources */,
-				CFC424818CB82EF756A82A7F704B73D9 /* DialogStandardStyle+FooterView.swift in Sources */,
-				37A93641BA74BB2B1843E4050E30944A /* DialogStandardStyle+TitleView.swift in Sources */,
-				5F820478257AA41E3EA76AADA9612062 /* DialogStandardStyle.swift in Sources */,
 				8F808FFBB4549BC4F3895B8CBB23ADB3 /* Divider.swift in Sources */,
+				84BC900524AA163A007DF09D /* DialogFooterView.swift in Sources */,
 				4BDEB19DC31DEB91FAB5CC161B159FA7 /* DynamicColorFactory.swift in Sources */,
 				A0A9D4F59612E12F2A8B878133B8289A /* DynamicColors.swift in Sources */,
 				6D4DFEB09D32E1F36B9FA29904AE1ED8 /* ElevationAttributes.swift in Sources */,
@@ -2695,6 +1942,7 @@
 				672E84F3438F653B2DF42C2018894304 /* ExpansionPanel+Margin.swift in Sources */,
 				3A65DE112EB34ED5B9F3F1DF7B8D3FBD /* ExpansionPanel.swift in Sources */,
 				4612CED8B9691035EFA62E01E2B30FD6 /* Field.swift in Sources */,
+				84BC900824AA1678007DF09D /* NatDialogController+AlertStyleBuilder.swift in Sources */,
 				2175BE4F7334ED85AECC5C401B400BD8 /* FlatButton.swift in Sources */,
 				18B9F28B461F8F6294ABA51229BA2385 /* Font.swift in Sources */,
 				758EE01159A6E7AFC7217055678D4ED3 /* FontIconStyle.swift in Sources */,
@@ -2704,6 +1952,7 @@
 				494B238CBB871A4FB2092730783EF93C /* FontWeights.swift in Sources */,
 				1255F87384A5EC561A10BF1598651BBF /* Fonts.swift in Sources */,
 				5B1A38F8E6EC1AA2AA97A02F4F7AE9F7 /* FontsNatura.swift in Sources */,
+				84BC900624AA163A007DF09D /* DialogStyle.swift in Sources */,
 				E5D0580914B53A966EF6E25F9735D747 /* GetTheme.swift in Sources */,
 				7FCD65E56A79CE1AE08A4C86B8DC1303 /* Icon.swift in Sources */,
 				F72BEF338B46182BC440C92CCF3D02B0 /* IconView.swift in Sources */,
@@ -2715,14 +1964,16 @@
 				AC66A51CB3C8EE95429250880CADCB07 /* NatButton+Style.swift in Sources */,
 				E70EF1AC4BB7A93A80A500786C1A6497 /* NatButton.swift in Sources */,
 				4838BBC57B1464D82D59DE861726268A /* NatColors.swift in Sources */,
-				44AE5569BEE1FB22D18213FDA1499502 /* NatDialogController+ButtonConfiguration.swift in Sources */,
+				84BC900224AA15C3007DF09D /* NotificationCenterProtocol.swift in Sources */,
 				0FB003017C3A179872BC65E6E321FD13 /* NatDialogController+StandardStyleBuilder.swift in Sources */,
+				84BC900B24AA169B007DF09D /* DialogViewModel.swift in Sources */,
 				69C11E581C612BD00EC0590B5FE51930 /* NatDialogController.swift in Sources */,
 				7C00D9B09D306A421DBD99953C7BC9E4 /* NatElevation.swift in Sources */,
 				F7894B76EE9A0F4726C5DF88653A4816 /* NatFonts.swift in Sources */,
 				81AA5DF0A9D5F332072CA1EC9C5CF968 /* NatOpacities.swift in Sources */,
 				6F66306180843E285A6B82D8788835D2 /* NatSizes.swift in Sources */,
 				1E1CA75D4F2464DBEA0DD722294FFDEB /* NatSpacing.swift in Sources */,
+				84BC901724AA17C0007DF09D /* NatDialogTitleConfigurator.swift in Sources */,
 				9FE54A146C1346B993F49E58E27A43D6 /* NaturaBorderRadius.swift in Sources */,
 				EC5DC493DBC599A1A5215E49662545D5 /* NaturaColorPaletteDark.swift in Sources */,
 				7C70828FE3E0B0D94A3CD29705B2BEDA /* NaturaColorPaletteLight.swift in Sources */,
@@ -2731,6 +1982,7 @@
 				6BFB32624F50430015503A6734A64C41 /* NaturaFontLetterSpacings.swift in Sources */,
 				9D81C94D0FD2ABE3E6F5B350D1DE51B3 /* NaturaFontSizes.swift in Sources */,
 				86F8857C7577478735C05E26B01F6E61 /* NaturaFontWeights.swift in Sources */,
+				84BC900C24AA169B007DF09D /* DialogButtonConfiguration.swift in Sources */,
 				104CDF5166233472D947A0F32FF81911 /* NaturaOpacities.swift in Sources */,
 				DEAED175A7E1BF88A6B5827AB9029B2E /* NaturaSizes.swift in Sources */,
 				26A3DF759DBD205A03559B561D576D13 /* NaturaSpacing.swift in Sources */,
@@ -2776,7 +2028,6 @@
 				77C55B339CA403354D76ABF05E283D5A /* ValueTextHighlight.swift in Sources */,
 				840B6A754236624B9738CBC3D5CFE895 /* ViewAnimatingWrapper.swift in Sources */,
 				EE1E7A9F49A18BCD194E0C03FB2F0074 /* ViewStyle.swift in Sources */,
->>>>>>> 622d4030
 			);
 			runOnlyForDeploymentPostprocessing = 0;
 		};
