--- conflicted
+++ resolved
@@ -98,14 +98,11 @@
 		797E614125531CF7002A59E0 /* TheBodyShopDarkComponents+Logo+Spec.swift in Sources */ = {isa = PBXBuildFile; fileRef = 797E614025531CF7002A59E0 /* TheBodyShopDarkComponents+Logo+Spec.swift */; };
 		797E614A25531D2D002A59E0 /* TheBodyShopLightComponents+Logo+Spec.swift in Sources */ = {isa = PBXBuildFile; fileRef = 797E614925531D2D002A59E0 /* TheBodyShopLightComponents+Logo+Spec.swift */; };
 		797E615E255464D1002A59E0 /* NatButton+Icon.swift in Sources */ = {isa = PBXBuildFile; fileRef = 797E615D255464D1002A59E0 /* NatButton+Icon.swift */; };
-<<<<<<< HEAD
 		798CD2F02605151B00F49768 /* NatTag+Size.swift in Sources */ = {isa = PBXBuildFile; fileRef = 798CD2EF2605151B00F49768 /* NatTag+Size.swift */; };
 		798CD2F5260519C000F49768 /* NatTag+Color.swift in Sources */ = {isa = PBXBuildFile; fileRef = 798CD2F4260519C000F49768 /* NatTag+Color.swift */; };
 		798CD2FA2608CB4000F49768 /* NatTag+Color+Snapshot+Tests.swift in Sources */ = {isa = PBXBuildFile; fileRef = 798CD2F92608CB4000F49768 /* NatTag+Color+Snapshot+Tests.swift */; };
-=======
 		798CD29C25FFCC4A00F49768 /* NatRadioButton.swift in Sources */ = {isa = PBXBuildFile; fileRef = 798CD29B25FFCC4A00F49768 /* NatRadioButton.swift */; };
 		798CD2E82603831B00F49768 /* RadioButton+Spec.swift in Sources */ = {isa = PBXBuildFile; fileRef = 798CD2E72603831B00F49768 /* RadioButton+Spec.swift */; };
->>>>>>> master
 		799B683C256720890055B96D /* ProgressIndicatorCircular+Snapshot+Tests.swift in Sources */ = {isa = PBXBuildFile; fileRef = 799B683B256720890055B96D /* ProgressIndicatorCircular+Snapshot+Tests.swift */; };
 		79ACDAB62555D9B500660E68 /* NatButton+SnapShot+Tests.swift in Sources */ = {isa = PBXBuildFile; fileRef = 79ACDAB52555D9B500660E68 /* NatButton+SnapShot+Tests.swift */; };
 		79ACDADF255C336E00660E68 /* NatProgressIndicatorCircular.swift in Sources */ = {isa = PBXBuildFile; fileRef = 79ACDADE255C336E00660E68 /* NatProgressIndicatorCircular.swift */; };
@@ -486,14 +483,11 @@
 		797E614025531CF7002A59E0 /* TheBodyShopDarkComponents+Logo+Spec.swift */ = {isa = PBXFileReference; lastKnownFileType = sourcecode.swift; path = "TheBodyShopDarkComponents+Logo+Spec.swift"; sourceTree = "<group>"; };
 		797E614925531D2D002A59E0 /* TheBodyShopLightComponents+Logo+Spec.swift */ = {isa = PBXFileReference; lastKnownFileType = sourcecode.swift; path = "TheBodyShopLightComponents+Logo+Spec.swift"; sourceTree = "<group>"; };
 		797E615D255464D1002A59E0 /* NatButton+Icon.swift */ = {isa = PBXFileReference; lastKnownFileType = sourcecode.swift; path = "NatButton+Icon.swift"; sourceTree = "<group>"; };
-<<<<<<< HEAD
 		798CD2EF2605151B00F49768 /* NatTag+Size.swift */ = {isa = PBXFileReference; lastKnownFileType = sourcecode.swift; path = "NatTag+Size.swift"; sourceTree = "<group>"; };
 		798CD2F4260519C000F49768 /* NatTag+Color.swift */ = {isa = PBXFileReference; lastKnownFileType = sourcecode.swift; path = "NatTag+Color.swift"; sourceTree = "<group>"; };
 		798CD2F92608CB4000F49768 /* NatTag+Color+Snapshot+Tests.swift */ = {isa = PBXFileReference; lastKnownFileType = sourcecode.swift; path = "NatTag+Color+Snapshot+Tests.swift"; sourceTree = "<group>"; };
-=======
 		798CD29B25FFCC4A00F49768 /* NatRadioButton.swift */ = {isa = PBXFileReference; lastKnownFileType = sourcecode.swift; path = NatRadioButton.swift; sourceTree = "<group>"; };
 		798CD2E72603831B00F49768 /* RadioButton+Spec.swift */ = {isa = PBXFileReference; lastKnownFileType = sourcecode.swift; path = "RadioButton+Spec.swift"; sourceTree = "<group>"; };
->>>>>>> master
 		799B683B256720890055B96D /* ProgressIndicatorCircular+Snapshot+Tests.swift */ = {isa = PBXFileReference; lastKnownFileType = sourcecode.swift; path = "ProgressIndicatorCircular+Snapshot+Tests.swift"; sourceTree = "<group>"; };
 		79ACDAB52555D9B500660E68 /* NatButton+SnapShot+Tests.swift */ = {isa = PBXFileReference; lastKnownFileType = sourcecode.swift; path = "NatButton+SnapShot+Tests.swift"; sourceTree = "<group>"; };
 		79ACDADE255C336E00660E68 /* NatProgressIndicatorCircular.swift */ = {isa = PBXFileReference; lastKnownFileType = sourcecode.swift; path = NatProgressIndicatorCircular.swift; sourceTree = "<group>"; };
