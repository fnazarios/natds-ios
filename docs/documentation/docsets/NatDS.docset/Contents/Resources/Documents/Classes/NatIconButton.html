--- conflicted
+++ resolved
@@ -257,12 +257,9 @@
                       <section class="section">
                         <div class="pointer"></div>
                         <div class="abstract">
-<<<<<<< HEAD
+
                           <p>Sizes is a enum that represents sizes values for the NatIconButton component. It helps to configure height and width constraints.</p>
-=======
-                          <p>Sizes is a enum that represents sizes values for the NatIconButton component.
-It helps to configure height and width constraints.</p>
->>>>>>> 10f468d3
+
 
 <p>These are all sizes allowed for a NatIconButton:</p>
 
