--- conflicted
+++ resolved
@@ -49,11 +49,8 @@
                   </div>
                 </div>
               <p>TextField is a class that represents a component from the design system.
-<<<<<<< HEAD
- The textfield styles, keyboards, capitalization and autocorrection properties changes according with the choosen type.</p>
-=======
+
  The textfield styles, keyboards, capitalization and autocorrection properties changes according with the chosen type.</p>
->>>>>>> 10f468d3
 
 <p>This TextField has 3 types:</p>
 
