--- conflicted
+++ resolved
@@ -28,7 +28,6 @@
         return view
     }()
 
-<<<<<<< HEAD
     private let iconView: IconView = {
         let iconView = IconView(fontSize: getTokenFromTheme(\.sizeSemi))
         iconView.translatesAutoresizingMaskIntoConstraints = false
@@ -36,8 +35,6 @@
         return iconView
     }()
 
-=======
->>>>>>> 83cb12f3
     private let label: UILabel = {
         let label = UILabel()
         label.font = NatFonts.font(ofSize: .caption, withWeight: .regular)
@@ -101,14 +98,7 @@
 
 // MARK: - Public methods
 
-extension NatShortcut {
-<<<<<<< HEAD
-    /// Sets the text for the shortcut title
-    /// - Parameter text: A string with the title text
-    public func configure(text: String) {
-        label.text = text
-    }
-    
+extension NatShortcut {    
     /// Sets an icon for the shortcut view
     /// - Parameter icon: An icon from NatDSIcons.
     /// Example of usage:
@@ -117,10 +107,7 @@
     public func configure(icon: String?) {
         iconView.iconText = icon
     }
-    
-    /// Sets the functionality for the shortcut.
-    /// - Parameter action: A block of functionality to be executed when the shorcut is pressed
-=======
+
     /// Configures text for shortcut bottom label.
     /// - Parameter text: A string with the text to display on the label.
     public func configure(text: String) {
@@ -132,9 +119,8 @@
         shortcutView.configure(icon: icon)
     }
 
-    /// Configures an action to be executed when shortcut receives a tap.
-    /// - Parameter action: A block of code containing the shortcut actions.
->>>>>>> 83cb12f3
+    /// Sets the functionality for the shortcut.
+    /// - Parameter action: A block of functionality to be executed when the shorcut is pressed
     public func configure(action: @escaping () -> Void) {
         self.action = action
     }
