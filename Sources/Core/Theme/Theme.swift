--- conflicted
+++ resolved
@@ -6,9 +6,6 @@
     var sizes: Sizes { get }
     var spacing: Space { get }
     var borderRadius: BorderRadius { get }
-<<<<<<< HEAD
+    var opacities: Opacities { get }
     var font: Font { get }
-=======
-    var opacities: Opacities { get }
->>>>>>> b7b7e0d1
 }