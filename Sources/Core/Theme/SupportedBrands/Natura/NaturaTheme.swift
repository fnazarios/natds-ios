--- conflicted
+++ resolved
@@ -4,9 +4,6 @@
     let sizes: Sizes = NaturaSizes()
     let spacing: Space = NaturaSpacing()
     let borderRadius: BorderRadius = NaturaBorderRadius()
-<<<<<<< HEAD
+    let opacities: Opacities = NaturaOpacities()
     let font: Font = TheBodyShopFont()
-=======
-    let opacities: Opacities = NaturaOpacities()
->>>>>>> b7b7e0d1
 }