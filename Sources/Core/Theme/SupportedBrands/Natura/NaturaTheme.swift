--- conflicted
+++ resolved
@@ -3,9 +3,6 @@
     let darkColorPalette: ColorPalette = NaturaColorPaletteDark()
     let sizes: Sizes = NaturaSizes()
     let spacing: Space = NaturaSpacing()
-<<<<<<< HEAD
+    let borderRadius: BorderRadius = NaturaBorderRadius()
     let opacities: Opacities = NaturaOpacities()
-=======
-    let borderRadius: BorderRadius = NaturaBorderRadius()
->>>>>>> ba0e9aea
 }