--- conflicted
+++ resolved
@@ -3,9 +3,6 @@
     let darkColorPalette: ColorPalette = TheBodyShopColorPaletteDark()
     let sizes: Sizes = TheBodyShopSizes()
     let spacing: Space = TheBodyShopSpacing()
-<<<<<<< HEAD
+    let borderRadius: BorderRadius = TheBodyShopBorderRadius()
     let opacities: Opacities = TheBodyShopOpacities()
-=======
-    let borderRadius: BorderRadius = TheBodyShopBorderRadius()
->>>>>>> ba0e9aea
 }