struct AvonTheme: Theme {
    let lightColorPalette: ColorPalette = AvonColorPaletteLight()
    let darkColorPalette: ColorPalette = AvonColorPaletteDark()
    let sizes: Sizes = AvonSizes()
    let spacing: Space = AvonSpacing()
    let borderRadius: BorderRadius = AvonBorderRadius()
<<<<<<< HEAD
    let font: Font = TheBodyShopFont()
=======
    let opacities: Opacities = AvonOpacities()
>>>>>>> b7b7e0d1
}<|MERGE_RESOLUTION|>--- conflicted
+++ resolved
@@ -4,9 +4,6 @@
     let sizes: Sizes = AvonSizes()
     let spacing: Space = AvonSpacing()
     let borderRadius: BorderRadius = AvonBorderRadius()
-<<<<<<< HEAD
+    let opacities: Opacities = AvonOpacities()
     let font: Font = TheBodyShopFont()
-=======
-    let opacities: Opacities = AvonOpacities()
->>>>>>> b7b7e0d1
 }