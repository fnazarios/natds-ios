// !$*UTF8*$!
{
	archiveVersion = 1;
	classes = {
	};
	objectVersion = 50;
	objects = {

/* Begin PBXBuildFile section */
		434E661C241976BD00D91E59 /* AppBarViewController.swift in Sources */ = {isa = PBXBuildFile; fileRef = 434E661B241976BD00D91E59 /* AppBarViewController.swift */; };
		437CFD4F241059B8008CEA37 /* DividerViewController.swift in Sources */ = {isa = PBXBuildFile; fileRef = 437CFD4E241059B8008CEA37 /* DividerViewController.swift */; };
		64C9173323FC9EDE0040E714 /* TabItemViewController.swift in Sources */ = {isa = PBXBuildFile; fileRef = 64C9173223FC9EDE0040E714 /* TabItemViewController.swift */; };
		64D84FD123F5FC7D004DD910 /* ValueTextHighlightItemViewController.swift in Sources */ = {isa = PBXBuildFile; fileRef = 64D84FD023F5FC7D004DD910 /* ValueTextHighlightItemViewController.swift */; };
		64D84FD423F600C5004DD910 /* TextFieldItemViewController.swift in Sources */ = {isa = PBXBuildFile; fileRef = 64D84FD323F600C5004DD910 /* TextFieldItemViewController.swift */; };
		8406F5E42458AD0A001A3A1E /* ColorsHeaderView.swift in Sources */ = {isa = PBXBuildFile; fileRef = 8406F5E32458AD0A001A3A1E /* ColorsHeaderView.swift */; };
		8427A3312457AFEF00CF30D5 /* ChooseBrandViewController.swift in Sources */ = {isa = PBXBuildFile; fileRef = 8427A3302457AFEE00CF30D5 /* ChooseBrandViewController.swift */; };
		8427A334245875E300CF30D5 /* ColorsCell.swift in Sources */ = {isa = PBXBuildFile; fileRef = 8427A333245875E300CF30D5 /* ColorsCell.swift */; };
		8427A3362458764900CF30D5 /* ColorsViewController.swift in Sources */ = {isa = PBXBuildFile; fileRef = 8427A3352458764900CF30D5 /* ColorsViewController.swift */; };
<<<<<<< HEAD
		843FA28F2462235800D20D9A /* SizeViewController.swift in Sources */ = {isa = PBXBuildFile; fileRef = 843FA28E2462235800D20D9A /* SizeViewController.swift */; };
		843FA2922462241A00D20D9A /* SizeCell.swift in Sources */ = {isa = PBXBuildFile; fileRef = 843FA2912462241A00D20D9A /* SizeCell.swift */; };
		843FA2C52464885200D20D9A /* OpacityViewController.swift in Sources */ = {isa = PBXBuildFile; fileRef = 843FA2C42464885200D20D9A /* OpacityViewController.swift */; };
		843FA2C824648A6D00D20D9A /* OpacityCell.swift in Sources */ = {isa = PBXBuildFile; fileRef = 843FA2C724648A6D00D20D9A /* OpacityCell.swift */; };
=======
		843FA2A1246344D600D20D9A /* BorderRadiusViewController.swift in Sources */ = {isa = PBXBuildFile; fileRef = 843FA2A0246344D500D20D9A /* BorderRadiusViewController.swift */; };
		843FA2A32463450400D20D9A /* SizeViewController.swift in Sources */ = {isa = PBXBuildFile; fileRef = 843FA2A22463450400D20D9A /* SizeViewController.swift */; };
		843FA2A52463451B00D20D9A /* SizeCell.swift in Sources */ = {isa = PBXBuildFile; fileRef = 843FA2A42463451B00D20D9A /* SizeCell.swift */; };
		843FA2A82463480100D20D9A /* BorderRadiusCell.swift in Sources */ = {isa = PBXBuildFile; fileRef = 843FA2A72463480100D20D9A /* BorderRadiusCell.swift */; };
>>>>>>> ba0e9aea
		846313B024603BC200387FCF /* SpacingViewController.swift in Sources */ = {isa = PBXBuildFile; fileRef = 846313AF24603BC200387FCF /* SpacingViewController.swift */; };
		846313B424603E0100387FCF /* SpacingCell.swift in Sources */ = {isa = PBXBuildFile; fileRef = 846313B324603E0100387FCF /* SpacingCell.swift */; };
		A904ECBA23D607D800709B43 /* ComponentsSection.swift in Sources */ = {isa = PBXBuildFile; fileRef = A904ECB923D607D800709B43 /* ComponentsSection.swift */; };
		A904ECBC23D6088600709B43 /* ButtonsItemViewController.swift in Sources */ = {isa = PBXBuildFile; fileRef = A904ECBB23D6088600709B43 /* ButtonsItemViewController.swift */; };
		A904ECC023D760C400709B43 /* DesignSection.swift in Sources */ = {isa = PBXBuildFile; fileRef = A904ECBF23D760C400709B43 /* DesignSection.swift */; };
		A904ECC323D761BE00709B43 /* IconographyItemViewController.swift in Sources */ = {isa = PBXBuildFile; fileRef = A904ECC223D761BE00709B43 /* IconographyItemViewController.swift */; };
		A904ECC623D7628000709B43 /* IconCollectioViewCell.swift in Sources */ = {isa = PBXBuildFile; fileRef = A904ECC523D7628000709B43 /* IconCollectioViewCell.swift */; };
		A97328BD23CFA2F500ADC5C2 /* MainDataSource.swift in Sources */ = {isa = PBXBuildFile; fileRef = A97328BC23CFA2F500ADC5C2 /* MainDataSource.swift */; };
		A97328BF23CFA32900ADC5C2 /* SampleSection.swift in Sources */ = {isa = PBXBuildFile; fileRef = A97328BE23CFA32900ADC5C2 /* SampleSection.swift */; };
		A97328C123CFA33800ADC5C2 /* SampleItem.swift in Sources */ = {isa = PBXBuildFile; fileRef = A97328C023CFA33800ADC5C2 /* SampleItem.swift */; };
		A97328C323CFA35800ADC5C2 /* MainViewController.swift in Sources */ = {isa = PBXBuildFile; fileRef = A97328C223CFA35800ADC5C2 /* MainViewController.swift */; };
		A9D71BC22386DFEE00CDEC1D /* AppDelegate.swift in Sources */ = {isa = PBXBuildFile; fileRef = A9D71BC12386DFEE00CDEC1D /* AppDelegate.swift */; };
		A9D71BC62386DFEE00CDEC1D /* NavigationDrawerItemViewController.swift in Sources */ = {isa = PBXBuildFile; fileRef = A9D71BC52386DFEE00CDEC1D /* NavigationDrawerItemViewController.swift */; };
		A9D71BCB2386DFF200CDEC1D /* Assets.xcassets in Resources */ = {isa = PBXBuildFile; fileRef = A9D71BCA2386DFF200CDEC1D /* Assets.xcassets */; };
		A9D71BCE2386DFF200CDEC1D /* LaunchScreen.storyboard in Resources */ = {isa = PBXBuildFile; fileRef = A9D71BCC2386DFF200CDEC1D /* LaunchScreen.storyboard */; };
		A9D71BD72386E12600CDEC1D /* NatDS.framework in Frameworks */ = {isa = PBXBuildFile; fileRef = A9D71BD62386E12600CDEC1D /* NatDS.framework */; };
		A9D71BD82386E12600CDEC1D /* NatDS.framework in Embed Frameworks */ = {isa = PBXBuildFile; fileRef = A9D71BD62386E12600CDEC1D /* NatDS.framework */; settings = {ATTRIBUTES = (RemoveHeadersOnCopy, ); }; };
/* End PBXBuildFile section */

/* Begin PBXCopyFilesBuildPhase section */
		A9D71BD92386E12600CDEC1D /* Embed Frameworks */ = {
			isa = PBXCopyFilesBuildPhase;
			buildActionMask = 2147483647;
			dstPath = "";
			dstSubfolderSpec = 10;
			files = (
				A9D71BD82386E12600CDEC1D /* NatDS.framework in Embed Frameworks */,
			);
			name = "Embed Frameworks";
			runOnlyForDeploymentPostprocessing = 0;
		};
/* End PBXCopyFilesBuildPhase section */

/* Begin PBXFileReference section */
		434E661B241976BD00D91E59 /* AppBarViewController.swift */ = {isa = PBXFileReference; lastKnownFileType = sourcecode.swift; path = AppBarViewController.swift; sourceTree = "<group>"; };
		437CFD4E241059B8008CEA37 /* DividerViewController.swift */ = {isa = PBXFileReference; lastKnownFileType = sourcecode.swift; path = DividerViewController.swift; sourceTree = "<group>"; };
		64C9173223FC9EDE0040E714 /* TabItemViewController.swift */ = {isa = PBXFileReference; lastKnownFileType = sourcecode.swift; path = TabItemViewController.swift; sourceTree = "<group>"; };
		64D84FD023F5FC7D004DD910 /* ValueTextHighlightItemViewController.swift */ = {isa = PBXFileReference; lastKnownFileType = sourcecode.swift; path = ValueTextHighlightItemViewController.swift; sourceTree = "<group>"; };
		64D84FD323F600C5004DD910 /* TextFieldItemViewController.swift */ = {isa = PBXFileReference; lastKnownFileType = sourcecode.swift; path = TextFieldItemViewController.swift; sourceTree = "<group>"; };
		8406F5E32458AD0A001A3A1E /* ColorsHeaderView.swift */ = {isa = PBXFileReference; lastKnownFileType = sourcecode.swift; path = ColorsHeaderView.swift; sourceTree = "<group>"; };
		8427A3302457AFEE00CF30D5 /* ChooseBrandViewController.swift */ = {isa = PBXFileReference; lastKnownFileType = sourcecode.swift; path = ChooseBrandViewController.swift; sourceTree = "<group>"; };
		8427A333245875E300CF30D5 /* ColorsCell.swift */ = {isa = PBXFileReference; lastKnownFileType = sourcecode.swift; path = ColorsCell.swift; sourceTree = "<group>"; };
		8427A3352458764900CF30D5 /* ColorsViewController.swift */ = {isa = PBXFileReference; fileEncoding = 4; lastKnownFileType = sourcecode.swift; path = ColorsViewController.swift; sourceTree = "<group>"; };
<<<<<<< HEAD
		843FA28E2462235800D20D9A /* SizeViewController.swift */ = {isa = PBXFileReference; lastKnownFileType = sourcecode.swift; path = SizeViewController.swift; sourceTree = "<group>"; };
		843FA2912462241A00D20D9A /* SizeCell.swift */ = {isa = PBXFileReference; lastKnownFileType = sourcecode.swift; path = SizeCell.swift; sourceTree = "<group>"; };
		843FA2C42464885200D20D9A /* OpacityViewController.swift */ = {isa = PBXFileReference; lastKnownFileType = sourcecode.swift; path = OpacityViewController.swift; sourceTree = "<group>"; };
		843FA2C724648A6D00D20D9A /* OpacityCell.swift */ = {isa = PBXFileReference; lastKnownFileType = sourcecode.swift; path = OpacityCell.swift; sourceTree = "<group>"; };
=======
		843FA2A0246344D500D20D9A /* BorderRadiusViewController.swift */ = {isa = PBXFileReference; lastKnownFileType = sourcecode.swift; path = BorderRadiusViewController.swift; sourceTree = "<group>"; };
		843FA2A22463450400D20D9A /* SizeViewController.swift */ = {isa = PBXFileReference; fileEncoding = 4; lastKnownFileType = sourcecode.swift; path = SizeViewController.swift; sourceTree = "<group>"; };
		843FA2A42463451B00D20D9A /* SizeCell.swift */ = {isa = PBXFileReference; fileEncoding = 4; lastKnownFileType = sourcecode.swift; path = SizeCell.swift; sourceTree = "<group>"; };
		843FA2A72463480100D20D9A /* BorderRadiusCell.swift */ = {isa = PBXFileReference; lastKnownFileType = sourcecode.swift; path = BorderRadiusCell.swift; sourceTree = "<group>"; };
>>>>>>> ba0e9aea
		846313AF24603BC200387FCF /* SpacingViewController.swift */ = {isa = PBXFileReference; lastKnownFileType = sourcecode.swift; path = SpacingViewController.swift; sourceTree = "<group>"; };
		846313B324603E0100387FCF /* SpacingCell.swift */ = {isa = PBXFileReference; lastKnownFileType = sourcecode.swift; path = SpacingCell.swift; sourceTree = "<group>"; };
		A904ECB923D607D800709B43 /* ComponentsSection.swift */ = {isa = PBXFileReference; lastKnownFileType = sourcecode.swift; path = ComponentsSection.swift; sourceTree = "<group>"; };
		A904ECBB23D6088600709B43 /* ButtonsItemViewController.swift */ = {isa = PBXFileReference; lastKnownFileType = sourcecode.swift; path = ButtonsItemViewController.swift; sourceTree = "<group>"; };
		A904ECBF23D760C400709B43 /* DesignSection.swift */ = {isa = PBXFileReference; lastKnownFileType = sourcecode.swift; path = DesignSection.swift; sourceTree = "<group>"; };
		A904ECC223D761BE00709B43 /* IconographyItemViewController.swift */ = {isa = PBXFileReference; lastKnownFileType = sourcecode.swift; path = IconographyItemViewController.swift; sourceTree = "<group>"; };
		A904ECC523D7628000709B43 /* IconCollectioViewCell.swift */ = {isa = PBXFileReference; lastKnownFileType = sourcecode.swift; path = IconCollectioViewCell.swift; sourceTree = "<group>"; };
		A97328BC23CFA2F500ADC5C2 /* MainDataSource.swift */ = {isa = PBXFileReference; lastKnownFileType = sourcecode.swift; path = MainDataSource.swift; sourceTree = "<group>"; };
		A97328BE23CFA32900ADC5C2 /* SampleSection.swift */ = {isa = PBXFileReference; lastKnownFileType = sourcecode.swift; path = SampleSection.swift; sourceTree = "<group>"; };
		A97328C023CFA33800ADC5C2 /* SampleItem.swift */ = {isa = PBXFileReference; lastKnownFileType = sourcecode.swift; path = SampleItem.swift; sourceTree = "<group>"; };
		A97328C223CFA35800ADC5C2 /* MainViewController.swift */ = {isa = PBXFileReference; lastKnownFileType = sourcecode.swift; path = MainViewController.swift; sourceTree = "<group>"; };
		A9D71BBE2386DFEE00CDEC1D /* NatDS-SampleApp.app */ = {isa = PBXFileReference; explicitFileType = wrapper.application; includeInIndex = 0; path = "NatDS-SampleApp.app"; sourceTree = BUILT_PRODUCTS_DIR; };
		A9D71BC12386DFEE00CDEC1D /* AppDelegate.swift */ = {isa = PBXFileReference; lastKnownFileType = sourcecode.swift; path = AppDelegate.swift; sourceTree = "<group>"; };
		A9D71BC52386DFEE00CDEC1D /* NavigationDrawerItemViewController.swift */ = {isa = PBXFileReference; lastKnownFileType = sourcecode.swift; path = NavigationDrawerItemViewController.swift; sourceTree = "<group>"; };
		A9D71BCA2386DFF200CDEC1D /* Assets.xcassets */ = {isa = PBXFileReference; lastKnownFileType = folder.assetcatalog; path = Assets.xcassets; sourceTree = "<group>"; };
		A9D71BCD2386DFF200CDEC1D /* Base */ = {isa = PBXFileReference; lastKnownFileType = file.storyboard; name = Base; path = Base.lproj/LaunchScreen.storyboard; sourceTree = "<group>"; };
		A9D71BCF2386DFF200CDEC1D /* Info.plist */ = {isa = PBXFileReference; lastKnownFileType = text.plist.xml; path = Info.plist; sourceTree = "<group>"; };
		A9D71BD62386E12600CDEC1D /* NatDS.framework */ = {isa = PBXFileReference; explicitFileType = wrapper.framework; path = NatDS.framework; sourceTree = BUILT_PRODUCTS_DIR; };
/* End PBXFileReference section */

/* Begin PBXFrameworksBuildPhase section */
		A9D71BBB2386DFEE00CDEC1D /* Frameworks */ = {
			isa = PBXFrameworksBuildPhase;
			buildActionMask = 2147483647;
			files = (
				A9D71BD72386E12600CDEC1D /* NatDS.framework in Frameworks */,
			);
			runOnlyForDeploymentPostprocessing = 0;
		};
/* End PBXFrameworksBuildPhase section */

/* Begin PBXGroup section */
		434E661A241976A300D91E59 /* Bar */ = {
			isa = PBXGroup;
			children = (
				434E661B241976BD00D91E59 /* AppBarViewController.swift */,
			);
			path = Bar;
			sourceTree = "<group>";
		};
		437CFD4D2410598D008CEA37 /* Divider */ = {
			isa = PBXGroup;
			children = (
				437CFD4E241059B8008CEA37 /* DividerViewController.swift */,
			);
			path = Divider;
			sourceTree = "<group>";
		};
		64C9173123FC9EBC0040E714 /* Tab */ = {
			isa = PBXGroup;
			children = (
				64C9173223FC9EDE0040E714 /* TabItemViewController.swift */,
			);
			path = Tab;
			sourceTree = "<group>";
		};
		64D84FCF23F5FC62004DD910 /* ValueText */ = {
			isa = PBXGroup;
			children = (
				64D84FD023F5FC7D004DD910 /* ValueTextHighlightItemViewController.swift */,
			);
			path = ValueText;
			sourceTree = "<group>";
		};
		64D84FD223F600B4004DD910 /* Field */ = {
			isa = PBXGroup;
			children = (
				64D84FD323F600C5004DD910 /* TextFieldItemViewController.swift */,
			);
			path = Field;
			sourceTree = "<group>";
		};
		8427A332245875C700CF30D5 /* Cells */ = {
			isa = PBXGroup;
			children = (
				8427A333245875E300CF30D5 /* ColorsCell.swift */,
				8406F5E32458AD0A001A3A1E /* ColorsHeaderView.swift */,
			);
			path = Cells;
			sourceTree = "<group>";
		};
		843FA28D2462232D00D20D9A /* Size */ = {
			isa = PBXGroup;
			children = (
				843FA290246223FF00D20D9A /* Cells */,
				843FA2A22463450400D20D9A /* SizeViewController.swift */,
			);
			path = Size;
			sourceTree = "<group>";
		};
		843FA290246223FF00D20D9A /* Cells */ = {
			isa = PBXGroup;
			children = (
				843FA2A42463451B00D20D9A /* SizeCell.swift */,
			);
			path = Cells;
			sourceTree = "<group>";
		};
		843FA29F2463445C00D20D9A /* BorderRadius */ = {
			isa = PBXGroup;
			children = (
				843FA2A6246347E800D20D9A /* Cells */,
				843FA2A0246344D500D20D9A /* BorderRadiusViewController.swift */,
			);
			path = BorderRadius;
			sourceTree = "<group>";
		};
		843FA2A6246347E800D20D9A /* Cells */ = {
			isa = PBXGroup;
			children = (
				843FA2A72463480100D20D9A /* BorderRadiusCell.swift */,
			);
			path = Cells;
			sourceTree = "<group>";
		};
		843FA2C32464883200D20D9A /* Opacity */ = {
			isa = PBXGroup;
			children = (
				843FA2C624648A5A00D20D9A /* Cells */,
				843FA2C42464885200D20D9A /* OpacityViewController.swift */,
			);
			path = Opacity;
			sourceTree = "<group>";
		};
		843FA2C624648A5A00D20D9A /* Cells */ = {
			isa = PBXGroup;
			children = (
				843FA2C724648A6D00D20D9A /* OpacityCell.swift */,
			);
			path = Cells;
			sourceTree = "<group>";
		};
		846313B124603BCF00387FCF /* Spacing */ = {
			isa = PBXGroup;
			children = (
				846313B224603DED00387FCF /* Cells */,
				846313AF24603BC200387FCF /* SpacingViewController.swift */,
			);
			path = Spacing;
			sourceTree = "<group>";
		};
		846313B224603DED00387FCF /* Cells */ = {
			isa = PBXGroup;
			children = (
				846313B324603E0100387FCF /* SpacingCell.swift */,
			);
			path = Cells;
			sourceTree = "<group>";
		};
		A904ECB823D607BD00709B43 /* Button */ = {
			isa = PBXGroup;
			children = (
				A904ECBB23D6088600709B43 /* ButtonsItemViewController.swift */,
			);
			path = Button;
			sourceTree = "<group>";
		};
		A904ECBD23D75F8000709B43 /* Components */ = {
			isa = PBXGroup;
			children = (
				A904ECB923D607D800709B43 /* ComponentsSection.swift */,
				434E661A241976A300D91E59 /* Bar */,
				437CFD4D2410598D008CEA37 /* Divider */,
				64C9173123FC9EBC0040E714 /* Tab */,
				64D84FD223F600B4004DD910 /* Field */,
				64D84FCF23F5FC62004DD910 /* ValueText */,
				A904ECB823D607BD00709B43 /* Button */,
				A904ECC123D7619B00709B43 /* Iconography */,
				A97328C623CFA3B600ADC5C2 /* NavigationDrawer */,
			);
			path = Components;
			sourceTree = "<group>";
		};
		A904ECBE23D75FF500709B43 /* Design */ = {
			isa = PBXGroup;
			children = (
				A904ECBF23D760C400709B43 /* DesignSection.swift */,
				843FA29F2463445C00D20D9A /* BorderRadius */,
				A97328C523CFA3A400ADC5C2 /* Colors */,
				846313B124603BCF00387FCF /* Spacing */,
				843FA28D2462232D00D20D9A /* Size */,
				843FA2C32464883200D20D9A /* Opacity */,
			);
			path = Design;
			sourceTree = "<group>";
		};
		A904ECC123D7619B00709B43 /* Iconography */ = {
			isa = PBXGroup;
			children = (
				A904ECC423D761D300709B43 /* Helper */,
				A904ECC223D761BE00709B43 /* IconographyItemViewController.swift */,
			);
			path = Iconography;
			sourceTree = "<group>";
		};
		A904ECC423D761D300709B43 /* Helper */ = {
			isa = PBXGroup;
			children = (
				A904ECC523D7628000709B43 /* IconCollectioViewCell.swift */,
			);
			path = Helper;
			sourceTree = "<group>";
		};
		A97328C423CFA39600ADC5C2 /* Sample */ = {
			isa = PBXGroup;
			children = (
				A904ECBD23D75F8000709B43 /* Components */,
				A904ECBE23D75FF500709B43 /* Design */,
				A97328C023CFA33800ADC5C2 /* SampleItem.swift */,
				A97328BE23CFA32900ADC5C2 /* SampleSection.swift */,
			);
			path = Sample;
			sourceTree = "<group>";
		};
		A97328C523CFA3A400ADC5C2 /* Colors */ = {
			isa = PBXGroup;
			children = (
				8427A332245875C700CF30D5 /* Cells */,
				8427A3352458764900CF30D5 /* ColorsViewController.swift */,
			);
			path = Colors;
			sourceTree = "<group>";
		};
		A97328C623CFA3B600ADC5C2 /* NavigationDrawer */ = {
			isa = PBXGroup;
			children = (
				A9D71BC52386DFEE00CDEC1D /* NavigationDrawerItemViewController.swift */,
			);
			path = NavigationDrawer;
			sourceTree = "<group>";
		};
		A9D71BB52386DFEE00CDEC1D = {
			isa = PBXGroup;
			children = (
				A9D71BC02386DFEE00CDEC1D /* Sources */,
				A9D71BBF2386DFEE00CDEC1D /* Products */,
				A9D71BD52386E12600CDEC1D /* Frameworks */,
			);
			sourceTree = "<group>";
		};
		A9D71BBF2386DFEE00CDEC1D /* Products */ = {
			isa = PBXGroup;
			children = (
				A9D71BBE2386DFEE00CDEC1D /* NatDS-SampleApp.app */,
			);
			name = Products;
			sourceTree = "<group>";
		};
		A9D71BC02386DFEE00CDEC1D /* Sources */ = {
			isa = PBXGroup;
			children = (
				A9D71BC12386DFEE00CDEC1D /* AppDelegate.swift */,
				A97328BC23CFA2F500ADC5C2 /* MainDataSource.swift */,
				8427A3302457AFEE00CF30D5 /* ChooseBrandViewController.swift */,
				A97328C223CFA35800ADC5C2 /* MainViewController.swift */,
				A97328C423CFA39600ADC5C2 /* Sample */,
				A9D71BDA2386F53400CDEC1D /* Supporting Files */,
			);
			path = Sources;
			sourceTree = "<group>";
		};
		A9D71BD52386E12600CDEC1D /* Frameworks */ = {
			isa = PBXGroup;
			children = (
				A9D71BD62386E12600CDEC1D /* NatDS.framework */,
			);
			name = Frameworks;
			sourceTree = "<group>";
		};
		A9D71BDA2386F53400CDEC1D /* Supporting Files */ = {
			isa = PBXGroup;
			children = (
				A9D71BCF2386DFF200CDEC1D /* Info.plist */,
				A9D71BCA2386DFF200CDEC1D /* Assets.xcassets */,
				A9D71BCC2386DFF200CDEC1D /* LaunchScreen.storyboard */,
			);
			path = "Supporting Files";
			sourceTree = "<group>";
		};
/* End PBXGroup section */

/* Begin PBXNativeTarget section */
		A9D71BBD2386DFEE00CDEC1D /* NatDS-SampleApp */ = {
			isa = PBXNativeTarget;
			buildConfigurationList = A9D71BD22386DFF200CDEC1D /* Build configuration list for PBXNativeTarget "NatDS-SampleApp" */;
			buildPhases = (
				A9D71BBA2386DFEE00CDEC1D /* Sources */,
				A9D71BBB2386DFEE00CDEC1D /* Frameworks */,
				A9D71BBC2386DFEE00CDEC1D /* Resources */,
				A9D71BD92386E12600CDEC1D /* Embed Frameworks */,
			);
			buildRules = (
			);
			dependencies = (
			);
			name = "NatDS-SampleApp";
			productName = "NatDS-SampleApp";
			productReference = A9D71BBE2386DFEE00CDEC1D /* NatDS-SampleApp.app */;
			productType = "com.apple.product-type.application";
		};
/* End PBXNativeTarget section */

/* Begin PBXProject section */
		A9D71BB62386DFEE00CDEC1D /* Project object */ = {
			isa = PBXProject;
			attributes = {
				LastSwiftUpdateCheck = 1110;
				LastUpgradeCheck = 1130;
				ORGANIZATIONNAME = Natura;
				TargetAttributes = {
					A9D71BBD2386DFEE00CDEC1D = {
						CreatedOnToolsVersion = 11.1;
					};
				};
			};
			buildConfigurationList = A9D71BB92386DFEE00CDEC1D /* Build configuration list for PBXProject "NatDS-SampleApp" */;
			compatibilityVersion = "Xcode 9.3";
			developmentRegion = en;
			hasScannedForEncodings = 0;
			knownRegions = (
				en,
				Base,
			);
			mainGroup = A9D71BB52386DFEE00CDEC1D;
			productRefGroup = A9D71BBF2386DFEE00CDEC1D /* Products */;
			projectDirPath = "";
			projectRoot = "";
			targets = (
				A9D71BBD2386DFEE00CDEC1D /* NatDS-SampleApp */,
			);
		};
/* End PBXProject section */

/* Begin PBXResourcesBuildPhase section */
		A9D71BBC2386DFEE00CDEC1D /* Resources */ = {
			isa = PBXResourcesBuildPhase;
			buildActionMask = 2147483647;
			files = (
				A9D71BCE2386DFF200CDEC1D /* LaunchScreen.storyboard in Resources */,
				A9D71BCB2386DFF200CDEC1D /* Assets.xcassets in Resources */,
			);
			runOnlyForDeploymentPostprocessing = 0;
		};
/* End PBXResourcesBuildPhase section */

/* Begin PBXSourcesBuildPhase section */
		A9D71BBA2386DFEE00CDEC1D /* Sources */ = {
			isa = PBXSourcesBuildPhase;
			buildActionMask = 2147483647;
			files = (
				64D84FD423F600C5004DD910 /* TextFieldItemViewController.swift in Sources */,
				8427A334245875E300CF30D5 /* ColorsCell.swift in Sources */,
				64D84FD123F5FC7D004DD910 /* ValueTextHighlightItemViewController.swift in Sources */,
<<<<<<< HEAD
				843FA2922462241A00D20D9A /* SizeCell.swift in Sources */,
				843FA2C52464885200D20D9A /* OpacityViewController.swift in Sources */,
=======
>>>>>>> ba0e9aea
				A904ECC623D7628000709B43 /* IconCollectioViewCell.swift in Sources */,
				A9D71BC62386DFEE00CDEC1D /* NavigationDrawerItemViewController.swift in Sources */,
				434E661C241976BD00D91E59 /* AppBarViewController.swift in Sources */,
				A904ECBC23D6088600709B43 /* ButtonsItemViewController.swift in Sources */,
				A904ECBA23D607D800709B43 /* ComponentsSection.swift in Sources */,
				A97328BF23CFA32900ADC5C2 /* SampleSection.swift in Sources */,
				843FA2A52463451B00D20D9A /* SizeCell.swift in Sources */,
				A904ECC023D760C400709B43 /* DesignSection.swift in Sources */,
				A9D71BC22386DFEE00CDEC1D /* AppDelegate.swift in Sources */,
				8427A3362458764900CF30D5 /* ColorsViewController.swift in Sources */,
				A904ECC323D761BE00709B43 /* IconographyItemViewController.swift in Sources */,
				64C9173323FC9EDE0040E714 /* TabItemViewController.swift in Sources */,
				843FA2A82463480100D20D9A /* BorderRadiusCell.swift in Sources */,
				437CFD4F241059B8008CEA37 /* DividerViewController.swift in Sources */,
				8427A3312457AFEF00CF30D5 /* ChooseBrandViewController.swift in Sources */,
				A97328C323CFA35800ADC5C2 /* MainViewController.swift in Sources */,
				A97328BD23CFA2F500ADC5C2 /* MainDataSource.swift in Sources */,
				846313B024603BC200387FCF /* SpacingViewController.swift in Sources */,
				8406F5E42458AD0A001A3A1E /* ColorsHeaderView.swift in Sources */,
<<<<<<< HEAD
				843FA2C824648A6D00D20D9A /* OpacityCell.swift in Sources */,
=======
				843FA2A1246344D600D20D9A /* BorderRadiusViewController.swift in Sources */,
				843FA2A32463450400D20D9A /* SizeViewController.swift in Sources */,
>>>>>>> ba0e9aea
				A97328C123CFA33800ADC5C2 /* SampleItem.swift in Sources */,
				846313B424603E0100387FCF /* SpacingCell.swift in Sources */,
			);
			runOnlyForDeploymentPostprocessing = 0;
		};
/* End PBXSourcesBuildPhase section */

/* Begin PBXVariantGroup section */
		A9D71BCC2386DFF200CDEC1D /* LaunchScreen.storyboard */ = {
			isa = PBXVariantGroup;
			children = (
				A9D71BCD2386DFF200CDEC1D /* Base */,
			);
			name = LaunchScreen.storyboard;
			sourceTree = "<group>";
		};
/* End PBXVariantGroup section */

/* Begin XCBuildConfiguration section */
		A9D71BD02386DFF200CDEC1D /* Debug */ = {
			isa = XCBuildConfiguration;
			buildSettings = {
				ALWAYS_SEARCH_USER_PATHS = NO;
				CLANG_ANALYZER_NONNULL = YES;
				CLANG_ANALYZER_NUMBER_OBJECT_CONVERSION = YES_AGGRESSIVE;
				CLANG_CXX_LANGUAGE_STANDARD = "gnu++14";
				CLANG_CXX_LIBRARY = "libc++";
				CLANG_ENABLE_MODULES = YES;
				CLANG_ENABLE_OBJC_ARC = YES;
				CLANG_ENABLE_OBJC_WEAK = YES;
				CLANG_WARN_BLOCK_CAPTURE_AUTORELEASING = YES;
				CLANG_WARN_BOOL_CONVERSION = YES;
				CLANG_WARN_COMMA = YES;
				CLANG_WARN_CONSTANT_CONVERSION = YES;
				CLANG_WARN_DEPRECATED_OBJC_IMPLEMENTATIONS = YES;
				CLANG_WARN_DIRECT_OBJC_ISA_USAGE = YES_ERROR;
				CLANG_WARN_DOCUMENTATION_COMMENTS = YES;
				CLANG_WARN_EMPTY_BODY = YES;
				CLANG_WARN_ENUM_CONVERSION = YES;
				CLANG_WARN_INFINITE_RECURSION = YES;
				CLANG_WARN_INT_CONVERSION = YES;
				CLANG_WARN_NON_LITERAL_NULL_CONVERSION = YES;
				CLANG_WARN_OBJC_IMPLICIT_RETAIN_SELF = YES;
				CLANG_WARN_OBJC_LITERAL_CONVERSION = YES;
				CLANG_WARN_OBJC_ROOT_CLASS = YES_ERROR;
				CLANG_WARN_RANGE_LOOP_ANALYSIS = YES;
				CLANG_WARN_STRICT_PROTOTYPES = YES;
				CLANG_WARN_SUSPICIOUS_MOVE = YES;
				CLANG_WARN_UNGUARDED_AVAILABILITY = YES_AGGRESSIVE;
				CLANG_WARN_UNREACHABLE_CODE = YES;
				CLANG_WARN__DUPLICATE_METHOD_MATCH = YES;
				COPY_PHASE_STRIP = NO;
				DEBUG_INFORMATION_FORMAT = dwarf;
				ENABLE_STRICT_OBJC_MSGSEND = YES;
				ENABLE_TESTABILITY = YES;
				GCC_C_LANGUAGE_STANDARD = gnu11;
				GCC_DYNAMIC_NO_PIC = NO;
				GCC_NO_COMMON_BLOCKS = YES;
				GCC_OPTIMIZATION_LEVEL = 0;
				GCC_PREPROCESSOR_DEFINITIONS = (
					"DEBUG=1",
					"$(inherited)",
				);
				GCC_WARN_64_TO_32_BIT_CONVERSION = YES;
				GCC_WARN_ABOUT_RETURN_TYPE = YES_ERROR;
				GCC_WARN_UNDECLARED_SELECTOR = YES;
				GCC_WARN_UNINITIALIZED_AUTOS = YES_AGGRESSIVE;
				GCC_WARN_UNUSED_FUNCTION = YES;
				GCC_WARN_UNUSED_VARIABLE = YES;
				IPHONEOS_DEPLOYMENT_TARGET = 11.0;
				MTL_ENABLE_DEBUG_INFO = INCLUDE_SOURCE;
				MTL_FAST_MATH = YES;
				ONLY_ACTIVE_ARCH = YES;
				SDKROOT = iphoneos;
				SWIFT_ACTIVE_COMPILATION_CONDITIONS = DEBUG;
				SWIFT_OPTIMIZATION_LEVEL = "-Onone";
			};
			name = Debug;
		};
		A9D71BD12386DFF200CDEC1D /* Release */ = {
			isa = XCBuildConfiguration;
			buildSettings = {
				ALWAYS_SEARCH_USER_PATHS = NO;
				CLANG_ANALYZER_NONNULL = YES;
				CLANG_ANALYZER_NUMBER_OBJECT_CONVERSION = YES_AGGRESSIVE;
				CLANG_CXX_LANGUAGE_STANDARD = "gnu++14";
				CLANG_CXX_LIBRARY = "libc++";
				CLANG_ENABLE_MODULES = YES;
				CLANG_ENABLE_OBJC_ARC = YES;
				CLANG_ENABLE_OBJC_WEAK = YES;
				CLANG_WARN_BLOCK_CAPTURE_AUTORELEASING = YES;
				CLANG_WARN_BOOL_CONVERSION = YES;
				CLANG_WARN_COMMA = YES;
				CLANG_WARN_CONSTANT_CONVERSION = YES;
				CLANG_WARN_DEPRECATED_OBJC_IMPLEMENTATIONS = YES;
				CLANG_WARN_DIRECT_OBJC_ISA_USAGE = YES_ERROR;
				CLANG_WARN_DOCUMENTATION_COMMENTS = YES;
				CLANG_WARN_EMPTY_BODY = YES;
				CLANG_WARN_ENUM_CONVERSION = YES;
				CLANG_WARN_INFINITE_RECURSION = YES;
				CLANG_WARN_INT_CONVERSION = YES;
				CLANG_WARN_NON_LITERAL_NULL_CONVERSION = YES;
				CLANG_WARN_OBJC_IMPLICIT_RETAIN_SELF = YES;
				CLANG_WARN_OBJC_LITERAL_CONVERSION = YES;
				CLANG_WARN_OBJC_ROOT_CLASS = YES_ERROR;
				CLANG_WARN_RANGE_LOOP_ANALYSIS = YES;
				CLANG_WARN_STRICT_PROTOTYPES = YES;
				CLANG_WARN_SUSPICIOUS_MOVE = YES;
				CLANG_WARN_UNGUARDED_AVAILABILITY = YES_AGGRESSIVE;
				CLANG_WARN_UNREACHABLE_CODE = YES;
				CLANG_WARN__DUPLICATE_METHOD_MATCH = YES;
				COPY_PHASE_STRIP = NO;
				DEBUG_INFORMATION_FORMAT = "dwarf-with-dsym";
				ENABLE_NS_ASSERTIONS = NO;
				ENABLE_STRICT_OBJC_MSGSEND = YES;
				GCC_C_LANGUAGE_STANDARD = gnu11;
				GCC_NO_COMMON_BLOCKS = YES;
				GCC_WARN_64_TO_32_BIT_CONVERSION = YES;
				GCC_WARN_ABOUT_RETURN_TYPE = YES_ERROR;
				GCC_WARN_UNDECLARED_SELECTOR = YES;
				GCC_WARN_UNINITIALIZED_AUTOS = YES_AGGRESSIVE;
				GCC_WARN_UNUSED_FUNCTION = YES;
				GCC_WARN_UNUSED_VARIABLE = YES;
				IPHONEOS_DEPLOYMENT_TARGET = 11.0;
				MTL_ENABLE_DEBUG_INFO = NO;
				MTL_FAST_MATH = YES;
				SDKROOT = iphoneos;
				SWIFT_COMPILATION_MODE = wholemodule;
				SWIFT_OPTIMIZATION_LEVEL = "-O";
				VALIDATE_PRODUCT = YES;
			};
			name = Release;
		};
		A9D71BD32386DFF200CDEC1D /* Debug */ = {
			isa = XCBuildConfiguration;
			buildSettings = {
				ASSETCATALOG_COMPILER_APPICON_NAME = AppIcon;
				CODE_SIGN_IDENTITY = "iPhone Developer";
				CODE_SIGN_STYLE = Manual;
				CURRENT_PROJECT_VERSION = 6;
				DEVELOPMENT_TEAM = XUT82JX72R;
				INFOPLIST_FILE = "Sources/Supporting Files/Info.plist";
				LD_RUNPATH_SEARCH_PATHS = (
					"$(inherited)",
					"@executable_path/Frameworks",
				);
				MARKETING_VERSION = 0.0.19;
				PRODUCT_BUNDLE_IDENTIFIER = net.natura.NatDSSampleApp;
				PRODUCT_NAME = "$(TARGET_NAME)";
				PROVISIONING_PROFILE_SPECIFIER = "match Development net.natura.NatDSSampleApp";
				SWIFT_VERSION = 5.0;
				TARGETED_DEVICE_FAMILY = "1,2";
			};
			name = Debug;
		};
		A9D71BD42386DFF200CDEC1D /* Release */ = {
			isa = XCBuildConfiguration;
			buildSettings = {
				ASSETCATALOG_COMPILER_APPICON_NAME = AppIcon;
				CODE_SIGN_IDENTITY = "iPhone Distribution";
				CODE_SIGN_STYLE = Manual;
				CURRENT_PROJECT_VERSION = 6;
				DEVELOPMENT_TEAM = XUT82JX72R;
				INFOPLIST_FILE = "Sources/Supporting Files/Info.plist";
				LD_RUNPATH_SEARCH_PATHS = (
					"$(inherited)",
					"@executable_path/Frameworks",
				);
				MARKETING_VERSION = 0.0.19;
				PRODUCT_BUNDLE_IDENTIFIER = net.natura.NatDSSampleApp;
				PRODUCT_NAME = "$(TARGET_NAME)";
				PROVISIONING_PROFILE_SPECIFIER = "match AppStore net.natura.NatDSSampleApp";
				SWIFT_VERSION = 5.0;
				TARGETED_DEVICE_FAMILY = "1,2";
			};
			name = Release;
		};
/* End XCBuildConfiguration section */

/* Begin XCConfigurationList section */
		A9D71BB92386DFEE00CDEC1D /* Build configuration list for PBXProject "NatDS-SampleApp" */ = {
			isa = XCConfigurationList;
			buildConfigurations = (
				A9D71BD02386DFF200CDEC1D /* Debug */,
				A9D71BD12386DFF200CDEC1D /* Release */,
			);
			defaultConfigurationIsVisible = 0;
			defaultConfigurationName = Release;
		};
		A9D71BD22386DFF200CDEC1D /* Build configuration list for PBXNativeTarget "NatDS-SampleApp" */ = {
			isa = XCConfigurationList;
			buildConfigurations = (
				A9D71BD32386DFF200CDEC1D /* Debug */,
				A9D71BD42386DFF200CDEC1D /* Release */,
			);
			defaultConfigurationIsVisible = 0;
			defaultConfigurationName = Release;
		};
/* End XCConfigurationList section */
	};
	rootObject = A9D71BB62386DFEE00CDEC1D /* Project object */;
}<|MERGE_RESOLUTION|>--- conflicted
+++ resolved
@@ -16,17 +16,12 @@
 		8427A3312457AFEF00CF30D5 /* ChooseBrandViewController.swift in Sources */ = {isa = PBXBuildFile; fileRef = 8427A3302457AFEE00CF30D5 /* ChooseBrandViewController.swift */; };
 		8427A334245875E300CF30D5 /* ColorsCell.swift in Sources */ = {isa = PBXBuildFile; fileRef = 8427A333245875E300CF30D5 /* ColorsCell.swift */; };
 		8427A3362458764900CF30D5 /* ColorsViewController.swift in Sources */ = {isa = PBXBuildFile; fileRef = 8427A3352458764900CF30D5 /* ColorsViewController.swift */; };
-<<<<<<< HEAD
-		843FA28F2462235800D20D9A /* SizeViewController.swift in Sources */ = {isa = PBXBuildFile; fileRef = 843FA28E2462235800D20D9A /* SizeViewController.swift */; };
-		843FA2922462241A00D20D9A /* SizeCell.swift in Sources */ = {isa = PBXBuildFile; fileRef = 843FA2912462241A00D20D9A /* SizeCell.swift */; };
-		843FA2C52464885200D20D9A /* OpacityViewController.swift in Sources */ = {isa = PBXBuildFile; fileRef = 843FA2C42464885200D20D9A /* OpacityViewController.swift */; };
-		843FA2C824648A6D00D20D9A /* OpacityCell.swift in Sources */ = {isa = PBXBuildFile; fileRef = 843FA2C724648A6D00D20D9A /* OpacityCell.swift */; };
-=======
 		843FA2A1246344D600D20D9A /* BorderRadiusViewController.swift in Sources */ = {isa = PBXBuildFile; fileRef = 843FA2A0246344D500D20D9A /* BorderRadiusViewController.swift */; };
 		843FA2A32463450400D20D9A /* SizeViewController.swift in Sources */ = {isa = PBXBuildFile; fileRef = 843FA2A22463450400D20D9A /* SizeViewController.swift */; };
 		843FA2A52463451B00D20D9A /* SizeCell.swift in Sources */ = {isa = PBXBuildFile; fileRef = 843FA2A42463451B00D20D9A /* SizeCell.swift */; };
 		843FA2A82463480100D20D9A /* BorderRadiusCell.swift in Sources */ = {isa = PBXBuildFile; fileRef = 843FA2A72463480100D20D9A /* BorderRadiusCell.swift */; };
->>>>>>> ba0e9aea
+		843FA2C52464885200D20D9A /* OpacityViewController.swift in Sources */ = {isa = PBXBuildFile; fileRef = 843FA2C42464885200D20D9A /* OpacityViewController.swift */; };
+		843FA2C824648A6D00D20D9A /* OpacityCell.swift in Sources */ = {isa = PBXBuildFile; fileRef = 843FA2C724648A6D00D20D9A /* OpacityCell.swift */; };
 		846313B024603BC200387FCF /* SpacingViewController.swift in Sources */ = {isa = PBXBuildFile; fileRef = 846313AF24603BC200387FCF /* SpacingViewController.swift */; };
 		846313B424603E0100387FCF /* SpacingCell.swift in Sources */ = {isa = PBXBuildFile; fileRef = 846313B324603E0100387FCF /* SpacingCell.swift */; };
 		A904ECBA23D607D800709B43 /* ComponentsSection.swift in Sources */ = {isa = PBXBuildFile; fileRef = A904ECB923D607D800709B43 /* ComponentsSection.swift */; };
@@ -70,17 +65,12 @@
 		8427A3302457AFEE00CF30D5 /* ChooseBrandViewController.swift */ = {isa = PBXFileReference; lastKnownFileType = sourcecode.swift; path = ChooseBrandViewController.swift; sourceTree = "<group>"; };
 		8427A333245875E300CF30D5 /* ColorsCell.swift */ = {isa = PBXFileReference; lastKnownFileType = sourcecode.swift; path = ColorsCell.swift; sourceTree = "<group>"; };
 		8427A3352458764900CF30D5 /* ColorsViewController.swift */ = {isa = PBXFileReference; fileEncoding = 4; lastKnownFileType = sourcecode.swift; path = ColorsViewController.swift; sourceTree = "<group>"; };
-<<<<<<< HEAD
-		843FA28E2462235800D20D9A /* SizeViewController.swift */ = {isa = PBXFileReference; lastKnownFileType = sourcecode.swift; path = SizeViewController.swift; sourceTree = "<group>"; };
-		843FA2912462241A00D20D9A /* SizeCell.swift */ = {isa = PBXFileReference; lastKnownFileType = sourcecode.swift; path = SizeCell.swift; sourceTree = "<group>"; };
-		843FA2C42464885200D20D9A /* OpacityViewController.swift */ = {isa = PBXFileReference; lastKnownFileType = sourcecode.swift; path = OpacityViewController.swift; sourceTree = "<group>"; };
-		843FA2C724648A6D00D20D9A /* OpacityCell.swift */ = {isa = PBXFileReference; lastKnownFileType = sourcecode.swift; path = OpacityCell.swift; sourceTree = "<group>"; };
-=======
 		843FA2A0246344D500D20D9A /* BorderRadiusViewController.swift */ = {isa = PBXFileReference; lastKnownFileType = sourcecode.swift; path = BorderRadiusViewController.swift; sourceTree = "<group>"; };
 		843FA2A22463450400D20D9A /* SizeViewController.swift */ = {isa = PBXFileReference; fileEncoding = 4; lastKnownFileType = sourcecode.swift; path = SizeViewController.swift; sourceTree = "<group>"; };
 		843FA2A42463451B00D20D9A /* SizeCell.swift */ = {isa = PBXFileReference; fileEncoding = 4; lastKnownFileType = sourcecode.swift; path = SizeCell.swift; sourceTree = "<group>"; };
 		843FA2A72463480100D20D9A /* BorderRadiusCell.swift */ = {isa = PBXFileReference; lastKnownFileType = sourcecode.swift; path = BorderRadiusCell.swift; sourceTree = "<group>"; };
->>>>>>> ba0e9aea
+		843FA2C42464885200D20D9A /* OpacityViewController.swift */ = {isa = PBXFileReference; lastKnownFileType = sourcecode.swift; path = OpacityViewController.swift; sourceTree = "<group>"; };
+		843FA2C724648A6D00D20D9A /* OpacityCell.swift */ = {isa = PBXFileReference; lastKnownFileType = sourcecode.swift; path = OpacityCell.swift; sourceTree = "<group>"; };
 		846313AF24603BC200387FCF /* SpacingViewController.swift */ = {isa = PBXFileReference; lastKnownFileType = sourcecode.swift; path = SpacingViewController.swift; sourceTree = "<group>"; };
 		846313B324603E0100387FCF /* SpacingCell.swift */ = {isa = PBXFileReference; lastKnownFileType = sourcecode.swift; path = SpacingCell.swift; sourceTree = "<group>"; };
 		A904ECB923D607D800709B43 /* ComponentsSection.swift */ = {isa = PBXFileReference; lastKnownFileType = sourcecode.swift; path = ComponentsSection.swift; sourceTree = "<group>"; };
@@ -213,6 +203,13 @@
 			path = Cells;
 			sourceTree = "<group>";
 		};
+		843FA2C924648FE700D20D9A /* Recovered References */ = {
+			isa = PBXGroup;
+			children = (
+			);
+			name = "Recovered References";
+			sourceTree = "<group>";
+		};
 		846313B124603BCF00387FCF /* Spacing */ = {
 			isa = PBXGroup;
 			children = (
@@ -258,10 +255,10 @@
 			isa = PBXGroup;
 			children = (
 				A904ECBF23D760C400709B43 /* DesignSection.swift */,
-				843FA29F2463445C00D20D9A /* BorderRadius */,
 				A97328C523CFA3A400ADC5C2 /* Colors */,
 				846313B124603BCF00387FCF /* Spacing */,
 				843FA28D2462232D00D20D9A /* Size */,
+				843FA29F2463445C00D20D9A /* BorderRadius */,
 				843FA2C32464883200D20D9A /* Opacity */,
 			);
 			path = Design;
@@ -318,6 +315,7 @@
 				A9D71BC02386DFEE00CDEC1D /* Sources */,
 				A9D71BBF2386DFEE00CDEC1D /* Products */,
 				A9D71BD52386E12600CDEC1D /* Frameworks */,
+				843FA2C924648FE700D20D9A /* Recovered References */,
 			);
 			sourceTree = "<group>";
 		};
@@ -434,11 +432,7 @@
 				64D84FD423F600C5004DD910 /* TextFieldItemViewController.swift in Sources */,
 				8427A334245875E300CF30D5 /* ColorsCell.swift in Sources */,
 				64D84FD123F5FC7D004DD910 /* ValueTextHighlightItemViewController.swift in Sources */,
-<<<<<<< HEAD
-				843FA2922462241A00D20D9A /* SizeCell.swift in Sources */,
 				843FA2C52464885200D20D9A /* OpacityViewController.swift in Sources */,
-=======
->>>>>>> ba0e9aea
 				A904ECC623D7628000709B43 /* IconCollectioViewCell.swift in Sources */,
 				A9D71BC62386DFEE00CDEC1D /* NavigationDrawerItemViewController.swift in Sources */,
 				434E661C241976BD00D91E59 /* AppBarViewController.swift in Sources */,
@@ -458,12 +452,9 @@
 				A97328BD23CFA2F500ADC5C2 /* MainDataSource.swift in Sources */,
 				846313B024603BC200387FCF /* SpacingViewController.swift in Sources */,
 				8406F5E42458AD0A001A3A1E /* ColorsHeaderView.swift in Sources */,
-<<<<<<< HEAD
 				843FA2C824648A6D00D20D9A /* OpacityCell.swift in Sources */,
-=======
 				843FA2A1246344D600D20D9A /* BorderRadiusViewController.swift in Sources */,
 				843FA2A32463450400D20D9A /* SizeViewController.swift in Sources */,
->>>>>>> ba0e9aea
 				A97328C123CFA33800ADC5C2 /* SampleItem.swift in Sources */,
 				846313B424603E0100387FCF /* SpacingCell.swift in Sources */,
 			);
