// !$*UTF8*$!
{
	archiveVersion = 1;
	classes = {
	};
	objectVersion = 50;
	objects = {

/* Begin PBXBuildFile section */
		00CF8C7E79BD696D97099B654E925BE0 /* SampleItem.swift in Sources */ = {isa = PBXBuildFile; fileRef = CDEFD4EFD9613149DFEC9007479CFBA8 /* SampleItem.swift */; };
		04AA815DDD6F9388F3A1010428342BBB /* ElevationViewController.swift in Sources */ = {isa = PBXBuildFile; fileRef = BFCC7C3B8819A99402107EA24F698A53 /* ElevationViewController.swift */; };
		06E258AB651CE4F232CAAA3A2D94807C /* SpacingCell.swift in Sources */ = {isa = PBXBuildFile; fileRef = 73162360481FF4DE5378EBF0DF3B2F1C /* SpacingCell.swift */; };
		0A2178D12DE267C878A84A6ED80350D4 /* ChooseBrandViewController.swift in Sources */ = {isa = PBXBuildFile; fileRef = 88DF0FA08B4E2EB33C77654A3EC4E83E /* ChooseBrandViewController.swift */; };
		0E45136B24BE1DEB002296AE /* AppBarViewController.swift in Sources */ = {isa = PBXBuildFile; fileRef = 0E45136A24BE1DEB002296AE /* AppBarViewController.swift */; };
		15B75BDE2A9BA5FCCD4E2CFE49AC1055 /* ButtonsItemViewController.swift in Sources */ = {isa = PBXBuildFile; fileRef = EB193A88212A44D97B2A08002B40993F /* ButtonsItemViewController.swift */; };
		15CB9B603913EB682989F204523A1472 /* SpacingViewController.swift in Sources */ = {isa = PBXBuildFile; fileRef = F481A68E21070452D7ABE08B85865E10 /* SpacingViewController.swift */; };
		18A184686209DD677293C0286EEB0C60 /* OpacityCell.swift in Sources */ = {isa = PBXBuildFile; fileRef = D79F005407CCF54F38930570D9BE50EA /* OpacityCell.swift */; };
		190F96D8AFCE86FA621E6BDD5A3390F2 /* ColorsHeaderView.swift in Sources */ = {isa = PBXBuildFile; fileRef = 5DF7BFDAFFA13841520A52D2EDE5400D /* ColorsHeaderView.swift */; };
		1D1DA594D70300F43F7B5F7BD9215C90 /* NatDS.framework in Embed Frameworks */ = {isa = PBXBuildFile; fileRef = EEBC24456A172162B3538C51FBFE2BA6 /* NatDS.framework */; settings = {ATTRIBUTES = (CodeSignOnCopy, RemoveHeadersOnCopy, ); }; };
		237BDC613256825FFF9C564C51CEBED6 /* LaunchScreen.storyboard in Resources */ = {isa = PBXBuildFile; fileRef = 60F631F3D82A74E2CC246BA76661EF48 /* LaunchScreen.storyboard */; };
		265B17EE24AFBE5500FD0407 /* BadgeViewController.swift in Sources */ = {isa = PBXBuildFile; fileRef = 265B17ED24AFBE5500FD0407 /* BadgeViewController.swift */; };
		47382B136831753E7775B5E76392DA56 /* ColorsCell.swift in Sources */ = {isa = PBXBuildFile; fileRef = FD277263F8F3EE00B21A0DE2E9849D97 /* ColorsCell.swift */; };
		4FB74E3BCCB54EE2242A9A78778F6024 /* TypographyViewController.swift in Sources */ = {isa = PBXBuildFile; fileRef = FE39135EC83E5AE456AC7FBF5FE7F9CA /* TypographyViewController.swift */; };
		542BBE6C15A7E0C25DD69346A43430B0 /* ColorsViewController.swift in Sources */ = {isa = PBXBuildFile; fileRef = 845C4E23EBB1B07DF334BBA42C272EBB /* ColorsViewController.swift */; };
		5A95C641E43BCD63CA21359C8EAFBA25 /* ValueTextHighlightItemViewController.swift in Sources */ = {isa = PBXBuildFile; fileRef = 3ECE4EA4030547C9B71419A660386C4A /* ValueTextHighlightItemViewController.swift */; };
		5C015C21B5CCA24BFE6643ABE6AEF850 /* NatDS.framework in Frameworks */ = {isa = PBXBuildFile; fileRef = EEBC24456A172162B3538C51FBFE2BA6 /* NatDS.framework */; };
		6566B8AD366FC73D95DA1F35979D488C /* NavigationDrawerItemViewController.swift in Sources */ = {isa = PBXBuildFile; fileRef = 26D4B7F03E632BFE339DA40C2269B9D9 /* NavigationDrawerItemViewController.swift */; };
		6B065E9FA8AEAD33D6341DB8C671D74C /* DialogItemViewController.swift in Sources */ = {isa = PBXBuildFile; fileRef = CBF6AF03A3D6B2368E721CAB74F2424A /* DialogItemViewController.swift */; };
		8449828124C0C9F200CDA676 /* LogoItemViewController.swift in Sources */ = {isa = PBXBuildFile; fileRef = 8449828024C0C9F200CDA676 /* LogoItemViewController.swift */; };
		844A1E2624AE2BCE00E93AD9 /* ShortcutItemViewController.swift in Sources */ = {isa = PBXBuildFile; fileRef = 844A1E2524AE2BCE00E93AD9 /* ShortcutItemViewController.swift */; };
		9B13D285941681F8967FCC54F3945D5F /* IconCollectioViewCell.swift in Sources */ = {isa = PBXBuildFile; fileRef = C7FBDBE3AD8777A865F1B1E40859758D /* IconCollectioViewCell.swift */; };
		B0824E26ADCA40FFA158AA0A35155D71 /* MainViewController.swift in Sources */ = {isa = PBXBuildFile; fileRef = 9AFC72AFBBBAAEBA2097DA669BB3792F /* MainViewController.swift */; };
		B14E0B8A51D237CFBA1AD574ED6EC10C /* DividerViewController.swift in Sources */ = {isa = PBXBuildFile; fileRef = 9F657058E049073E0255E8EE6ED2580B /* DividerViewController.swift */; };
		B5D960A174519D837D9855D4B0A6711B /* TextFieldItemViewController.swift in Sources */ = {isa = PBXBuildFile; fileRef = B02CD4C57B8F31F4FB76CB430C3A9F39 /* TextFieldItemViewController.swift */; };
		BAD502BF80890F0D5ADA1B7671F5E4D1 /* AppSearchBarViewController.swift in Sources */ = {isa = PBXBuildFile; fileRef = F65EAA4E8148EBDC96E68E9E054CED31 /* AppSearchBarViewController.swift */; };
		BD695AAB8C1745298D8F405635E322A7 /* MainDataSource.swift in Sources */ = {isa = PBXBuildFile; fileRef = 96E03E96B39ADDD9B77FC7C702E3029F /* MainDataSource.swift */; };
		C3FB6A19DFD7AF84B435860A0C7F355D /* ExpansionPanelViewController.swift in Sources */ = {isa = PBXBuildFile; fileRef = BAE1310620FE9C1F53F4420EEBB52174 /* ExpansionPanelViewController.swift */; };
		C45042BFA9A69738E74BF45255330A76 /* BorderRadiusCell.swift in Sources */ = {isa = PBXBuildFile; fileRef = 9D0DC29437C7F5B9950A6FDE4E0E7786 /* BorderRadiusCell.swift */; };
		D10339C459C644B3172B6106B51A961C /* ElevationCell.swift in Sources */ = {isa = PBXBuildFile; fileRef = 4CBBBC99CEDEAD9957C2FDFCDCF340E4 /* ElevationCell.swift */; };
		D2874BA3C6A03754EC9895DC95D6DFE5 /* TypographyCell.swift in Sources */ = {isa = PBXBuildFile; fileRef = 5A620BF5125BD5A9285A07613BD28359 /* TypographyCell.swift */; };
		D30EE21E999567FD384CCE8B5D90FAC2 /* SizeCell.swift in Sources */ = {isa = PBXBuildFile; fileRef = D6931A5C475B8907A39E71B99395C70C /* SizeCell.swift */; };
		D3219E81DF4D5C6AC40F7F7677D8A7E7 /* Assets.xcassets in Resources */ = {isa = PBXBuildFile; fileRef = 4F3D5DE37D2013D4BADC0F54FAEDE3F6 /* Assets.xcassets */; };
		D8E43C13D4DE5237EBF1AAA69FCF03EF /* BorderRadiusViewController.swift in Sources */ = {isa = PBXBuildFile; fileRef = C3ECCCD44B56293C5FBF0660526ABA56 /* BorderRadiusViewController.swift */; };
		DC40596AEA7EE184F0A1BCD2F3BFF7FC /* DesignSection.swift in Sources */ = {isa = PBXBuildFile; fileRef = 729810E32083E04163C749DCF3552FA6 /* DesignSection.swift */; };
		DF627B5ABA0E7336C4F3554132159A83 /* ComponentsSection.swift in Sources */ = {isa = PBXBuildFile; fileRef = 62B703332C6994E56C229AEDFFD1B5EB /* ComponentsSection.swift */; };
		E061B6B85CEFBAE9AE8A8079DEF9E0A4 /* SampleSection.swift in Sources */ = {isa = PBXBuildFile; fileRef = F9F8B4392DE4673E30A21B2F6E484CDB /* SampleSection.swift */; };
		E85844B6881ACA2A4AD480885DC8B068 /* OpacityViewController.swift in Sources */ = {isa = PBXBuildFile; fileRef = 1E864ED7BB360AA6C6091D7E1053A5ED /* OpacityViewController.swift */; };
		F1BDDD1A6BB7FF95ED9BF0D4FF3083A8 /* IconographyItemViewController.swift in Sources */ = {isa = PBXBuildFile; fileRef = 3336D64DBE111BD9CEB3EAF55A72897A /* IconographyItemViewController.swift */; };
		F73DA218B08455F09195D7D6F4990961 /* SizeViewController.swift in Sources */ = {isa = PBXBuildFile; fileRef = 6CCE6B3ED45C1E81094E9B4DDAB9D1EC /* SizeViewController.swift */; };
		FA821AD3D36171DBAF4790CAD9C46CC8 /* AppDelegate.swift in Sources */ = {isa = PBXBuildFile; fileRef = A9EB78FC7F0EEE4914F65F61B2E74031 /* AppDelegate.swift */; };
		FD3C1A6EDAD5F31BC9E4984E981C28A8 /* TabItemViewController.swift in Sources */ = {isa = PBXBuildFile; fileRef = 8AD6BDA39D2DFA18294278D33A054F9B /* TabItemViewController.swift */; };
/* End PBXBuildFile section */

/* Begin PBXCopyFilesBuildPhase section */
		BA7D257147E394ADC9BAB095B2BD4E65 /* Embed Frameworks */ = {
			isa = PBXCopyFilesBuildPhase;
			buildActionMask = 2147483647;
			dstPath = "";
			dstSubfolderSpec = 10;
			files = (
				1D1DA594D70300F43F7B5F7BD9215C90 /* NatDS.framework in Embed Frameworks */,
			);
			name = "Embed Frameworks";
			runOnlyForDeploymentPostprocessing = 0;
		};
/* End PBXCopyFilesBuildPhase section */

/* Begin PBXFileReference section */
		0E45136A24BE1DEB002296AE /* AppBarViewController.swift */ = {isa = PBXFileReference; lastKnownFileType = sourcecode.swift; path = AppBarViewController.swift; sourceTree = "<group>"; };
		1E864ED7BB360AA6C6091D7E1053A5ED /* OpacityViewController.swift */ = {isa = PBXFileReference; lastKnownFileType = sourcecode.swift; path = OpacityViewController.swift; sourceTree = "<group>"; };
		265B17ED24AFBE5500FD0407 /* BadgeViewController.swift */ = {isa = PBXFileReference; lastKnownFileType = sourcecode.swift; path = BadgeViewController.swift; sourceTree = "<group>"; };
		26D4B7F03E632BFE339DA40C2269B9D9 /* NavigationDrawerItemViewController.swift */ = {isa = PBXFileReference; lastKnownFileType = sourcecode.swift; path = NavigationDrawerItemViewController.swift; sourceTree = "<group>"; };
		2D71CBBDDF4F8308F1C24A8F907CBE25 /* NatDS-SampleApp.app */ = {isa = PBXFileReference; explicitFileType = wrapper.application; includeInIndex = 0; path = "NatDS-SampleApp.app"; sourceTree = BUILT_PRODUCTS_DIR; };
		3336D64DBE111BD9CEB3EAF55A72897A /* IconographyItemViewController.swift */ = {isa = PBXFileReference; lastKnownFileType = sourcecode.swift; path = IconographyItemViewController.swift; sourceTree = "<group>"; };
		35E9FC28C9F42A1770BF5C6983ECF749 /* Info.plist */ = {isa = PBXFileReference; lastKnownFileType = text.plist.xml; path = Info.plist; sourceTree = "<group>"; };
		3ECE4EA4030547C9B71419A660386C4A /* ValueTextHighlightItemViewController.swift */ = {isa = PBXFileReference; lastKnownFileType = sourcecode.swift; path = ValueTextHighlightItemViewController.swift; sourceTree = "<group>"; };
		4CBBBC99CEDEAD9957C2FDFCDCF340E4 /* ElevationCell.swift */ = {isa = PBXFileReference; lastKnownFileType = sourcecode.swift; path = ElevationCell.swift; sourceTree = "<group>"; };
		4F3D5DE37D2013D4BADC0F54FAEDE3F6 /* Assets.xcassets */ = {isa = PBXFileReference; lastKnownFileType = folder.assetcatalog; path = Assets.xcassets; sourceTree = "<group>"; };
		5A620BF5125BD5A9285A07613BD28359 /* TypographyCell.swift */ = {isa = PBXFileReference; fileEncoding = 4; lastKnownFileType = sourcecode.swift; path = TypographyCell.swift; sourceTree = "<group>"; };
		5DF7BFDAFFA13841520A52D2EDE5400D /* ColorsHeaderView.swift */ = {isa = PBXFileReference; lastKnownFileType = sourcecode.swift; path = ColorsHeaderView.swift; sourceTree = "<group>"; };
		62B703332C6994E56C229AEDFFD1B5EB /* ComponentsSection.swift */ = {isa = PBXFileReference; lastKnownFileType = sourcecode.swift; path = ComponentsSection.swift; sourceTree = "<group>"; };
		6CCE6B3ED45C1E81094E9B4DDAB9D1EC /* SizeViewController.swift */ = {isa = PBXFileReference; fileEncoding = 4; lastKnownFileType = sourcecode.swift; path = SizeViewController.swift; sourceTree = "<group>"; };
		729810E32083E04163C749DCF3552FA6 /* DesignSection.swift */ = {isa = PBXFileReference; lastKnownFileType = sourcecode.swift; path = DesignSection.swift; sourceTree = "<group>"; };
		73162360481FF4DE5378EBF0DF3B2F1C /* SpacingCell.swift */ = {isa = PBXFileReference; lastKnownFileType = sourcecode.swift; path = SpacingCell.swift; sourceTree = "<group>"; };
		8449828024C0C9F200CDA676 /* LogoItemViewController.swift */ = {isa = PBXFileReference; lastKnownFileType = sourcecode.swift; path = LogoItemViewController.swift; sourceTree = "<group>"; };
		844A1E2524AE2BCE00E93AD9 /* ShortcutItemViewController.swift */ = {isa = PBXFileReference; lastKnownFileType = sourcecode.swift; path = ShortcutItemViewController.swift; sourceTree = "<group>"; };
		845C4E23EBB1B07DF334BBA42C272EBB /* ColorsViewController.swift */ = {isa = PBXFileReference; fileEncoding = 4; lastKnownFileType = sourcecode.swift; path = ColorsViewController.swift; sourceTree = "<group>"; };
		88DF0FA08B4E2EB33C77654A3EC4E83E /* ChooseBrandViewController.swift */ = {isa = PBXFileReference; lastKnownFileType = sourcecode.swift; path = ChooseBrandViewController.swift; sourceTree = "<group>"; };
		8AD6BDA39D2DFA18294278D33A054F9B /* TabItemViewController.swift */ = {isa = PBXFileReference; lastKnownFileType = sourcecode.swift; path = TabItemViewController.swift; sourceTree = "<group>"; };
		96E03E96B39ADDD9B77FC7C702E3029F /* MainDataSource.swift */ = {isa = PBXFileReference; lastKnownFileType = sourcecode.swift; path = MainDataSource.swift; sourceTree = "<group>"; };
		9A952C68A59714AAC3B9888C2904F969 /* Base */ = {isa = PBXFileReference; lastKnownFileType = file.storyboard; name = Base; path = Base.lproj/LaunchScreen.storyboard; sourceTree = "<group>"; };
		9AFC72AFBBBAAEBA2097DA669BB3792F /* MainViewController.swift */ = {isa = PBXFileReference; lastKnownFileType = sourcecode.swift; path = MainViewController.swift; sourceTree = "<group>"; };
		9D0DC29437C7F5B9950A6FDE4E0E7786 /* BorderRadiusCell.swift */ = {isa = PBXFileReference; lastKnownFileType = sourcecode.swift; path = BorderRadiusCell.swift; sourceTree = "<group>"; };
		9F657058E049073E0255E8EE6ED2580B /* DividerViewController.swift */ = {isa = PBXFileReference; lastKnownFileType = sourcecode.swift; path = DividerViewController.swift; sourceTree = "<group>"; };
		A9EB78FC7F0EEE4914F65F61B2E74031 /* AppDelegate.swift */ = {isa = PBXFileReference; lastKnownFileType = sourcecode.swift; path = AppDelegate.swift; sourceTree = "<group>"; };
		B02CD4C57B8F31F4FB76CB430C3A9F39 /* TextFieldItemViewController.swift */ = {isa = PBXFileReference; lastKnownFileType = sourcecode.swift; path = TextFieldItemViewController.swift; sourceTree = "<group>"; };
		BAE1310620FE9C1F53F4420EEBB52174 /* ExpansionPanelViewController.swift */ = {isa = PBXFileReference; fileEncoding = 4; lastKnownFileType = sourcecode.swift; path = ExpansionPanelViewController.swift; sourceTree = "<group>"; };
		BFCC7C3B8819A99402107EA24F698A53 /* ElevationViewController.swift */ = {isa = PBXFileReference; lastKnownFileType = sourcecode.swift; path = ElevationViewController.swift; sourceTree = "<group>"; };
		C3ECCCD44B56293C5FBF0660526ABA56 /* BorderRadiusViewController.swift */ = {isa = PBXFileReference; lastKnownFileType = sourcecode.swift; path = BorderRadiusViewController.swift; sourceTree = "<group>"; };
		C7FBDBE3AD8777A865F1B1E40859758D /* IconCollectioViewCell.swift */ = {isa = PBXFileReference; lastKnownFileType = sourcecode.swift; path = IconCollectioViewCell.swift; sourceTree = "<group>"; };
		CBF6AF03A3D6B2368E721CAB74F2424A /* DialogItemViewController.swift */ = {isa = PBXFileReference; lastKnownFileType = sourcecode.swift; path = DialogItemViewController.swift; sourceTree = "<group>"; };
		CDEFD4EFD9613149DFEC9007479CFBA8 /* SampleItem.swift */ = {isa = PBXFileReference; lastKnownFileType = sourcecode.swift; path = SampleItem.swift; sourceTree = "<group>"; };
		D6931A5C475B8907A39E71B99395C70C /* SizeCell.swift */ = {isa = PBXFileReference; fileEncoding = 4; lastKnownFileType = sourcecode.swift; path = SizeCell.swift; sourceTree = "<group>"; };
		D79F005407CCF54F38930570D9BE50EA /* OpacityCell.swift */ = {isa = PBXFileReference; lastKnownFileType = sourcecode.swift; path = OpacityCell.swift; sourceTree = "<group>"; };
		EB193A88212A44D97B2A08002B40993F /* ButtonsItemViewController.swift */ = {isa = PBXFileReference; lastKnownFileType = sourcecode.swift; path = ButtonsItemViewController.swift; sourceTree = "<group>"; };
		EEBC24456A172162B3538C51FBFE2BA6 /* NatDS.framework */ = {isa = PBXFileReference; explicitFileType = wrapper.framework; path = NatDS.framework; sourceTree = BUILT_PRODUCTS_DIR; };
		F481A68E21070452D7ABE08B85865E10 /* SpacingViewController.swift */ = {isa = PBXFileReference; lastKnownFileType = sourcecode.swift; path = SpacingViewController.swift; sourceTree = "<group>"; };
		F65EAA4E8148EBDC96E68E9E054CED31 /* AppSearchBarViewController.swift */ = {isa = PBXFileReference; lastKnownFileType = sourcecode.swift; path = AppSearchBarViewController.swift; sourceTree = "<group>"; };
		F9F8B4392DE4673E30A21B2F6E484CDB /* SampleSection.swift */ = {isa = PBXFileReference; lastKnownFileType = sourcecode.swift; path = SampleSection.swift; sourceTree = "<group>"; };
		FD277263F8F3EE00B21A0DE2E9849D97 /* ColorsCell.swift */ = {isa = PBXFileReference; lastKnownFileType = sourcecode.swift; path = ColorsCell.swift; sourceTree = "<group>"; };
		FE39135EC83E5AE456AC7FBF5FE7F9CA /* TypographyViewController.swift */ = {isa = PBXFileReference; lastKnownFileType = sourcecode.swift; path = TypographyViewController.swift; sourceTree = "<group>"; };
/* End PBXFileReference section */

/* Begin PBXFrameworksBuildPhase section */
		648B131410E9C0915BF9C08FDE33DD36 /* Frameworks */ = {
			isa = PBXFrameworksBuildPhase;
			buildActionMask = 2147483647;
			files = (
				5C015C21B5CCA24BFE6643ABE6AEF850 /* NatDS.framework in Frameworks */,
			);
			runOnlyForDeploymentPostprocessing = 0;
		};
/* End PBXFrameworksBuildPhase section */

/* Begin PBXGroup section */
		00BA79FB1659D007DB8720B65080C439 /* Dialog */ = {
			isa = PBXGroup;
			children = (
				CBF6AF03A3D6B2368E721CAB74F2424A /* DialogItemViewController.swift */,
			);
			path = Dialog;
			sourceTree = "<group>";
		};
		0E3F579024B90E79004B2F9E /* AppBar */ = {
			isa = PBXGroup;
			children = (
				0E45136A24BE1DEB002296AE /* AppBarViewController.swift */,
			);
			path = AppBar;
			sourceTree = "<group>";
		};
		0F9EB0B48CDC91FB1CA02458F9570578 /* Products */ = {
			isa = PBXGroup;
			children = (
				2D71CBBDDF4F8308F1C24A8F907CBE25 /* NatDS-SampleApp.app */,
			);
			name = Products;
			sourceTree = "<group>";
		};
		1663B3E8761EA7718C591D7378085408 /* Elevation */ = {
			isa = PBXGroup;
			children = (
				325C58392C7C330F75C621948DF99A49 /* Cells */,
				BFCC7C3B8819A99402107EA24F698A53 /* ElevationViewController.swift */,
			);
			path = Elevation;
			sourceTree = "<group>";
		};
		265B17EC24AFBE2A00FD0407 /* Badge */ = {
			isa = PBXGroup;
			children = (
				265B17ED24AFBE5500FD0407 /* BadgeViewController.swift */,
			);
			path = Badge;
			sourceTree = "<group>";
		};
		325C58392C7C330F75C621948DF99A49 /* Cells */ = {
			isa = PBXGroup;
			children = (
				4CBBBC99CEDEAD9957C2FDFCDCF340E4 /* ElevationCell.swift */,
			);
			path = Cells;
			sourceTree = "<group>";
		};
		36ED2BCB248D0370832F458C8819AED3 /* Cells */ = {
			isa = PBXGroup;
			children = (
				D79F005407CCF54F38930570D9BE50EA /* OpacityCell.swift */,
			);
			path = Cells;
			sourceTree = "<group>";
		};
		3D9C41A89DFFF420774C67EFCF601A6A /* BorderRadius */ = {
			isa = PBXGroup;
			children = (
				B936FD4AAF4E6441617F194A597367DD /* Cells */,
				C3ECCCD44B56293C5FBF0660526ABA56 /* BorderRadiusViewController.swift */,
			);
			path = BorderRadius;
			sourceTree = "<group>";
		};
		42CA660B6D99BC41804F8F3DFFF846E2 /* Sources */ = {
			isa = PBXGroup;
			children = (
				9DE43D2630BC7A2BC76DE6043192AFF4 /* Sample */,
				BBBD9AE748A7F062C343564EE84A8A71 /* Supporting Files */,
				A9EB78FC7F0EEE4914F65F61B2E74031 /* AppDelegate.swift */,
				88DF0FA08B4E2EB33C77654A3EC4E83E /* ChooseBrandViewController.swift */,
				96E03E96B39ADDD9B77FC7C702E3029F /* MainDataSource.swift */,
				9AFC72AFBBBAAEBA2097DA669BB3792F /* MainViewController.swift */,
			);
			path = Sources;
			sourceTree = "<group>";
		};
		60BA3889843FAC643954B470CDCD738E /* Colors */ = {
			isa = PBXGroup;
			children = (
				C216B869C49B98316C79CC628A4C9017 /* Cells */,
				845C4E23EBB1B07DF334BBA42C272EBB /* ColorsViewController.swift */,
			);
			path = Colors;
			sourceTree = "<group>";
		};
		844A1E2424AE2B7600E93AD9 /* Shortcut */ = {
			isa = PBXGroup;
			children = (
				844A1E2524AE2BCE00E93AD9 /* ShortcutItemViewController.swift */,
			);
			path = Shortcut;
			sourceTree = "<group>";
		};
		84AAD9C60B28018A447D43D10A281470 /* Helper */ = {
			isa = PBXGroup;
			children = (
				C7FBDBE3AD8777A865F1B1E40859758D /* IconCollectioViewCell.swift */,
			);
			path = Helper;
			sourceTree = "<group>";
		};
		86D88A8EB08915984C5FB6D277F7A6FA /* Components */ = {
			isa = PBXGroup;
			children = (
				265B17EC24AFBE2A00FD0407 /* Badge */,
				0E3F579024B90E79004B2F9E /* AppBar */,
				D8DBFA16188C4BCC7FE097B676C32FF8 /* Bar */,
				BD3CB0F80322B0EA8970D31ABDFB1318 /* Button */,
				00BA79FB1659D007DB8720B65080C439 /* Dialog */,
				D2D202BFFC95DC39B94A26A5FB172483 /* Divider */,
				DFD5C58E6C019591057F6663EFBBA044 /* ExpansionPanel */,
				FE7854E68C30109D4B2988E1E01AE179 /* Field */,
				CDF47F683C800E8289A0310CD7EA0F0C /* Iconography */,
				FC4556C0DD691C829616B3DDA86F0CBA /* NavigationDrawer */,
				844A1E2424AE2B7600E93AD9 /* Shortcut */,
				C420063DEF581D12DAA6D31645B6B382 /* Tab */,
				C1D1F3FC973CC3D14F86C680F200601D /* ValueText */,
				62B703332C6994E56C229AEDFFD1B5EB /* ComponentsSection.swift */,
				8449828024C0C9F200CDA676 /* LogoItemViewController.swift */,
			);
			path = Components;
			sourceTree = "<group>";
		};
		8AA2BE34A038C58FEB81541423FEF091 /* Design */ = {
			isa = PBXGroup;
			children = (
				3D9C41A89DFFF420774C67EFCF601A6A /* BorderRadius */,
				60BA3889843FAC643954B470CDCD738E /* Colors */,
				1663B3E8761EA7718C591D7378085408 /* Elevation */,
				E87CB56433DA6E5473F5C6B643789BA6 /* Opacity */,
				B2720C821B540A7F455BED15A98C6755 /* Size */,
				DEA60779BDC024D9AD1244CD29A20E30 /* Spacing */,
				D1E87FD723F5C0CE6B516C38B689A892 /* Tipography */,
				729810E32083E04163C749DCF3552FA6 /* DesignSection.swift */,
			);
			path = Design;
			sourceTree = "<group>";
		};
		9DE43D2630BC7A2BC76DE6043192AFF4 /* Sample */ = {
			isa = PBXGroup;
			children = (
				86D88A8EB08915984C5FB6D277F7A6FA /* Components */,
				8AA2BE34A038C58FEB81541423FEF091 /* Design */,
				CDEFD4EFD9613149DFEC9007479CFBA8 /* SampleItem.swift */,
				F9F8B4392DE4673E30A21B2F6E484CDB /* SampleSection.swift */,
			);
			path = Sample;
			sourceTree = "<group>";
		};
		AD7153C6722DD4818645E5ADE1A5C8D3 /* Cells */ = {
			isa = PBXGroup;
			children = (
				D6931A5C475B8907A39E71B99395C70C /* SizeCell.swift */,
			);
			path = Cells;
			sourceTree = "<group>";
		};
		B2720C821B540A7F455BED15A98C6755 /* Size */ = {
			isa = PBXGroup;
			children = (
				AD7153C6722DD4818645E5ADE1A5C8D3 /* Cells */,
				6CCE6B3ED45C1E81094E9B4DDAB9D1EC /* SizeViewController.swift */,
			);
			path = Size;
			sourceTree = "<group>";
		};
		B7D68855C6F46E43FC45CF037561B02B /* Cells */ = {
			isa = PBXGroup;
			children = (
				5A620BF5125BD5A9285A07613BD28359 /* TypographyCell.swift */,
			);
			path = Cells;
			sourceTree = "<group>";
		};
		B936FD4AAF4E6441617F194A597367DD /* Cells */ = {
			isa = PBXGroup;
			children = (
				9D0DC29437C7F5B9950A6FDE4E0E7786 /* BorderRadiusCell.swift */,
			);
			path = Cells;
			sourceTree = "<group>";
		};
		BBBD9AE748A7F062C343564EE84A8A71 /* Supporting Files */ = {
			isa = PBXGroup;
			children = (
				4F3D5DE37D2013D4BADC0F54FAEDE3F6 /* Assets.xcassets */,
				35E9FC28C9F42A1770BF5C6983ECF749 /* Info.plist */,
				60F631F3D82A74E2CC246BA76661EF48 /* LaunchScreen.storyboard */,
			);
			path = "Supporting Files";
			sourceTree = "<group>";
		};
		BD3CB0F80322B0EA8970D31ABDFB1318 /* Button */ = {
			isa = PBXGroup;
			children = (
				EB193A88212A44D97B2A08002B40993F /* ButtonsItemViewController.swift */,
			);
			path = Button;
			sourceTree = "<group>";
		};
		C1D1F3FC973CC3D14F86C680F200601D /* ValueText */ = {
			isa = PBXGroup;
			children = (
				3ECE4EA4030547C9B71419A660386C4A /* ValueTextHighlightItemViewController.swift */,
			);
			path = ValueText;
			sourceTree = "<group>";
		};
		C216B869C49B98316C79CC628A4C9017 /* Cells */ = {
			isa = PBXGroup;
			children = (
				FD277263F8F3EE00B21A0DE2E9849D97 /* ColorsCell.swift */,
				5DF7BFDAFFA13841520A52D2EDE5400D /* ColorsHeaderView.swift */,
			);
			path = Cells;
			sourceTree = "<group>";
		};
		C420063DEF581D12DAA6D31645B6B382 /* Tab */ = {
			isa = PBXGroup;
			children = (
				8AD6BDA39D2DFA18294278D33A054F9B /* TabItemViewController.swift */,
			);
			path = Tab;
			sourceTree = "<group>";
		};
		CDF47F683C800E8289A0310CD7EA0F0C /* Iconography */ = {
			isa = PBXGroup;
			children = (
				84AAD9C60B28018A447D43D10A281470 /* Helper */,
				3336D64DBE111BD9CEB3EAF55A72897A /* IconographyItemViewController.swift */,
			);
			path = Iconography;
			sourceTree = "<group>";
		};
		D1E87FD723F5C0CE6B516C38B689A892 /* Tipography */ = {
			isa = PBXGroup;
			children = (
				B7D68855C6F46E43FC45CF037561B02B /* Cells */,
				FE39135EC83E5AE456AC7FBF5FE7F9CA /* TypographyViewController.swift */,
			);
			path = Tipography;
			sourceTree = "<group>";
		};
		D2D202BFFC95DC39B94A26A5FB172483 /* Divider */ = {
			isa = PBXGroup;
			children = (
				9F657058E049073E0255E8EE6ED2580B /* DividerViewController.swift */,
			);
			path = Divider;
			sourceTree = "<group>";
		};
		D8DBFA16188C4BCC7FE097B676C32FF8 /* Bar */ = {
			isa = PBXGroup;
			children = (
				F65EAA4E8148EBDC96E68E9E054CED31 /* AppSearchBarViewController.swift */,
			);
			path = Bar;
			sourceTree = "<group>";
		};
		DEA60779BDC024D9AD1244CD29A20E30 /* Spacing */ = {
			isa = PBXGroup;
			children = (
				FB45A508878AF11006636A3B1F5FF4BE /* Cells */,
				F481A68E21070452D7ABE08B85865E10 /* SpacingViewController.swift */,
			);
			path = Spacing;
			sourceTree = "<group>";
		};
		DFD5C58E6C019591057F6663EFBBA044 /* ExpansionPanel */ = {
			isa = PBXGroup;
			children = (
				BAE1310620FE9C1F53F4420EEBB52174 /* ExpansionPanelViewController.swift */,
			);
			path = ExpansionPanel;
			sourceTree = "<group>";
		};
		E832EF116BC4BE224E3691F2196CCD5B = {
			isa = PBXGroup;
			children = (
				F2174DEEE59502836CB34FDA60D30A21 /* Frameworks */,
				0F9EB0B48CDC91FB1CA02458F9570578 /* Products */,
				42CA660B6D99BC41804F8F3DFFF846E2 /* Sources */,
			);
			sourceTree = "<group>";
		};
		E87CB56433DA6E5473F5C6B643789BA6 /* Opacity */ = {
			isa = PBXGroup;
			children = (
				36ED2BCB248D0370832F458C8819AED3 /* Cells */,
				1E864ED7BB360AA6C6091D7E1053A5ED /* OpacityViewController.swift */,
			);
			path = Opacity;
			sourceTree = "<group>";
		};
		F2174DEEE59502836CB34FDA60D30A21 /* Frameworks */ = {
			isa = PBXGroup;
			children = (
				EEBC24456A172162B3538C51FBFE2BA6 /* NatDS.framework */,
			);
			name = Frameworks;
			sourceTree = "<group>";
		};
		FB45A508878AF11006636A3B1F5FF4BE /* Cells */ = {
			isa = PBXGroup;
			children = (
				73162360481FF4DE5378EBF0DF3B2F1C /* SpacingCell.swift */,
			);
			path = Cells;
			sourceTree = "<group>";
		};
		FC4556C0DD691C829616B3DDA86F0CBA /* NavigationDrawer */ = {
			isa = PBXGroup;
			children = (
				26D4B7F03E632BFE339DA40C2269B9D9 /* NavigationDrawerItemViewController.swift */,
			);
			path = NavigationDrawer;
			sourceTree = "<group>";
		};
		FE7854E68C30109D4B2988E1E01AE179 /* Field */ = {
			isa = PBXGroup;
			children = (
				B02CD4C57B8F31F4FB76CB430C3A9F39 /* TextFieldItemViewController.swift */,
			);
			path = Field;
			sourceTree = "<group>";
		};
/* End PBXGroup section */

/* Begin PBXNativeTarget section */
		8AD1E3FCEC6DC17EE835E4DCD640CB2D /* NatDS-SampleApp */ = {
			isa = PBXNativeTarget;
			buildConfigurationList = 7D6EB1D13A33A47974DF145EA3BC839F /* Build configuration list for PBXNativeTarget "NatDS-SampleApp" */;
			buildPhases = (
				DF2C6BF7A45019FBD56F14E3C3ECDE7E /* Sources */,
				648B131410E9C0915BF9C08FDE33DD36 /* Frameworks */,
				B904DAECF952AB0D904B29291A79794E /* Resources */,
				BA7D257147E394ADC9BAB095B2BD4E65 /* Embed Frameworks */,
			);
			buildRules = (
			);
			dependencies = (
			);
			name = "NatDS-SampleApp";
			productName = "NatDS-SampleApp";
			productReference = 2D71CBBDDF4F8308F1C24A8F907CBE25 /* NatDS-SampleApp.app */;
			productType = "com.apple.product-type.application";
		};
/* End PBXNativeTarget section */

/* Begin PBXProject section */
		2569B159210ED9B10CE36DF0B0369729 /* Project object */ = {
			isa = PBXProject;
			attributes = {
				LastSwiftUpdateCheck = 1110;
				LastUpgradeCheck = 1140;
				ORGANIZATIONNAME = Natura;
				TargetAttributes = {
					8AD1E3FCEC6DC17EE835E4DCD640CB2D = {
						CreatedOnToolsVersion = 11.1;
					};
				};
			};
			buildConfigurationList = 33A0F5AAFF5EBCAE91EB80224CDF3370 /* Build configuration list for PBXProject "NatDS-SampleApp" */;
			compatibilityVersion = "Xcode 9.3";
			developmentRegion = en;
			hasScannedForEncodings = 0;
			knownRegions = (
				en,
				Base,
			);
			mainGroup = E832EF116BC4BE224E3691F2196CCD5B;
			productRefGroup = 0F9EB0B48CDC91FB1CA02458F9570578 /* Products */;
			projectDirPath = "";
			projectRoot = "";
			targets = (
				8AD1E3FCEC6DC17EE835E4DCD640CB2D /* NatDS-SampleApp */,
			);
		};
/* End PBXProject section */

/* Begin PBXResourcesBuildPhase section */
		B904DAECF952AB0D904B29291A79794E /* Resources */ = {
			isa = PBXResourcesBuildPhase;
			buildActionMask = 2147483647;
			files = (
				D3219E81DF4D5C6AC40F7F7677D8A7E7 /* Assets.xcassets in Resources */,
				237BDC613256825FFF9C564C51CEBED6 /* LaunchScreen.storyboard in Resources */,
			);
			runOnlyForDeploymentPostprocessing = 0;
		};
/* End PBXResourcesBuildPhase section */

/* Begin PBXSourcesBuildPhase section */
		DF2C6BF7A45019FBD56F14E3C3ECDE7E /* Sources */ = {
			isa = PBXSourcesBuildPhase;
			buildActionMask = 2147483647;
			files = (
				BAD502BF80890F0D5ADA1B7671F5E4D1 /* AppSearchBarViewController.swift in Sources */,
				FA821AD3D36171DBAF4790CAD9C46CC8 /* AppDelegate.swift in Sources */,
				844A1E2624AE2BCE00E93AD9 /* ShortcutItemViewController.swift in Sources */,
				C45042BFA9A69738E74BF45255330A76 /* BorderRadiusCell.swift in Sources */,
				D8E43C13D4DE5237EBF1AAA69FCF03EF /* BorderRadiusViewController.swift in Sources */,
				15B75BDE2A9BA5FCCD4E2CFE49AC1055 /* ButtonsItemViewController.swift in Sources */,
<<<<<<< HEAD
				0E45136B24BE1DEB002296AE /* AppBarViewController.swift in Sources */,
=======
				8449828124C0C9F200CDA676 /* LogoItemViewController.swift in Sources */,
>>>>>>> 64e05bd1
				0A2178D12DE267C878A84A6ED80350D4 /* ChooseBrandViewController.swift in Sources */,
				47382B136831753E7775B5E76392DA56 /* ColorsCell.swift in Sources */,
				190F96D8AFCE86FA621E6BDD5A3390F2 /* ColorsHeaderView.swift in Sources */,
				542BBE6C15A7E0C25DD69346A43430B0 /* ColorsViewController.swift in Sources */,
				DF627B5ABA0E7336C4F3554132159A83 /* ComponentsSection.swift in Sources */,
				265B17EE24AFBE5500FD0407 /* BadgeViewController.swift in Sources */,
				DC40596AEA7EE184F0A1BCD2F3BFF7FC /* DesignSection.swift in Sources */,
				6B065E9FA8AEAD33D6341DB8C671D74C /* DialogItemViewController.swift in Sources */,
				B14E0B8A51D237CFBA1AD574ED6EC10C /* DividerViewController.swift in Sources */,
				D10339C459C644B3172B6106B51A961C /* ElevationCell.swift in Sources */,
				04AA815DDD6F9388F3A1010428342BBB /* ElevationViewController.swift in Sources */,
				C3FB6A19DFD7AF84B435860A0C7F355D /* ExpansionPanelViewController.swift in Sources */,
				9B13D285941681F8967FCC54F3945D5F /* IconCollectioViewCell.swift in Sources */,
				F1BDDD1A6BB7FF95ED9BF0D4FF3083A8 /* IconographyItemViewController.swift in Sources */,
				BD695AAB8C1745298D8F405635E322A7 /* MainDataSource.swift in Sources */,
				B0824E26ADCA40FFA158AA0A35155D71 /* MainViewController.swift in Sources */,
				6566B8AD366FC73D95DA1F35979D488C /* NavigationDrawerItemViewController.swift in Sources */,
				18A184686209DD677293C0286EEB0C60 /* OpacityCell.swift in Sources */,
				E85844B6881ACA2A4AD480885DC8B068 /* OpacityViewController.swift in Sources */,
				00CF8C7E79BD696D97099B654E925BE0 /* SampleItem.swift in Sources */,
				E061B6B85CEFBAE9AE8A8079DEF9E0A4 /* SampleSection.swift in Sources */,
				D30EE21E999567FD384CCE8B5D90FAC2 /* SizeCell.swift in Sources */,
				F73DA218B08455F09195D7D6F4990961 /* SizeViewController.swift in Sources */,
				06E258AB651CE4F232CAAA3A2D94807C /* SpacingCell.swift in Sources */,
				15CB9B603913EB682989F204523A1472 /* SpacingViewController.swift in Sources */,
				FD3C1A6EDAD5F31BC9E4984E981C28A8 /* TabItemViewController.swift in Sources */,
				B5D960A174519D837D9855D4B0A6711B /* TextFieldItemViewController.swift in Sources */,
				D2874BA3C6A03754EC9895DC95D6DFE5 /* TypographyCell.swift in Sources */,
				4FB74E3BCCB54EE2242A9A78778F6024 /* TypographyViewController.swift in Sources */,
				5A95C641E43BCD63CA21359C8EAFBA25 /* ValueTextHighlightItemViewController.swift in Sources */,
			);
			runOnlyForDeploymentPostprocessing = 0;
		};
/* End PBXSourcesBuildPhase section */

/* Begin PBXVariantGroup section */
		60F631F3D82A74E2CC246BA76661EF48 /* LaunchScreen.storyboard */ = {
			isa = PBXVariantGroup;
			children = (
				9A952C68A59714AAC3B9888C2904F969 /* Base */,
			);
			name = LaunchScreen.storyboard;
			sourceTree = "<group>";
		};
/* End PBXVariantGroup section */

/* Begin XCBuildConfiguration section */
		019A913675636B94392D5270062B2DCA /* Debug */ = {
			isa = XCBuildConfiguration;
			buildSettings = {
				ASSETCATALOG_COMPILER_APPICON_NAME = AppIcon;
				CODE_SIGN_IDENTITY = "iPhone Developer";
				CODE_SIGN_STYLE = Manual;
				CURRENT_PROJECT_VERSION = 6;
				DEVELOPMENT_TEAM = XUT82JX72R;
				INFOPLIST_FILE = "Sources/Supporting Files/Info.plist";
				LD_RUNPATH_SEARCH_PATHS = (
					"$(inherited)",
					"@executable_path/Frameworks",
				);
				MARKETING_VERSION = 1.4.0;
				PRODUCT_BUNDLE_IDENTIFIER = net.natura.NatDSSampleApp;
				PRODUCT_NAME = "$(TARGET_NAME)";
				PROVISIONING_PROFILE_SPECIFIER = "match Development net.natura.NatDSSampleApp";
				SWIFT_VERSION = 5.0;
				TARGETED_DEVICE_FAMILY = "1,2";
			};
			name = Debug;
		};
		0E35A4BBEAADEE7EBE43F80FCA435B73 /* Debug */ = {
			isa = XCBuildConfiguration;
			buildSettings = {
				ALWAYS_SEARCH_USER_PATHS = NO;
				CLANG_ANALYZER_NONNULL = YES;
				CLANG_ANALYZER_NUMBER_OBJECT_CONVERSION = YES_AGGRESSIVE;
				CLANG_CXX_LANGUAGE_STANDARD = "gnu++14";
				CLANG_CXX_LIBRARY = "libc++";
				CLANG_ENABLE_MODULES = YES;
				CLANG_ENABLE_OBJC_ARC = YES;
				CLANG_ENABLE_OBJC_WEAK = YES;
				CLANG_WARN_BLOCK_CAPTURE_AUTORELEASING = YES;
				CLANG_WARN_BOOL_CONVERSION = YES;
				CLANG_WARN_COMMA = YES;
				CLANG_WARN_CONSTANT_CONVERSION = YES;
				CLANG_WARN_DEPRECATED_OBJC_IMPLEMENTATIONS = YES;
				CLANG_WARN_DIRECT_OBJC_ISA_USAGE = YES_ERROR;
				CLANG_WARN_DOCUMENTATION_COMMENTS = YES;
				CLANG_WARN_EMPTY_BODY = YES;
				CLANG_WARN_ENUM_CONVERSION = YES;
				CLANG_WARN_INFINITE_RECURSION = YES;
				CLANG_WARN_INT_CONVERSION = YES;
				CLANG_WARN_NON_LITERAL_NULL_CONVERSION = YES;
				CLANG_WARN_OBJC_IMPLICIT_RETAIN_SELF = YES;
				CLANG_WARN_OBJC_LITERAL_CONVERSION = YES;
				CLANG_WARN_OBJC_ROOT_CLASS = YES_ERROR;
				CLANG_WARN_RANGE_LOOP_ANALYSIS = YES;
				CLANG_WARN_STRICT_PROTOTYPES = YES;
				CLANG_WARN_SUSPICIOUS_MOVE = YES;
				CLANG_WARN_UNGUARDED_AVAILABILITY = YES_AGGRESSIVE;
				CLANG_WARN_UNREACHABLE_CODE = YES;
				CLANG_WARN__DUPLICATE_METHOD_MATCH = YES;
				COPY_PHASE_STRIP = NO;
				DEBUG_INFORMATION_FORMAT = dwarf;
				ENABLE_STRICT_OBJC_MSGSEND = YES;
				ENABLE_TESTABILITY = YES;
				GCC_C_LANGUAGE_STANDARD = gnu11;
				GCC_DYNAMIC_NO_PIC = NO;
				GCC_NO_COMMON_BLOCKS = YES;
				GCC_OPTIMIZATION_LEVEL = 0;
				GCC_PREPROCESSOR_DEFINITIONS = (
					"DEBUG=1",
					"$(inherited)",
				);
				GCC_WARN_64_TO_32_BIT_CONVERSION = YES;
				GCC_WARN_ABOUT_RETURN_TYPE = YES_ERROR;
				GCC_WARN_UNDECLARED_SELECTOR = YES;
				GCC_WARN_UNINITIALIZED_AUTOS = YES_AGGRESSIVE;
				GCC_WARN_UNUSED_FUNCTION = YES;
				GCC_WARN_UNUSED_VARIABLE = YES;
				IPHONEOS_DEPLOYMENT_TARGET = 11.0;
				MTL_ENABLE_DEBUG_INFO = INCLUDE_SOURCE;
				MTL_FAST_MATH = YES;
				ONLY_ACTIVE_ARCH = YES;
				SDKROOT = iphoneos;
				SWIFT_ACTIVE_COMPILATION_CONDITIONS = DEBUG;
				SWIFT_OPTIMIZATION_LEVEL = "-Onone";
			};
			name = Debug;
		};
		83EBF8A9E3CFEB0CF5C7B433807B3EE6 /* Release */ = {
			isa = XCBuildConfiguration;
			buildSettings = {
				ALWAYS_SEARCH_USER_PATHS = NO;
				CLANG_ANALYZER_NONNULL = YES;
				CLANG_ANALYZER_NUMBER_OBJECT_CONVERSION = YES_AGGRESSIVE;
				CLANG_CXX_LANGUAGE_STANDARD = "gnu++14";
				CLANG_CXX_LIBRARY = "libc++";
				CLANG_ENABLE_MODULES = YES;
				CLANG_ENABLE_OBJC_ARC = YES;
				CLANG_ENABLE_OBJC_WEAK = YES;
				CLANG_WARN_BLOCK_CAPTURE_AUTORELEASING = YES;
				CLANG_WARN_BOOL_CONVERSION = YES;
				CLANG_WARN_COMMA = YES;
				CLANG_WARN_CONSTANT_CONVERSION = YES;
				CLANG_WARN_DEPRECATED_OBJC_IMPLEMENTATIONS = YES;
				CLANG_WARN_DIRECT_OBJC_ISA_USAGE = YES_ERROR;
				CLANG_WARN_DOCUMENTATION_COMMENTS = YES;
				CLANG_WARN_EMPTY_BODY = YES;
				CLANG_WARN_ENUM_CONVERSION = YES;
				CLANG_WARN_INFINITE_RECURSION = YES;
				CLANG_WARN_INT_CONVERSION = YES;
				CLANG_WARN_NON_LITERAL_NULL_CONVERSION = YES;
				CLANG_WARN_OBJC_IMPLICIT_RETAIN_SELF = YES;
				CLANG_WARN_OBJC_LITERAL_CONVERSION = YES;
				CLANG_WARN_OBJC_ROOT_CLASS = YES_ERROR;
				CLANG_WARN_RANGE_LOOP_ANALYSIS = YES;
				CLANG_WARN_STRICT_PROTOTYPES = YES;
				CLANG_WARN_SUSPICIOUS_MOVE = YES;
				CLANG_WARN_UNGUARDED_AVAILABILITY = YES_AGGRESSIVE;
				CLANG_WARN_UNREACHABLE_CODE = YES;
				CLANG_WARN__DUPLICATE_METHOD_MATCH = YES;
				COPY_PHASE_STRIP = NO;
				DEBUG_INFORMATION_FORMAT = "dwarf-with-dsym";
				ENABLE_NS_ASSERTIONS = NO;
				ENABLE_STRICT_OBJC_MSGSEND = YES;
				GCC_C_LANGUAGE_STANDARD = gnu11;
				GCC_NO_COMMON_BLOCKS = YES;
				GCC_WARN_64_TO_32_BIT_CONVERSION = YES;
				GCC_WARN_ABOUT_RETURN_TYPE = YES_ERROR;
				GCC_WARN_UNDECLARED_SELECTOR = YES;
				GCC_WARN_UNINITIALIZED_AUTOS = YES_AGGRESSIVE;
				GCC_WARN_UNUSED_FUNCTION = YES;
				GCC_WARN_UNUSED_VARIABLE = YES;
				IPHONEOS_DEPLOYMENT_TARGET = 11.0;
				MTL_ENABLE_DEBUG_INFO = NO;
				MTL_FAST_MATH = YES;
				SDKROOT = iphoneos;
				SWIFT_COMPILATION_MODE = wholemodule;
				SWIFT_OPTIMIZATION_LEVEL = "-O";
				VALIDATE_PRODUCT = YES;
			};
			name = Release;
		};
		D00D945FE925C86C6319D2CF4D40F044 /* Release */ = {
			isa = XCBuildConfiguration;
			buildSettings = {
				ASSETCATALOG_COMPILER_APPICON_NAME = AppIcon;
				CODE_SIGN_IDENTITY = "iPhone Distribution";
				CODE_SIGN_STYLE = Manual;
				CURRENT_PROJECT_VERSION = 6;
				DEVELOPMENT_TEAM = XUT82JX72R;
				INFOPLIST_FILE = "Sources/Supporting Files/Info.plist";
				LD_RUNPATH_SEARCH_PATHS = (
					"$(inherited)",
					"@executable_path/Frameworks",
				);
				MARKETING_VERSION = 1.4.0;
				PRODUCT_BUNDLE_IDENTIFIER = net.natura.NatDSSampleApp;
				PRODUCT_NAME = "$(TARGET_NAME)";
				PROVISIONING_PROFILE_SPECIFIER = "match AppStore net.natura.NatDSSampleApp";
				SWIFT_VERSION = 5.0;
				TARGETED_DEVICE_FAMILY = "1,2";
			};
			name = Release;
		};
/* End XCBuildConfiguration section */

/* Begin XCConfigurationList section */
		33A0F5AAFF5EBCAE91EB80224CDF3370 /* Build configuration list for PBXProject "NatDS-SampleApp" */ = {
			isa = XCConfigurationList;
			buildConfigurations = (
				0E35A4BBEAADEE7EBE43F80FCA435B73 /* Debug */,
				83EBF8A9E3CFEB0CF5C7B433807B3EE6 /* Release */,
			);
			defaultConfigurationIsVisible = 0;
			defaultConfigurationName = Release;
		};
		7D6EB1D13A33A47974DF145EA3BC839F /* Build configuration list for PBXNativeTarget "NatDS-SampleApp" */ = {
			isa = XCConfigurationList;
			buildConfigurations = (
				019A913675636B94392D5270062B2DCA /* Debug */,
				D00D945FE925C86C6319D2CF4D40F044 /* Release */,
			);
			defaultConfigurationIsVisible = 0;
			defaultConfigurationName = Release;
		};
/* End XCConfigurationList section */
	};
	rootObject = 2569B159210ED9B10CE36DF0B0369729 /* Project object */;
}<|MERGE_RESOLUTION|>--- conflicted
+++ resolved
@@ -529,11 +529,8 @@
 				C45042BFA9A69738E74BF45255330A76 /* BorderRadiusCell.swift in Sources */,
 				D8E43C13D4DE5237EBF1AAA69FCF03EF /* BorderRadiusViewController.swift in Sources */,
 				15B75BDE2A9BA5FCCD4E2CFE49AC1055 /* ButtonsItemViewController.swift in Sources */,
-<<<<<<< HEAD
+				8449828124C0C9F200CDA676 /* LogoItemViewController.swift in Sources */,
 				0E45136B24BE1DEB002296AE /* AppBarViewController.swift in Sources */,
-=======
-				8449828124C0C9F200CDA676 /* LogoItemViewController.swift in Sources */,
->>>>>>> 64e05bd1
 				0A2178D12DE267C878A84A6ED80350D4 /* ChooseBrandViewController.swift in Sources */,
 				47382B136831753E7775B5E76392DA56 /* ColorsCell.swift in Sources */,
 				190F96D8AFCE86FA621E6BDD5A3390F2 /* ColorsHeaderView.swift in Sources */,
