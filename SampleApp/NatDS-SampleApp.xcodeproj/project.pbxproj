--- conflicted
+++ resolved
@@ -551,7 +551,7 @@
 					"$(inherited)",
 					"@executable_path/Frameworks",
 				);
-				MARKETING_VERSION = 1.0.0;
+				MARKETING_VERSION = 1.1.0;
 				PRODUCT_BUNDLE_IDENTIFIER = net.natura.NatDSSampleApp;
 				PRODUCT_NAME = "$(TARGET_NAME)";
 				PROVISIONING_PROFILE_SPECIFIER = "match Development net.natura.NatDSSampleApp";
@@ -674,31 +674,6 @@
 			};
 			name = Release;
 		};
-<<<<<<< HEAD
-=======
-		019A913675636B94392D5270062B2DCA /* Debug */ = {
-			isa = XCBuildConfiguration;
-			buildSettings = {
-				ASSETCATALOG_COMPILER_APPICON_NAME = AppIcon;
-				CODE_SIGN_IDENTITY = "iPhone Developer";
-				CODE_SIGN_STYLE = Manual;
-				CURRENT_PROJECT_VERSION = 6;
-				DEVELOPMENT_TEAM = XUT82JX72R;
-				INFOPLIST_FILE = "Sources/Supporting Files/Info.plist";
-				LD_RUNPATH_SEARCH_PATHS = (
-					"$(inherited)",
-					"@executable_path/Frameworks",
-				);
-				MARKETING_VERSION = 1.1.0;
-				PRODUCT_BUNDLE_IDENTIFIER = net.natura.NatDSSampleApp;
-				PRODUCT_NAME = "$(TARGET_NAME)";
-				PROVISIONING_PROFILE_SPECIFIER = "match Development net.natura.NatDSSampleApp";
-				SWIFT_VERSION = 5.0;
-				TARGETED_DEVICE_FAMILY = "1,2";
-			};
-			name = Debug;
-		};
->>>>>>> 51000db4
 		D00D945FE925C86C6319D2CF4D40F044 /* Release */ = {
 			isa = XCBuildConfiguration;
 			buildSettings = {
