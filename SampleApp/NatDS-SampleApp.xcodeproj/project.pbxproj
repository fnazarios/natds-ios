--- conflicted
+++ resolved
@@ -20,13 +20,10 @@
 		843FA2A32463450400D20D9A /* SizeViewController.swift in Sources */ = {isa = PBXBuildFile; fileRef = 843FA2A22463450400D20D9A /* SizeViewController.swift */; };
 		843FA2A52463451B00D20D9A /* SizeCell.swift in Sources */ = {isa = PBXBuildFile; fileRef = 843FA2A42463451B00D20D9A /* SizeCell.swift */; };
 		843FA2A82463480100D20D9A /* BorderRadiusCell.swift in Sources */ = {isa = PBXBuildFile; fileRef = 843FA2A72463480100D20D9A /* BorderRadiusCell.swift */; };
-<<<<<<< HEAD
 		843FA2D52466478B00D20D9A /* TipographyViewController.swift in Sources */ = {isa = PBXBuildFile; fileRef = 843FA2D42466478B00D20D9A /* TipographyViewController.swift */; };
 		843FA2D92466494D00D20D9A /* TipographyCell.swift in Sources */ = {isa = PBXBuildFile; fileRef = 843FA2D82466494D00D20D9A /* TipographyCell.swift */; };
-=======
 		843FA2C52464885200D20D9A /* OpacityViewController.swift in Sources */ = {isa = PBXBuildFile; fileRef = 843FA2C42464885200D20D9A /* OpacityViewController.swift */; };
 		843FA2C824648A6D00D20D9A /* OpacityCell.swift in Sources */ = {isa = PBXBuildFile; fileRef = 843FA2C724648A6D00D20D9A /* OpacityCell.swift */; };
->>>>>>> b7b7e0d1
 		846313B024603BC200387FCF /* SpacingViewController.swift in Sources */ = {isa = PBXBuildFile; fileRef = 846313AF24603BC200387FCF /* SpacingViewController.swift */; };
 		846313B424603E0100387FCF /* SpacingCell.swift in Sources */ = {isa = PBXBuildFile; fileRef = 846313B324603E0100387FCF /* SpacingCell.swift */; };
 		A904ECBA23D607D800709B43 /* ComponentsSection.swift in Sources */ = {isa = PBXBuildFile; fileRef = A904ECB923D607D800709B43 /* ComponentsSection.swift */; };
@@ -74,13 +71,10 @@
 		843FA2A22463450400D20D9A /* SizeViewController.swift */ = {isa = PBXFileReference; fileEncoding = 4; lastKnownFileType = sourcecode.swift; path = SizeViewController.swift; sourceTree = "<group>"; };
 		843FA2A42463451B00D20D9A /* SizeCell.swift */ = {isa = PBXFileReference; fileEncoding = 4; lastKnownFileType = sourcecode.swift; path = SizeCell.swift; sourceTree = "<group>"; };
 		843FA2A72463480100D20D9A /* BorderRadiusCell.swift */ = {isa = PBXFileReference; lastKnownFileType = sourcecode.swift; path = BorderRadiusCell.swift; sourceTree = "<group>"; };
-<<<<<<< HEAD
 		843FA2D42466478B00D20D9A /* TipographyViewController.swift */ = {isa = PBXFileReference; lastKnownFileType = sourcecode.swift; path = TipographyViewController.swift; sourceTree = "<group>"; };
 		843FA2D82466494D00D20D9A /* TipographyCell.swift */ = {isa = PBXFileReference; lastKnownFileType = sourcecode.swift; path = TipographyCell.swift; sourceTree = "<group>"; };
-=======
 		843FA2C42464885200D20D9A /* OpacityViewController.swift */ = {isa = PBXFileReference; lastKnownFileType = sourcecode.swift; path = OpacityViewController.swift; sourceTree = "<group>"; };
 		843FA2C724648A6D00D20D9A /* OpacityCell.swift */ = {isa = PBXFileReference; lastKnownFileType = sourcecode.swift; path = OpacityCell.swift; sourceTree = "<group>"; };
->>>>>>> b7b7e0d1
 		846313AF24603BC200387FCF /* SpacingViewController.swift */ = {isa = PBXFileReference; lastKnownFileType = sourcecode.swift; path = SpacingViewController.swift; sourceTree = "<group>"; };
 		846313B324603E0100387FCF /* SpacingCell.swift */ = {isa = PBXFileReference; lastKnownFileType = sourcecode.swift; path = SpacingCell.swift; sourceTree = "<group>"; };
 		A904ECB923D607D800709B43 /* ComponentsSection.swift */ = {isa = PBXFileReference; lastKnownFileType = sourcecode.swift; path = ComponentsSection.swift; sourceTree = "<group>"; };
@@ -196,7 +190,6 @@
 			path = Cells;
 			sourceTree = "<group>";
 		};
-<<<<<<< HEAD
 		843FA2D62466491000D20D9A /* Tipography */ = {
 			isa = PBXGroup;
 			children = (
@@ -206,11 +199,6 @@
 			path = Tipography;
 			sourceTree = "<group>";
 		};
-		843FA2D72466493200D20D9A /* Cells */ = {
-			isa = PBXGroup;
-			children = (
-				843FA2D82466494D00D20D9A /* TipographyCell.swift */,
-=======
 		843FA2C32464883200D20D9A /* Opacity */ = {
 			isa = PBXGroup;
 			children = (
@@ -224,13 +212,10 @@
 			isa = PBXGroup;
 			children = (
 				843FA2C724648A6D00D20D9A /* OpacityCell.swift */,
->>>>>>> b7b7e0d1
 			);
 			path = Cells;
 			sourceTree = "<group>";
 		};
-<<<<<<< HEAD
-=======
 		843FA2C924648FE700D20D9A /* Recovered References */ = {
 			isa = PBXGroup;
 			children = (
@@ -238,7 +223,6 @@
 			name = "Recovered References";
 			sourceTree = "<group>";
 		};
->>>>>>> b7b7e0d1
 		846313B124603BCF00387FCF /* Spacing */ = {
 			isa = PBXGroup;
 			children = (
@@ -287,12 +271,9 @@
 				A97328C523CFA3A400ADC5C2 /* Colors */,
 				846313B124603BCF00387FCF /* Spacing */,
 				843FA28D2462232D00D20D9A /* Size */,
-<<<<<<< HEAD
 				843FA2D62466491000D20D9A /* Tipography */,
-=======
 				843FA29F2463445C00D20D9A /* BorderRadius */,
 				843FA2C32464883200D20D9A /* Opacity */,
->>>>>>> b7b7e0d1
 			);
 			path = Design;
 			sourceTree = "<group>";
