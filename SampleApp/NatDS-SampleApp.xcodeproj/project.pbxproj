// !$*UTF8*$!
{
	archiveVersion = 1;
	classes = {
	};
	objectVersion = 50;
	objects = {

/* Begin PBXBuildFile section */
		00CF8C7E79BD696D97099B654E925BE0 /* SampleItem.swift in Sources */ = {isa = PBXBuildFile; fileRef = CDEFD4EFD9613149DFEC9007479CFBA8 /* SampleItem.swift */; };
		04AA815DDD6F9388F3A1010428342BBB /* ElevationViewController.swift in Sources */ = {isa = PBXBuildFile; fileRef = BFCC7C3B8819A99402107EA24F698A53 /* ElevationViewController.swift */; };
		06E258AB651CE4F232CAAA3A2D94807C /* SpacingCell.swift in Sources */ = {isa = PBXBuildFile; fileRef = 73162360481FF4DE5378EBF0DF3B2F1C /* SpacingCell.swift */; };
		0A2178D12DE267C878A84A6ED80350D4 /* ChooseBrandViewController.swift in Sources */ = {isa = PBXBuildFile; fileRef = 88DF0FA08B4E2EB33C77654A3EC4E83E /* ChooseBrandViewController.swift */; };
		15B75BDE2A9BA5FCCD4E2CFE49AC1055 /* ButtonsItemViewController.swift in Sources */ = {isa = PBXBuildFile; fileRef = EB193A88212A44D97B2A08002B40993F /* ButtonsItemViewController.swift */; };
		15CB9B603913EB682989F204523A1472 /* SpacingViewController.swift in Sources */ = {isa = PBXBuildFile; fileRef = F481A68E21070452D7ABE08B85865E10 /* SpacingViewController.swift */; };
		18A184686209DD677293C0286EEB0C60 /* OpacityCell.swift in Sources */ = {isa = PBXBuildFile; fileRef = D79F005407CCF54F38930570D9BE50EA /* OpacityCell.swift */; };
		190F96D8AFCE86FA621E6BDD5A3390F2 /* ColorsHeaderView.swift in Sources */ = {isa = PBXBuildFile; fileRef = 5DF7BFDAFFA13841520A52D2EDE5400D /* ColorsHeaderView.swift */; };
		1D1DA594D70300F43F7B5F7BD9215C90 /* NatDS.framework in Embed Frameworks */ = {isa = PBXBuildFile; fileRef = EEBC24456A172162B3538C51FBFE2BA6 /* NatDS.framework */; settings = {ATTRIBUTES = (CodeSignOnCopy, RemoveHeadersOnCopy, ); }; };
		237BDC613256825FFF9C564C51CEBED6 /* LaunchScreen.storyboard in Resources */ = {isa = PBXBuildFile; fileRef = 60F631F3D82A74E2CC246BA76661EF48 /* LaunchScreen.storyboard */; };
		47382B136831753E7775B5E76392DA56 /* ColorsCell.swift in Sources */ = {isa = PBXBuildFile; fileRef = FD277263F8F3EE00B21A0DE2E9849D97 /* ColorsCell.swift */; };
		4FB74E3BCCB54EE2242A9A78778F6024 /* TypographyViewController.swift in Sources */ = {isa = PBXBuildFile; fileRef = FE39135EC83E5AE456AC7FBF5FE7F9CA /* TypographyViewController.swift */; };
		542BBE6C15A7E0C25DD69346A43430B0 /* ColorsViewController.swift in Sources */ = {isa = PBXBuildFile; fileRef = 845C4E23EBB1B07DF334BBA42C272EBB /* ColorsViewController.swift */; };
		5A95C641E43BCD63CA21359C8EAFBA25 /* ValueTextHighlightItemViewController.swift in Sources */ = {isa = PBXBuildFile; fileRef = 3ECE4EA4030547C9B71419A660386C4A /* ValueTextHighlightItemViewController.swift */; };
		5C015C21B5CCA24BFE6643ABE6AEF850 /* NatDS.framework in Frameworks */ = {isa = PBXBuildFile; fileRef = EEBC24456A172162B3538C51FBFE2BA6 /* NatDS.framework */; };
		6566B8AD366FC73D95DA1F35979D488C /* NavigationDrawerItemViewController.swift in Sources */ = {isa = PBXBuildFile; fileRef = 26D4B7F03E632BFE339DA40C2269B9D9 /* NavigationDrawerItemViewController.swift */; };
		6B065E9FA8AEAD33D6341DB8C671D74C /* DialogItemViewController.swift in Sources */ = {isa = PBXBuildFile; fileRef = CBF6AF03A3D6B2368E721CAB74F2424A /* DialogItemViewController.swift */; };
<<<<<<< HEAD
		844A1E2624AE2BCE00E93AD9 /* ShortcutItemViewController.swift in Sources */ = {isa = PBXBuildFile; fileRef = 844A1E2524AE2BCE00E93AD9 /* ShortcutItemViewController.swift */; };
=======
>>>>>>> 5c36d44b
		9B13D285941681F8967FCC54F3945D5F /* IconCollectioViewCell.swift in Sources */ = {isa = PBXBuildFile; fileRef = C7FBDBE3AD8777A865F1B1E40859758D /* IconCollectioViewCell.swift */; };
		B0824E26ADCA40FFA158AA0A35155D71 /* MainViewController.swift in Sources */ = {isa = PBXBuildFile; fileRef = 9AFC72AFBBBAAEBA2097DA669BB3792F /* MainViewController.swift */; };
		B14E0B8A51D237CFBA1AD574ED6EC10C /* DividerViewController.swift in Sources */ = {isa = PBXBuildFile; fileRef = 9F657058E049073E0255E8EE6ED2580B /* DividerViewController.swift */; };
		B5D960A174519D837D9855D4B0A6711B /* TextFieldItemViewController.swift in Sources */ = {isa = PBXBuildFile; fileRef = B02CD4C57B8F31F4FB76CB430C3A9F39 /* TextFieldItemViewController.swift */; };
		BAD502BF80890F0D5ADA1B7671F5E4D1 /* AppBarViewController.swift in Sources */ = {isa = PBXBuildFile; fileRef = F65EAA4E8148EBDC96E68E9E054CED31 /* AppBarViewController.swift */; };
		BD695AAB8C1745298D8F405635E322A7 /* MainDataSource.swift in Sources */ = {isa = PBXBuildFile; fileRef = 96E03E96B39ADDD9B77FC7C702E3029F /* MainDataSource.swift */; };
		C3FB6A19DFD7AF84B435860A0C7F355D /* ExpansionPanelViewController.swift in Sources */ = {isa = PBXBuildFile; fileRef = BAE1310620FE9C1F53F4420EEBB52174 /* ExpansionPanelViewController.swift */; };
		C45042BFA9A69738E74BF45255330A76 /* BorderRadiusCell.swift in Sources */ = {isa = PBXBuildFile; fileRef = 9D0DC29437C7F5B9950A6FDE4E0E7786 /* BorderRadiusCell.swift */; };
		D10339C459C644B3172B6106B51A961C /* ElevationCell.swift in Sources */ = {isa = PBXBuildFile; fileRef = 4CBBBC99CEDEAD9957C2FDFCDCF340E4 /* ElevationCell.swift */; };
		D2874BA3C6A03754EC9895DC95D6DFE5 /* TypographyCell.swift in Sources */ = {isa = PBXBuildFile; fileRef = 5A620BF5125BD5A9285A07613BD28359 /* TypographyCell.swift */; };
		D30EE21E999567FD384CCE8B5D90FAC2 /* SizeCell.swift in Sources */ = {isa = PBXBuildFile; fileRef = D6931A5C475B8907A39E71B99395C70C /* SizeCell.swift */; };
		D3219E81DF4D5C6AC40F7F7677D8A7E7 /* Assets.xcassets in Resources */ = {isa = PBXBuildFile; fileRef = 4F3D5DE37D2013D4BADC0F54FAEDE3F6 /* Assets.xcassets */; };
		D8E43C13D4DE5237EBF1AAA69FCF03EF /* BorderRadiusViewController.swift in Sources */ = {isa = PBXBuildFile; fileRef = C3ECCCD44B56293C5FBF0660526ABA56 /* BorderRadiusViewController.swift */; };
		DC40596AEA7EE184F0A1BCD2F3BFF7FC /* DesignSection.swift in Sources */ = {isa = PBXBuildFile; fileRef = 729810E32083E04163C749DCF3552FA6 /* DesignSection.swift */; };
		DF627B5ABA0E7336C4F3554132159A83 /* ComponentsSection.swift in Sources */ = {isa = PBXBuildFile; fileRef = 62B703332C6994E56C229AEDFFD1B5EB /* ComponentsSection.swift */; };
		E061B6B85CEFBAE9AE8A8079DEF9E0A4 /* SampleSection.swift in Sources */ = {isa = PBXBuildFile; fileRef = F9F8B4392DE4673E30A21B2F6E484CDB /* SampleSection.swift */; };
		E85844B6881ACA2A4AD480885DC8B068 /* OpacityViewController.swift in Sources */ = {isa = PBXBuildFile; fileRef = 1E864ED7BB360AA6C6091D7E1053A5ED /* OpacityViewController.swift */; };
		F1BDDD1A6BB7FF95ED9BF0D4FF3083A8 /* IconographyItemViewController.swift in Sources */ = {isa = PBXBuildFile; fileRef = 3336D64DBE111BD9CEB3EAF55A72897A /* IconographyItemViewController.swift */; };
		F73DA218B08455F09195D7D6F4990961 /* SizeViewController.swift in Sources */ = {isa = PBXBuildFile; fileRef = 6CCE6B3ED45C1E81094E9B4DDAB9D1EC /* SizeViewController.swift */; };
		FA821AD3D36171DBAF4790CAD9C46CC8 /* AppDelegate.swift in Sources */ = {isa = PBXBuildFile; fileRef = A9EB78FC7F0EEE4914F65F61B2E74031 /* AppDelegate.swift */; };
		FD3C1A6EDAD5F31BC9E4984E981C28A8 /* TabItemViewController.swift in Sources */ = {isa = PBXBuildFile; fileRef = 8AD6BDA39D2DFA18294278D33A054F9B /* TabItemViewController.swift */; };
/* End PBXBuildFile section */

/* Begin PBXCopyFilesBuildPhase section */
		BA7D257147E394ADC9BAB095B2BD4E65 /* Embed Frameworks */ = {
			isa = PBXCopyFilesBuildPhase;
			buildActionMask = 2147483647;
			dstPath = "";
			dstSubfolderSpec = 10;
			files = (
				1D1DA594D70300F43F7B5F7BD9215C90 /* NatDS.framework in Embed Frameworks */,
			);
			name = "Embed Frameworks";
			runOnlyForDeploymentPostprocessing = 0;
		};
/* End PBXCopyFilesBuildPhase section */

/* Begin PBXFileReference section */
		1E864ED7BB360AA6C6091D7E1053A5ED /* OpacityViewController.swift */ = {isa = PBXFileReference; lastKnownFileType = sourcecode.swift; path = OpacityViewController.swift; sourceTree = "<group>"; };
		26D4B7F03E632BFE339DA40C2269B9D9 /* NavigationDrawerItemViewController.swift */ = {isa = PBXFileReference; lastKnownFileType = sourcecode.swift; path = NavigationDrawerItemViewController.swift; sourceTree = "<group>"; };
		2D71CBBDDF4F8308F1C24A8F907CBE25 /* NatDS-SampleApp.app */ = {isa = PBXFileReference; explicitFileType = wrapper.application; includeInIndex = 0; path = "NatDS-SampleApp.app"; sourceTree = BUILT_PRODUCTS_DIR; };
		3336D64DBE111BD9CEB3EAF55A72897A /* IconographyItemViewController.swift */ = {isa = PBXFileReference; lastKnownFileType = sourcecode.swift; path = IconographyItemViewController.swift; sourceTree = "<group>"; };
		35E9FC28C9F42A1770BF5C6983ECF749 /* Info.plist */ = {isa = PBXFileReference; lastKnownFileType = text.plist.xml; path = Info.plist; sourceTree = "<group>"; };
		3ECE4EA4030547C9B71419A660386C4A /* ValueTextHighlightItemViewController.swift */ = {isa = PBXFileReference; lastKnownFileType = sourcecode.swift; path = ValueTextHighlightItemViewController.swift; sourceTree = "<group>"; };
		4CBBBC99CEDEAD9957C2FDFCDCF340E4 /* ElevationCell.swift */ = {isa = PBXFileReference; lastKnownFileType = sourcecode.swift; path = ElevationCell.swift; sourceTree = "<group>"; };
		4F3D5DE37D2013D4BADC0F54FAEDE3F6 /* Assets.xcassets */ = {isa = PBXFileReference; lastKnownFileType = folder.assetcatalog; path = Assets.xcassets; sourceTree = "<group>"; };
		5A620BF5125BD5A9285A07613BD28359 /* TypographyCell.swift */ = {isa = PBXFileReference; fileEncoding = 4; lastKnownFileType = sourcecode.swift; path = TypographyCell.swift; sourceTree = "<group>"; };
		5DF7BFDAFFA13841520A52D2EDE5400D /* ColorsHeaderView.swift */ = {isa = PBXFileReference; lastKnownFileType = sourcecode.swift; path = ColorsHeaderView.swift; sourceTree = "<group>"; };
		62B703332C6994E56C229AEDFFD1B5EB /* ComponentsSection.swift */ = {isa = PBXFileReference; lastKnownFileType = sourcecode.swift; path = ComponentsSection.swift; sourceTree = "<group>"; };
		6CCE6B3ED45C1E81094E9B4DDAB9D1EC /* SizeViewController.swift */ = {isa = PBXFileReference; fileEncoding = 4; lastKnownFileType = sourcecode.swift; path = SizeViewController.swift; sourceTree = "<group>"; };
		729810E32083E04163C749DCF3552FA6 /* DesignSection.swift */ = {isa = PBXFileReference; lastKnownFileType = sourcecode.swift; path = DesignSection.swift; sourceTree = "<group>"; };
		73162360481FF4DE5378EBF0DF3B2F1C /* SpacingCell.swift */ = {isa = PBXFileReference; lastKnownFileType = sourcecode.swift; path = SpacingCell.swift; sourceTree = "<group>"; };
<<<<<<< HEAD
		844A1E2524AE2BCE00E93AD9 /* ShortcutItemViewController.swift */ = {isa = PBXFileReference; lastKnownFileType = sourcecode.swift; path = ShortcutItemViewController.swift; sourceTree = "<group>"; };
=======
>>>>>>> 5c36d44b
		845C4E23EBB1B07DF334BBA42C272EBB /* ColorsViewController.swift */ = {isa = PBXFileReference; fileEncoding = 4; lastKnownFileType = sourcecode.swift; path = ColorsViewController.swift; sourceTree = "<group>"; };
		88DF0FA08B4E2EB33C77654A3EC4E83E /* ChooseBrandViewController.swift */ = {isa = PBXFileReference; lastKnownFileType = sourcecode.swift; path = ChooseBrandViewController.swift; sourceTree = "<group>"; };
		8AD6BDA39D2DFA18294278D33A054F9B /* TabItemViewController.swift */ = {isa = PBXFileReference; lastKnownFileType = sourcecode.swift; path = TabItemViewController.swift; sourceTree = "<group>"; };
		96E03E96B39ADDD9B77FC7C702E3029F /* MainDataSource.swift */ = {isa = PBXFileReference; lastKnownFileType = sourcecode.swift; path = MainDataSource.swift; sourceTree = "<group>"; };
		9A952C68A59714AAC3B9888C2904F969 /* Base */ = {isa = PBXFileReference; lastKnownFileType = file.storyboard; name = Base; path = Base.lproj/LaunchScreen.storyboard; sourceTree = "<group>"; };
		9AFC72AFBBBAAEBA2097DA669BB3792F /* MainViewController.swift */ = {isa = PBXFileReference; lastKnownFileType = sourcecode.swift; path = MainViewController.swift; sourceTree = "<group>"; };
		9D0DC29437C7F5B9950A6FDE4E0E7786 /* BorderRadiusCell.swift */ = {isa = PBXFileReference; lastKnownFileType = sourcecode.swift; path = BorderRadiusCell.swift; sourceTree = "<group>"; };
		9F657058E049073E0255E8EE6ED2580B /* DividerViewController.swift */ = {isa = PBXFileReference; lastKnownFileType = sourcecode.swift; path = DividerViewController.swift; sourceTree = "<group>"; };
		A9EB78FC7F0EEE4914F65F61B2E74031 /* AppDelegate.swift */ = {isa = PBXFileReference; lastKnownFileType = sourcecode.swift; path = AppDelegate.swift; sourceTree = "<group>"; };
		B02CD4C57B8F31F4FB76CB430C3A9F39 /* TextFieldItemViewController.swift */ = {isa = PBXFileReference; lastKnownFileType = sourcecode.swift; path = TextFieldItemViewController.swift; sourceTree = "<group>"; };
		BAE1310620FE9C1F53F4420EEBB52174 /* ExpansionPanelViewController.swift */ = {isa = PBXFileReference; fileEncoding = 4; lastKnownFileType = sourcecode.swift; path = ExpansionPanelViewController.swift; sourceTree = "<group>"; };
		BFCC7C3B8819A99402107EA24F698A53 /* ElevationViewController.swift */ = {isa = PBXFileReference; lastKnownFileType = sourcecode.swift; path = ElevationViewController.swift; sourceTree = "<group>"; };
		C3ECCCD44B56293C5FBF0660526ABA56 /* BorderRadiusViewController.swift */ = {isa = PBXFileReference; lastKnownFileType = sourcecode.swift; path = BorderRadiusViewController.swift; sourceTree = "<group>"; };
		C7FBDBE3AD8777A865F1B1E40859758D /* IconCollectioViewCell.swift */ = {isa = PBXFileReference; lastKnownFileType = sourcecode.swift; path = IconCollectioViewCell.swift; sourceTree = "<group>"; };
		CBF6AF03A3D6B2368E721CAB74F2424A /* DialogItemViewController.swift */ = {isa = PBXFileReference; lastKnownFileType = sourcecode.swift; path = DialogItemViewController.swift; sourceTree = "<group>"; };
		CDEFD4EFD9613149DFEC9007479CFBA8 /* SampleItem.swift */ = {isa = PBXFileReference; lastKnownFileType = sourcecode.swift; path = SampleItem.swift; sourceTree = "<group>"; };
		D6931A5C475B8907A39E71B99395C70C /* SizeCell.swift */ = {isa = PBXFileReference; fileEncoding = 4; lastKnownFileType = sourcecode.swift; path = SizeCell.swift; sourceTree = "<group>"; };
		D79F005407CCF54F38930570D9BE50EA /* OpacityCell.swift */ = {isa = PBXFileReference; lastKnownFileType = sourcecode.swift; path = OpacityCell.swift; sourceTree = "<group>"; };
		EB193A88212A44D97B2A08002B40993F /* ButtonsItemViewController.swift */ = {isa = PBXFileReference; lastKnownFileType = sourcecode.swift; path = ButtonsItemViewController.swift; sourceTree = "<group>"; };
		EEBC24456A172162B3538C51FBFE2BA6 /* NatDS.framework */ = {isa = PBXFileReference; explicitFileType = wrapper.framework; path = NatDS.framework; sourceTree = BUILT_PRODUCTS_DIR; };
		F481A68E21070452D7ABE08B85865E10 /* SpacingViewController.swift */ = {isa = PBXFileReference; lastKnownFileType = sourcecode.swift; path = SpacingViewController.swift; sourceTree = "<group>"; };
		F65EAA4E8148EBDC96E68E9E054CED31 /* AppBarViewController.swift */ = {isa = PBXFileReference; lastKnownFileType = sourcecode.swift; path = AppBarViewController.swift; sourceTree = "<group>"; };
		F9F8B4392DE4673E30A21B2F6E484CDB /* SampleSection.swift */ = {isa = PBXFileReference; lastKnownFileType = sourcecode.swift; path = SampleSection.swift; sourceTree = "<group>"; };
		FD277263F8F3EE00B21A0DE2E9849D97 /* ColorsCell.swift */ = {isa = PBXFileReference; lastKnownFileType = sourcecode.swift; path = ColorsCell.swift; sourceTree = "<group>"; };
		FE39135EC83E5AE456AC7FBF5FE7F9CA /* TypographyViewController.swift */ = {isa = PBXFileReference; lastKnownFileType = sourcecode.swift; path = TypographyViewController.swift; sourceTree = "<group>"; };
/* End PBXFileReference section */

/* Begin PBXFrameworksBuildPhase section */
		648B131410E9C0915BF9C08FDE33DD36 /* Frameworks */ = {
			isa = PBXFrameworksBuildPhase;
			buildActionMask = 2147483647;
			files = (
				5C015C21B5CCA24BFE6643ABE6AEF850 /* NatDS.framework in Frameworks */,
			);
			runOnlyForDeploymentPostprocessing = 0;
		};
/* End PBXFrameworksBuildPhase section */

/* Begin PBXGroup section */
		00BA79FB1659D007DB8720B65080C439 /* Dialog */ = {
			isa = PBXGroup;
			children = (
				CBF6AF03A3D6B2368E721CAB74F2424A /* DialogItemViewController.swift */,
			);
			path = Dialog;
			sourceTree = "<group>";
		};
		0F9EB0B48CDC91FB1CA02458F9570578 /* Products */ = {
			isa = PBXGroup;
			children = (
				2D71CBBDDF4F8308F1C24A8F907CBE25 /* NatDS-SampleApp.app */,
			);
			name = Products;
			sourceTree = "<group>";
		};
		1663B3E8761EA7718C591D7378085408 /* Elevation */ = {
			isa = PBXGroup;
			children = (
				325C58392C7C330F75C621948DF99A49 /* Cells */,
				BFCC7C3B8819A99402107EA24F698A53 /* ElevationViewController.swift */,
			);
			path = Elevation;
			sourceTree = "<group>";
		};
		325C58392C7C330F75C621948DF99A49 /* Cells */ = {
			isa = PBXGroup;
			children = (
				4CBBBC99CEDEAD9957C2FDFCDCF340E4 /* ElevationCell.swift */,
			);
			path = Cells;
			sourceTree = "<group>";
		};
		36ED2BCB248D0370832F458C8819AED3 /* Cells */ = {
			isa = PBXGroup;
			children = (
				D79F005407CCF54F38930570D9BE50EA /* OpacityCell.swift */,
			);
			path = Cells;
			sourceTree = "<group>";
		};
		3D9C41A89DFFF420774C67EFCF601A6A /* BorderRadius */ = {
			isa = PBXGroup;
			children = (
				B936FD4AAF4E6441617F194A597367DD /* Cells */,
				C3ECCCD44B56293C5FBF0660526ABA56 /* BorderRadiusViewController.swift */,
			);
			path = BorderRadius;
			sourceTree = "<group>";
		};
		42CA660B6D99BC41804F8F3DFFF846E2 /* Sources */ = {
			isa = PBXGroup;
			children = (
				9DE43D2630BC7A2BC76DE6043192AFF4 /* Sample */,
				BBBD9AE748A7F062C343564EE84A8A71 /* Supporting Files */,
				A9EB78FC7F0EEE4914F65F61B2E74031 /* AppDelegate.swift */,
				88DF0FA08B4E2EB33C77654A3EC4E83E /* ChooseBrandViewController.swift */,
				96E03E96B39ADDD9B77FC7C702E3029F /* MainDataSource.swift */,
				9AFC72AFBBBAAEBA2097DA669BB3792F /* MainViewController.swift */,
			);
			path = Sources;
			sourceTree = "<group>";
		};
		60BA3889843FAC643954B470CDCD738E /* Colors */ = {
			isa = PBXGroup;
			children = (
				C216B869C49B98316C79CC628A4C9017 /* Cells */,
				845C4E23EBB1B07DF334BBA42C272EBB /* ColorsViewController.swift */,
			);
			path = Colors;
			sourceTree = "<group>";
		};
		844A1E2424AE2B7600E93AD9 /* Shortcut */ = {
			isa = PBXGroup;
			children = (
				844A1E2524AE2BCE00E93AD9 /* ShortcutItemViewController.swift */,
			);
			path = Shortcut;
			sourceTree = "<group>";
		};
		84AAD9C60B28018A447D43D10A281470 /* Helper */ = {
			isa = PBXGroup;
			children = (
				C7FBDBE3AD8777A865F1B1E40859758D /* IconCollectioViewCell.swift */,
			);
			path = Helper;
			sourceTree = "<group>";
		};
		86D88A8EB08915984C5FB6D277F7A6FA /* Components */ = {
			isa = PBXGroup;
			children = (
				D8DBFA16188C4BCC7FE097B676C32FF8 /* Bar */,
				BD3CB0F80322B0EA8970D31ABDFB1318 /* Button */,
				00BA79FB1659D007DB8720B65080C439 /* Dialog */,
				D2D202BFFC95DC39B94A26A5FB172483 /* Divider */,
				DFD5C58E6C019591057F6663EFBBA044 /* ExpansionPanel */,
				FE7854E68C30109D4B2988E1E01AE179 /* Field */,
				CDF47F683C800E8289A0310CD7EA0F0C /* Iconography */,
				FC4556C0DD691C829616B3DDA86F0CBA /* NavigationDrawer */,
				844A1E2424AE2B7600E93AD9 /* Shortcut */,
				C420063DEF581D12DAA6D31645B6B382 /* Tab */,
				C1D1F3FC973CC3D14F86C680F200601D /* ValueText */,
				62B703332C6994E56C229AEDFFD1B5EB /* ComponentsSection.swift */,
			);
			path = Components;
			sourceTree = "<group>";
		};
		8AA2BE34A038C58FEB81541423FEF091 /* Design */ = {
			isa = PBXGroup;
			children = (
				3D9C41A89DFFF420774C67EFCF601A6A /* BorderRadius */,
				60BA3889843FAC643954B470CDCD738E /* Colors */,
				1663B3E8761EA7718C591D7378085408 /* Elevation */,
				E87CB56433DA6E5473F5C6B643789BA6 /* Opacity */,
				B2720C821B540A7F455BED15A98C6755 /* Size */,
				DEA60779BDC024D9AD1244CD29A20E30 /* Spacing */,
				D1E87FD723F5C0CE6B516C38B689A892 /* Tipography */,
				729810E32083E04163C749DCF3552FA6 /* DesignSection.swift */,
			);
			path = Design;
			sourceTree = "<group>";
		};
		9DE43D2630BC7A2BC76DE6043192AFF4 /* Sample */ = {
			isa = PBXGroup;
			children = (
				86D88A8EB08915984C5FB6D277F7A6FA /* Components */,
				8AA2BE34A038C58FEB81541423FEF091 /* Design */,
				CDEFD4EFD9613149DFEC9007479CFBA8 /* SampleItem.swift */,
				F9F8B4392DE4673E30A21B2F6E484CDB /* SampleSection.swift */,
			);
			path = Sample;
			sourceTree = "<group>";
		};
		AD7153C6722DD4818645E5ADE1A5C8D3 /* Cells */ = {
			isa = PBXGroup;
			children = (
				D6931A5C475B8907A39E71B99395C70C /* SizeCell.swift */,
			);
			path = Cells;
			sourceTree = "<group>";
		};
		B2720C821B540A7F455BED15A98C6755 /* Size */ = {
			isa = PBXGroup;
			children = (
				AD7153C6722DD4818645E5ADE1A5C8D3 /* Cells */,
				6CCE6B3ED45C1E81094E9B4DDAB9D1EC /* SizeViewController.swift */,
			);
			path = Size;
			sourceTree = "<group>";
		};
		B7D68855C6F46E43FC45CF037561B02B /* Cells */ = {
			isa = PBXGroup;
			children = (
				5A620BF5125BD5A9285A07613BD28359 /* TypographyCell.swift */,
			);
			path = Cells;
			sourceTree = "<group>";
		};
		B936FD4AAF4E6441617F194A597367DD /* Cells */ = {
			isa = PBXGroup;
			children = (
				9D0DC29437C7F5B9950A6FDE4E0E7786 /* BorderRadiusCell.swift */,
			);
			path = Cells;
			sourceTree = "<group>";
		};
		BBBD9AE748A7F062C343564EE84A8A71 /* Supporting Files */ = {
			isa = PBXGroup;
			children = (
				4F3D5DE37D2013D4BADC0F54FAEDE3F6 /* Assets.xcassets */,
				35E9FC28C9F42A1770BF5C6983ECF749 /* Info.plist */,
				60F631F3D82A74E2CC246BA76661EF48 /* LaunchScreen.storyboard */,
			);
			path = "Supporting Files";
			sourceTree = "<group>";
		};
		BD3CB0F80322B0EA8970D31ABDFB1318 /* Button */ = {
			isa = PBXGroup;
			children = (
				EB193A88212A44D97B2A08002B40993F /* ButtonsItemViewController.swift */,
			);
			path = Button;
			sourceTree = "<group>";
		};
		C1D1F3FC973CC3D14F86C680F200601D /* ValueText */ = {
			isa = PBXGroup;
			children = (
				3ECE4EA4030547C9B71419A660386C4A /* ValueTextHighlightItemViewController.swift */,
			);
			path = ValueText;
			sourceTree = "<group>";
		};
		C216B869C49B98316C79CC628A4C9017 /* Cells */ = {
			isa = PBXGroup;
			children = (
				FD277263F8F3EE00B21A0DE2E9849D97 /* ColorsCell.swift */,
				5DF7BFDAFFA13841520A52D2EDE5400D /* ColorsHeaderView.swift */,
			);
			path = Cells;
			sourceTree = "<group>";
		};
		C420063DEF581D12DAA6D31645B6B382 /* Tab */ = {
			isa = PBXGroup;
			children = (
				8AD6BDA39D2DFA18294278D33A054F9B /* TabItemViewController.swift */,
			);
			path = Tab;
			sourceTree = "<group>";
		};
		CDF47F683C800E8289A0310CD7EA0F0C /* Iconography */ = {
			isa = PBXGroup;
			children = (
				84AAD9C60B28018A447D43D10A281470 /* Helper */,
				3336D64DBE111BD9CEB3EAF55A72897A /* IconographyItemViewController.swift */,
			);
			path = Iconography;
			sourceTree = "<group>";
		};
		D1E87FD723F5C0CE6B516C38B689A892 /* Tipography */ = {
			isa = PBXGroup;
			children = (
				B7D68855C6F46E43FC45CF037561B02B /* Cells */,
				FE39135EC83E5AE456AC7FBF5FE7F9CA /* TypographyViewController.swift */,
			);
			path = Tipography;
			sourceTree = "<group>";
		};
		D2D202BFFC95DC39B94A26A5FB172483 /* Divider */ = {
			isa = PBXGroup;
			children = (
				9F657058E049073E0255E8EE6ED2580B /* DividerViewController.swift */,
			);
			path = Divider;
			sourceTree = "<group>";
		};
		D8DBFA16188C4BCC7FE097B676C32FF8 /* Bar */ = {
			isa = PBXGroup;
			children = (
				F65EAA4E8148EBDC96E68E9E054CED31 /* AppBarViewController.swift */,
			);
			path = Bar;
			sourceTree = "<group>";
		};
		DEA60779BDC024D9AD1244CD29A20E30 /* Spacing */ = {
			isa = PBXGroup;
			children = (
				FB45A508878AF11006636A3B1F5FF4BE /* Cells */,
				F481A68E21070452D7ABE08B85865E10 /* SpacingViewController.swift */,
			);
			path = Spacing;
			sourceTree = "<group>";
		};
		DFD5C58E6C019591057F6663EFBBA044 /* ExpansionPanel */ = {
			isa = PBXGroup;
			children = (
				BAE1310620FE9C1F53F4420EEBB52174 /* ExpansionPanelViewController.swift */,
			);
			path = ExpansionPanel;
			sourceTree = "<group>";
		};
		E832EF116BC4BE224E3691F2196CCD5B = {
			isa = PBXGroup;
			children = (
				F2174DEEE59502836CB34FDA60D30A21 /* Frameworks */,
				0F9EB0B48CDC91FB1CA02458F9570578 /* Products */,
				42CA660B6D99BC41804F8F3DFFF846E2 /* Sources */,
			);
			sourceTree = "<group>";
		};
		E87CB56433DA6E5473F5C6B643789BA6 /* Opacity */ = {
			isa = PBXGroup;
			children = (
				36ED2BCB248D0370832F458C8819AED3 /* Cells */,
				1E864ED7BB360AA6C6091D7E1053A5ED /* OpacityViewController.swift */,
			);
			path = Opacity;
			sourceTree = "<group>";
		};
		F2174DEEE59502836CB34FDA60D30A21 /* Frameworks */ = {
			isa = PBXGroup;
			children = (
				EEBC24456A172162B3538C51FBFE2BA6 /* NatDS.framework */,
			);
			name = Frameworks;
			sourceTree = "<group>";
		};
		FB45A508878AF11006636A3B1F5FF4BE /* Cells */ = {
			isa = PBXGroup;
			children = (
				73162360481FF4DE5378EBF0DF3B2F1C /* SpacingCell.swift */,
			);
			path = Cells;
			sourceTree = "<group>";
		};
		FC4556C0DD691C829616B3DDA86F0CBA /* NavigationDrawer */ = {
			isa = PBXGroup;
			children = (
				26D4B7F03E632BFE339DA40C2269B9D9 /* NavigationDrawerItemViewController.swift */,
			);
			path = NavigationDrawer;
			sourceTree = "<group>";
		};
		FE7854E68C30109D4B2988E1E01AE179 /* Field */ = {
			isa = PBXGroup;
			children = (
				B02CD4C57B8F31F4FB76CB430C3A9F39 /* TextFieldItemViewController.swift */,
			);
			path = Field;
			sourceTree = "<group>";
		};
/* End PBXGroup section */

/* Begin PBXNativeTarget section */
		8AD1E3FCEC6DC17EE835E4DCD640CB2D /* NatDS-SampleApp */ = {
			isa = PBXNativeTarget;
			buildConfigurationList = 7D6EB1D13A33A47974DF145EA3BC839F /* Build configuration list for PBXNativeTarget "NatDS-SampleApp" */;
			buildPhases = (
				DF2C6BF7A45019FBD56F14E3C3ECDE7E /* Sources */,
				648B131410E9C0915BF9C08FDE33DD36 /* Frameworks */,
				B904DAECF952AB0D904B29291A79794E /* Resources */,
				BA7D257147E394ADC9BAB095B2BD4E65 /* Embed Frameworks */,
			);
			buildRules = (
			);
			dependencies = (
			);
			name = "NatDS-SampleApp";
			productName = "NatDS-SampleApp";
			productReference = 2D71CBBDDF4F8308F1C24A8F907CBE25 /* NatDS-SampleApp.app */;
			productType = "com.apple.product-type.application";
		};
/* End PBXNativeTarget section */

/* Begin PBXProject section */
		2569B159210ED9B10CE36DF0B0369729 /* Project object */ = {
			isa = PBXProject;
			attributes = {
				LastSwiftUpdateCheck = 1110;
				LastUpgradeCheck = 1140;
				ORGANIZATIONNAME = Natura;
				TargetAttributes = {
					8AD1E3FCEC6DC17EE835E4DCD640CB2D = {
						CreatedOnToolsVersion = 11.1;
					};
				};
			};
			buildConfigurationList = 33A0F5AAFF5EBCAE91EB80224CDF3370 /* Build configuration list for PBXProject "NatDS-SampleApp" */;
			compatibilityVersion = "Xcode 9.3";
			developmentRegion = en;
			hasScannedForEncodings = 0;
			knownRegions = (
				en,
				Base,
			);
			mainGroup = E832EF116BC4BE224E3691F2196CCD5B;
			productRefGroup = 0F9EB0B48CDC91FB1CA02458F9570578 /* Products */;
			projectDirPath = "";
			projectRoot = "";
			targets = (
				8AD1E3FCEC6DC17EE835E4DCD640CB2D /* NatDS-SampleApp */,
			);
		};
/* End PBXProject section */

/* Begin PBXResourcesBuildPhase section */
		B904DAECF952AB0D904B29291A79794E /* Resources */ = {
			isa = PBXResourcesBuildPhase;
			buildActionMask = 2147483647;
			files = (
				D3219E81DF4D5C6AC40F7F7677D8A7E7 /* Assets.xcassets in Resources */,
				237BDC613256825FFF9C564C51CEBED6 /* LaunchScreen.storyboard in Resources */,
			);
			runOnlyForDeploymentPostprocessing = 0;
		};
/* End PBXResourcesBuildPhase section */

/* Begin PBXSourcesBuildPhase section */
		DF2C6BF7A45019FBD56F14E3C3ECDE7E /* Sources */ = {
			isa = PBXSourcesBuildPhase;
			buildActionMask = 2147483647;
			files = (
				BAD502BF80890F0D5ADA1B7671F5E4D1 /* AppBarViewController.swift in Sources */,
				FA821AD3D36171DBAF4790CAD9C46CC8 /* AppDelegate.swift in Sources */,
				844A1E2624AE2BCE00E93AD9 /* ShortcutItemViewController.swift in Sources */,
				C45042BFA9A69738E74BF45255330A76 /* BorderRadiusCell.swift in Sources */,
				D8E43C13D4DE5237EBF1AAA69FCF03EF /* BorderRadiusViewController.swift in Sources */,
				15B75BDE2A9BA5FCCD4E2CFE49AC1055 /* ButtonsItemViewController.swift in Sources */,
				0A2178D12DE267C878A84A6ED80350D4 /* ChooseBrandViewController.swift in Sources */,
				47382B136831753E7775B5E76392DA56 /* ColorsCell.swift in Sources */,
				190F96D8AFCE86FA621E6BDD5A3390F2 /* ColorsHeaderView.swift in Sources */,
				542BBE6C15A7E0C25DD69346A43430B0 /* ColorsViewController.swift in Sources */,
				DF627B5ABA0E7336C4F3554132159A83 /* ComponentsSection.swift in Sources */,
				DC40596AEA7EE184F0A1BCD2F3BFF7FC /* DesignSection.swift in Sources */,
				6B065E9FA8AEAD33D6341DB8C671D74C /* DialogItemViewController.swift in Sources */,
				B14E0B8A51D237CFBA1AD574ED6EC10C /* DividerViewController.swift in Sources */,
				D10339C459C644B3172B6106B51A961C /* ElevationCell.swift in Sources */,
				04AA815DDD6F9388F3A1010428342BBB /* ElevationViewController.swift in Sources */,
				C3FB6A19DFD7AF84B435860A0C7F355D /* ExpansionPanelViewController.swift in Sources */,
				9B13D285941681F8967FCC54F3945D5F /* IconCollectioViewCell.swift in Sources */,
				F1BDDD1A6BB7FF95ED9BF0D4FF3083A8 /* IconographyItemViewController.swift in Sources */,
				BD695AAB8C1745298D8F405635E322A7 /* MainDataSource.swift in Sources */,
				B0824E26ADCA40FFA158AA0A35155D71 /* MainViewController.swift in Sources */,
				6566B8AD366FC73D95DA1F35979D488C /* NavigationDrawerItemViewController.swift in Sources */,
				18A184686209DD677293C0286EEB0C60 /* OpacityCell.swift in Sources */,
				E85844B6881ACA2A4AD480885DC8B068 /* OpacityViewController.swift in Sources */,
				00CF8C7E79BD696D97099B654E925BE0 /* SampleItem.swift in Sources */,
				E061B6B85CEFBAE9AE8A8079DEF9E0A4 /* SampleSection.swift in Sources */,
				D30EE21E999567FD384CCE8B5D90FAC2 /* SizeCell.swift in Sources */,
				F73DA218B08455F09195D7D6F4990961 /* SizeViewController.swift in Sources */,
				06E258AB651CE4F232CAAA3A2D94807C /* SpacingCell.swift in Sources */,
				15CB9B603913EB682989F204523A1472 /* SpacingViewController.swift in Sources */,
				FD3C1A6EDAD5F31BC9E4984E981C28A8 /* TabItemViewController.swift in Sources */,
				B5D960A174519D837D9855D4B0A6711B /* TextFieldItemViewController.swift in Sources */,
				D2874BA3C6A03754EC9895DC95D6DFE5 /* TypographyCell.swift in Sources */,
				4FB74E3BCCB54EE2242A9A78778F6024 /* TypographyViewController.swift in Sources */,
				5A95C641E43BCD63CA21359C8EAFBA25 /* ValueTextHighlightItemViewController.swift in Sources */,
			);
			runOnlyForDeploymentPostprocessing = 0;
		};
/* End PBXSourcesBuildPhase section */

/* Begin PBXVariantGroup section */
		60F631F3D82A74E2CC246BA76661EF48 /* LaunchScreen.storyboard */ = {
			isa = PBXVariantGroup;
			children = (
				9A952C68A59714AAC3B9888C2904F969 /* Base */,
			);
			name = LaunchScreen.storyboard;
			sourceTree = "<group>";
		};
/* End PBXVariantGroup section */

/* Begin XCBuildConfiguration section */
		019A913675636B94392D5270062B2DCA /* Debug */ = {
			isa = XCBuildConfiguration;
			buildSettings = {
				ASSETCATALOG_COMPILER_APPICON_NAME = AppIcon;
				CODE_SIGN_IDENTITY = "iPhone Developer";
				CODE_SIGN_STYLE = Manual;
				CURRENT_PROJECT_VERSION = 6;
				DEVELOPMENT_TEAM = XUT82JX72R;
				INFOPLIST_FILE = "Sources/Supporting Files/Info.plist";
				LD_RUNPATH_SEARCH_PATHS = (
					"$(inherited)",
					"@executable_path/Frameworks",
				);
<<<<<<< HEAD
				MARKETING_VERSION = 1.2.0;
=======
				MARKETING_VERSION = 1.3.0;
>>>>>>> 5c36d44b
				PRODUCT_BUNDLE_IDENTIFIER = net.natura.NatDSSampleApp;
				PRODUCT_NAME = "$(TARGET_NAME)";
				PROVISIONING_PROFILE_SPECIFIER = "match Development net.natura.NatDSSampleApp";
				SWIFT_VERSION = 5.0;
				TARGETED_DEVICE_FAMILY = "1,2";
			};
			name = Debug;
		};
		0E35A4BBEAADEE7EBE43F80FCA435B73 /* Debug */ = {
			isa = XCBuildConfiguration;
			buildSettings = {
				ALWAYS_SEARCH_USER_PATHS = NO;
				CLANG_ANALYZER_NONNULL = YES;
				CLANG_ANALYZER_NUMBER_OBJECT_CONVERSION = YES_AGGRESSIVE;
				CLANG_CXX_LANGUAGE_STANDARD = "gnu++14";
				CLANG_CXX_LIBRARY = "libc++";
				CLANG_ENABLE_MODULES = YES;
				CLANG_ENABLE_OBJC_ARC = YES;
				CLANG_ENABLE_OBJC_WEAK = YES;
				CLANG_WARN_BLOCK_CAPTURE_AUTORELEASING = YES;
				CLANG_WARN_BOOL_CONVERSION = YES;
				CLANG_WARN_COMMA = YES;
				CLANG_WARN_CONSTANT_CONVERSION = YES;
				CLANG_WARN_DEPRECATED_OBJC_IMPLEMENTATIONS = YES;
				CLANG_WARN_DIRECT_OBJC_ISA_USAGE = YES_ERROR;
				CLANG_WARN_DOCUMENTATION_COMMENTS = YES;
				CLANG_WARN_EMPTY_BODY = YES;
				CLANG_WARN_ENUM_CONVERSION = YES;
				CLANG_WARN_INFINITE_RECURSION = YES;
				CLANG_WARN_INT_CONVERSION = YES;
				CLANG_WARN_NON_LITERAL_NULL_CONVERSION = YES;
				CLANG_WARN_OBJC_IMPLICIT_RETAIN_SELF = YES;
				CLANG_WARN_OBJC_LITERAL_CONVERSION = YES;
				CLANG_WARN_OBJC_ROOT_CLASS = YES_ERROR;
				CLANG_WARN_RANGE_LOOP_ANALYSIS = YES;
				CLANG_WARN_STRICT_PROTOTYPES = YES;
				CLANG_WARN_SUSPICIOUS_MOVE = YES;
				CLANG_WARN_UNGUARDED_AVAILABILITY = YES_AGGRESSIVE;
				CLANG_WARN_UNREACHABLE_CODE = YES;
				CLANG_WARN__DUPLICATE_METHOD_MATCH = YES;
				COPY_PHASE_STRIP = NO;
				DEBUG_INFORMATION_FORMAT = dwarf;
				ENABLE_STRICT_OBJC_MSGSEND = YES;
				ENABLE_TESTABILITY = YES;
				GCC_C_LANGUAGE_STANDARD = gnu11;
				GCC_DYNAMIC_NO_PIC = NO;
				GCC_NO_COMMON_BLOCKS = YES;
				GCC_OPTIMIZATION_LEVEL = 0;
				GCC_PREPROCESSOR_DEFINITIONS = (
					"DEBUG=1",
					"$(inherited)",
				);
				GCC_WARN_64_TO_32_BIT_CONVERSION = YES;
				GCC_WARN_ABOUT_RETURN_TYPE = YES_ERROR;
				GCC_WARN_UNDECLARED_SELECTOR = YES;
				GCC_WARN_UNINITIALIZED_AUTOS = YES_AGGRESSIVE;
				GCC_WARN_UNUSED_FUNCTION = YES;
				GCC_WARN_UNUSED_VARIABLE = YES;
				IPHONEOS_DEPLOYMENT_TARGET = 11.0;
				MTL_ENABLE_DEBUG_INFO = INCLUDE_SOURCE;
				MTL_FAST_MATH = YES;
				ONLY_ACTIVE_ARCH = YES;
				SDKROOT = iphoneos;
				SWIFT_ACTIVE_COMPILATION_CONDITIONS = DEBUG;
				SWIFT_OPTIMIZATION_LEVEL = "-Onone";
			};
			name = Debug;
		};
		83EBF8A9E3CFEB0CF5C7B433807B3EE6 /* Release */ = {
			isa = XCBuildConfiguration;
			buildSettings = {
				ALWAYS_SEARCH_USER_PATHS = NO;
				CLANG_ANALYZER_NONNULL = YES;
				CLANG_ANALYZER_NUMBER_OBJECT_CONVERSION = YES_AGGRESSIVE;
				CLANG_CXX_LANGUAGE_STANDARD = "gnu++14";
				CLANG_CXX_LIBRARY = "libc++";
				CLANG_ENABLE_MODULES = YES;
				CLANG_ENABLE_OBJC_ARC = YES;
				CLANG_ENABLE_OBJC_WEAK = YES;
				CLANG_WARN_BLOCK_CAPTURE_AUTORELEASING = YES;
				CLANG_WARN_BOOL_CONVERSION = YES;
				CLANG_WARN_COMMA = YES;
				CLANG_WARN_CONSTANT_CONVERSION = YES;
				CLANG_WARN_DEPRECATED_OBJC_IMPLEMENTATIONS = YES;
				CLANG_WARN_DIRECT_OBJC_ISA_USAGE = YES_ERROR;
				CLANG_WARN_DOCUMENTATION_COMMENTS = YES;
				CLANG_WARN_EMPTY_BODY = YES;
				CLANG_WARN_ENUM_CONVERSION = YES;
				CLANG_WARN_INFINITE_RECURSION = YES;
				CLANG_WARN_INT_CONVERSION = YES;
				CLANG_WARN_NON_LITERAL_NULL_CONVERSION = YES;
				CLANG_WARN_OBJC_IMPLICIT_RETAIN_SELF = YES;
				CLANG_WARN_OBJC_LITERAL_CONVERSION = YES;
				CLANG_WARN_OBJC_ROOT_CLASS = YES_ERROR;
				CLANG_WARN_RANGE_LOOP_ANALYSIS = YES;
				CLANG_WARN_STRICT_PROTOTYPES = YES;
				CLANG_WARN_SUSPICIOUS_MOVE = YES;
				CLANG_WARN_UNGUARDED_AVAILABILITY = YES_AGGRESSIVE;
				CLANG_WARN_UNREACHABLE_CODE = YES;
				CLANG_WARN__DUPLICATE_METHOD_MATCH = YES;
				COPY_PHASE_STRIP = NO;
				DEBUG_INFORMATION_FORMAT = "dwarf-with-dsym";
				ENABLE_NS_ASSERTIONS = NO;
				ENABLE_STRICT_OBJC_MSGSEND = YES;
				GCC_C_LANGUAGE_STANDARD = gnu11;
				GCC_NO_COMMON_BLOCKS = YES;
				GCC_WARN_64_TO_32_BIT_CONVERSION = YES;
				GCC_WARN_ABOUT_RETURN_TYPE = YES_ERROR;
				GCC_WARN_UNDECLARED_SELECTOR = YES;
				GCC_WARN_UNINITIALIZED_AUTOS = YES_AGGRESSIVE;
				GCC_WARN_UNUSED_FUNCTION = YES;
				GCC_WARN_UNUSED_VARIABLE = YES;
				IPHONEOS_DEPLOYMENT_TARGET = 11.0;
				MTL_ENABLE_DEBUG_INFO = NO;
				MTL_FAST_MATH = YES;
				SDKROOT = iphoneos;
				SWIFT_COMPILATION_MODE = wholemodule;
				SWIFT_OPTIMIZATION_LEVEL = "-O";
				VALIDATE_PRODUCT = YES;
			};
			name = Release;
		};
		D00D945FE925C86C6319D2CF4D40F044 /* Release */ = {
			isa = XCBuildConfiguration;
			buildSettings = {
				ASSETCATALOG_COMPILER_APPICON_NAME = AppIcon;
				CODE_SIGN_IDENTITY = "iPhone Distribution";
				CODE_SIGN_STYLE = Manual;
				CURRENT_PROJECT_VERSION = 6;
				DEVELOPMENT_TEAM = XUT82JX72R;
				INFOPLIST_FILE = "Sources/Supporting Files/Info.plist";
				LD_RUNPATH_SEARCH_PATHS = (
					"$(inherited)",
					"@executable_path/Frameworks",
				);
<<<<<<< HEAD
				MARKETING_VERSION = 1.2.0;
=======
				MARKETING_VERSION = 1.3.0;
>>>>>>> 5c36d44b
				PRODUCT_BUNDLE_IDENTIFIER = net.natura.NatDSSampleApp;
				PRODUCT_NAME = "$(TARGET_NAME)";
				PROVISIONING_PROFILE_SPECIFIER = "match AppStore net.natura.NatDSSampleApp";
				SWIFT_VERSION = 5.0;
				TARGETED_DEVICE_FAMILY = "1,2";
			};
			name = Release;
		};
/* End XCBuildConfiguration section */

/* Begin XCConfigurationList section */
		33A0F5AAFF5EBCAE91EB80224CDF3370 /* Build configuration list for PBXProject "NatDS-SampleApp" */ = {
			isa = XCConfigurationList;
			buildConfigurations = (
				0E35A4BBEAADEE7EBE43F80FCA435B73 /* Debug */,
				83EBF8A9E3CFEB0CF5C7B433807B3EE6 /* Release */,
			);
			defaultConfigurationIsVisible = 0;
			defaultConfigurationName = Release;
		};
		7D6EB1D13A33A47974DF145EA3BC839F /* Build configuration list for PBXNativeTarget "NatDS-SampleApp" */ = {
			isa = XCConfigurationList;
			buildConfigurations = (
				019A913675636B94392D5270062B2DCA /* Debug */,
				D00D945FE925C86C6319D2CF4D40F044 /* Release */,
			);
			defaultConfigurationIsVisible = 0;
			defaultConfigurationName = Release;
		};
/* End XCConfigurationList section */
	};
	rootObject = 2569B159210ED9B10CE36DF0B0369729 /* Project object */;
}<|MERGE_RESOLUTION|>--- conflicted
+++ resolved
@@ -24,10 +24,7 @@
 		5C015C21B5CCA24BFE6643ABE6AEF850 /* NatDS.framework in Frameworks */ = {isa = PBXBuildFile; fileRef = EEBC24456A172162B3538C51FBFE2BA6 /* NatDS.framework */; };
 		6566B8AD366FC73D95DA1F35979D488C /* NavigationDrawerItemViewController.swift in Sources */ = {isa = PBXBuildFile; fileRef = 26D4B7F03E632BFE339DA40C2269B9D9 /* NavigationDrawerItemViewController.swift */; };
 		6B065E9FA8AEAD33D6341DB8C671D74C /* DialogItemViewController.swift in Sources */ = {isa = PBXBuildFile; fileRef = CBF6AF03A3D6B2368E721CAB74F2424A /* DialogItemViewController.swift */; };
-<<<<<<< HEAD
 		844A1E2624AE2BCE00E93AD9 /* ShortcutItemViewController.swift in Sources */ = {isa = PBXBuildFile; fileRef = 844A1E2524AE2BCE00E93AD9 /* ShortcutItemViewController.swift */; };
-=======
->>>>>>> 5c36d44b
 		9B13D285941681F8967FCC54F3945D5F /* IconCollectioViewCell.swift in Sources */ = {isa = PBXBuildFile; fileRef = C7FBDBE3AD8777A865F1B1E40859758D /* IconCollectioViewCell.swift */; };
 		B0824E26ADCA40FFA158AA0A35155D71 /* MainViewController.swift in Sources */ = {isa = PBXBuildFile; fileRef = 9AFC72AFBBBAAEBA2097DA669BB3792F /* MainViewController.swift */; };
 		B14E0B8A51D237CFBA1AD574ED6EC10C /* DividerViewController.swift in Sources */ = {isa = PBXBuildFile; fileRef = 9F657058E049073E0255E8EE6ED2580B /* DividerViewController.swift */; };
@@ -80,10 +77,7 @@
 		6CCE6B3ED45C1E81094E9B4DDAB9D1EC /* SizeViewController.swift */ = {isa = PBXFileReference; fileEncoding = 4; lastKnownFileType = sourcecode.swift; path = SizeViewController.swift; sourceTree = "<group>"; };
 		729810E32083E04163C749DCF3552FA6 /* DesignSection.swift */ = {isa = PBXFileReference; lastKnownFileType = sourcecode.swift; path = DesignSection.swift; sourceTree = "<group>"; };
 		73162360481FF4DE5378EBF0DF3B2F1C /* SpacingCell.swift */ = {isa = PBXFileReference; lastKnownFileType = sourcecode.swift; path = SpacingCell.swift; sourceTree = "<group>"; };
-<<<<<<< HEAD
 		844A1E2524AE2BCE00E93AD9 /* ShortcutItemViewController.swift */ = {isa = PBXFileReference; lastKnownFileType = sourcecode.swift; path = ShortcutItemViewController.swift; sourceTree = "<group>"; };
-=======
->>>>>>> 5c36d44b
 		845C4E23EBB1B07DF334BBA42C272EBB /* ColorsViewController.swift */ = {isa = PBXFileReference; fileEncoding = 4; lastKnownFileType = sourcecode.swift; path = ColorsViewController.swift; sourceTree = "<group>"; };
 		88DF0FA08B4E2EB33C77654A3EC4E83E /* ChooseBrandViewController.swift */ = {isa = PBXFileReference; lastKnownFileType = sourcecode.swift; path = ChooseBrandViewController.swift; sourceTree = "<group>"; };
 		8AD6BDA39D2DFA18294278D33A054F9B /* TabItemViewController.swift */ = {isa = PBXFileReference; lastKnownFileType = sourcecode.swift; path = TabItemViewController.swift; sourceTree = "<group>"; };
@@ -569,11 +563,7 @@
 					"$(inherited)",
 					"@executable_path/Frameworks",
 				);
-<<<<<<< HEAD
-				MARKETING_VERSION = 1.2.0;
-=======
 				MARKETING_VERSION = 1.3.0;
->>>>>>> 5c36d44b
 				PRODUCT_BUNDLE_IDENTIFIER = net.natura.NatDSSampleApp;
 				PRODUCT_NAME = "$(TARGET_NAME)";
 				PROVISIONING_PROFILE_SPECIFIER = "match Development net.natura.NatDSSampleApp";
@@ -709,11 +699,7 @@
 					"$(inherited)",
 					"@executable_path/Frameworks",
 				);
-<<<<<<< HEAD
-				MARKETING_VERSION = 1.2.0;
-=======
 				MARKETING_VERSION = 1.3.0;
->>>>>>> 5c36d44b
 				PRODUCT_BUNDLE_IDENTIFIER = net.natura.NatDSSampleApp;
 				PRODUCT_NAME = "$(TARGET_NAME)";
 				PROVISIONING_PROFILE_SPECIFIER = "match AppStore net.natura.NatDSSampleApp";
