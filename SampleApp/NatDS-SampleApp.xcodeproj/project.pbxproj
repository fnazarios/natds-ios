// !$*UTF8*$!
{
	archiveVersion = 1;
	classes = {
	};
	objectVersion = 50;
	objects = {

/* Begin PBXBuildFile section */
		BAD502BF80890F0D5ADA1B7671F5E4D1 /* AppBarViewController.swift in Sources */ = {isa = PBXBuildFile; fileRef = F65EAA4E8148EBDC96E68E9E054CED31 /* AppBarViewController.swift */; };
		FA821AD3D36171DBAF4790CAD9C46CC8 /* AppDelegate.swift in Sources */ = {isa = PBXBuildFile; fileRef = A9EB78FC7F0EEE4914F65F61B2E74031 /* AppDelegate.swift */; };
		D3219E81DF4D5C6AC40F7F7677D8A7E7 /* Assets.xcassets in Resources */ = {isa = PBXBuildFile; fileRef = 4F3D5DE37D2013D4BADC0F54FAEDE3F6 /* Assets.xcassets */; };
		C45042BFA9A69738E74BF45255330A76 /* BorderRadiusCell.swift in Sources */ = {isa = PBXBuildFile; fileRef = 9D0DC29437C7F5B9950A6FDE4E0E7786 /* BorderRadiusCell.swift */; };
		D8E43C13D4DE5237EBF1AAA69FCF03EF /* BorderRadiusViewController.swift in Sources */ = {isa = PBXBuildFile; fileRef = C3ECCCD44B56293C5FBF0660526ABA56 /* BorderRadiusViewController.swift */; };
		15B75BDE2A9BA5FCCD4E2CFE49AC1055 /* ButtonsItemViewController.swift in Sources */ = {isa = PBXBuildFile; fileRef = EB193A88212A44D97B2A08002B40993F /* ButtonsItemViewController.swift */; };
		0A2178D12DE267C878A84A6ED80350D4 /* ChooseBrandViewController.swift in Sources */ = {isa = PBXBuildFile; fileRef = 88DF0FA08B4E2EB33C77654A3EC4E83E /* ChooseBrandViewController.swift */; };
		47382B136831753E7775B5E76392DA56 /* ColorsCell.swift in Sources */ = {isa = PBXBuildFile; fileRef = FD277263F8F3EE00B21A0DE2E9849D97 /* ColorsCell.swift */; };
		190F96D8AFCE86FA621E6BDD5A3390F2 /* ColorsHeaderView.swift in Sources */ = {isa = PBXBuildFile; fileRef = 5DF7BFDAFFA13841520A52D2EDE5400D /* ColorsHeaderView.swift */; };
		542BBE6C15A7E0C25DD69346A43430B0 /* ColorsViewController.swift in Sources */ = {isa = PBXBuildFile; fileRef = 845C4E23EBB1B07DF334BBA42C272EBB /* ColorsViewController.swift */; };
		DF627B5ABA0E7336C4F3554132159A83 /* ComponentsSection.swift in Sources */ = {isa = PBXBuildFile; fileRef = 62B703332C6994E56C229AEDFFD1B5EB /* ComponentsSection.swift */; };
		DC40596AEA7EE184F0A1BCD2F3BFF7FC /* DesignSection.swift in Sources */ = {isa = PBXBuildFile; fileRef = 729810E32083E04163C749DCF3552FA6 /* DesignSection.swift */; };
<<<<<<< HEAD
		B14E0B8A51D237CFBA1AD574ED6EC10C /* DividerViewController.swift in Sources */ = {isa = PBXBuildFile; fileRef = 9F657058E049073E0255E8EE6ED2580B /* DividerViewController.swift */; };
		D10339C459C644B3172B6106B51A961C /* ElevationCell.swift in Sources */ = {isa = PBXBuildFile; fileRef = 4CBBBC99CEDEAD9957C2FDFCDCF340E4 /* ElevationCell.swift */; };
		04AA815DDD6F9388F3A1010428342BBB /* ElevationViewController.swift in Sources */ = {isa = PBXBuildFile; fileRef = BFCC7C3B8819A99402107EA24F698A53 /* ElevationViewController.swift */; };
		C3FB6A19DFD7AF84B435860A0C7F355D /* ExpansionPanelViewController.swift in Sources */ = {isa = PBXBuildFile; fileRef = BAE1310620FE9C1F53F4420EEBB52174 /* ExpansionPanelViewController.swift */; };
=======
		6B065E9FA8AEAD33D6341DB8C671D74C /* DialogItemViewController.swift in Sources */ = {isa = PBXBuildFile; fileRef = CBF6AF03A3D6B2368E721CAB74F2424A /* DialogItemViewController.swift */; };
		B14E0B8A51D237CFBA1AD574ED6EC10C /* DividerViewController.swift in Sources */ = {isa = PBXBuildFile; fileRef = 9F657058E049073E0255E8EE6ED2580B /* DividerViewController.swift */; };
		D10339C459C644B3172B6106B51A961C /* ElevationCell.swift in Sources */ = {isa = PBXBuildFile; fileRef = 4CBBBC99CEDEAD9957C2FDFCDCF340E4 /* ElevationCell.swift */; };
		04AA815DDD6F9388F3A1010428342BBB /* ElevationViewController.swift in Sources */ = {isa = PBXBuildFile; fileRef = BFCC7C3B8819A99402107EA24F698A53 /* ElevationViewController.swift */; };
>>>>>>> 52d6beb4
		9B13D285941681F8967FCC54F3945D5F /* IconCollectioViewCell.swift in Sources */ = {isa = PBXBuildFile; fileRef = C7FBDBE3AD8777A865F1B1E40859758D /* IconCollectioViewCell.swift */; };
		F1BDDD1A6BB7FF95ED9BF0D4FF3083A8 /* IconographyItemViewController.swift in Sources */ = {isa = PBXBuildFile; fileRef = 3336D64DBE111BD9CEB3EAF55A72897A /* IconographyItemViewController.swift */; };
		237BDC613256825FFF9C564C51CEBED6 /* LaunchScreen.storyboard in Resources */ = {isa = PBXBuildFile; fileRef = 60F631F3D82A74E2CC246BA76661EF48 /* LaunchScreen.storyboard */; };
		BD695AAB8C1745298D8F405635E322A7 /* MainDataSource.swift in Sources */ = {isa = PBXBuildFile; fileRef = 96E03E96B39ADDD9B77FC7C702E3029F /* MainDataSource.swift */; };
		B0824E26ADCA40FFA158AA0A35155D71 /* MainViewController.swift in Sources */ = {isa = PBXBuildFile; fileRef = 9AFC72AFBBBAAEBA2097DA669BB3792F /* MainViewController.swift */; };
		1D1DA594D70300F43F7B5F7BD9215C90 /* NatDS.framework in Embed Frameworks */ = {isa = PBXBuildFile; fileRef = EEBC24456A172162B3538C51FBFE2BA6 /* NatDS.framework */; settings = {ATTRIBUTES = (CodeSignOnCopy, RemoveHeadersOnCopy, ); }; };
		5C015C21B5CCA24BFE6643ABE6AEF850 /* NatDS.framework in Frameworks */ = {isa = PBXBuildFile; fileRef = EEBC24456A172162B3538C51FBFE2BA6 /* NatDS.framework */; };
		6566B8AD366FC73D95DA1F35979D488C /* NavigationDrawerItemViewController.swift in Sources */ = {isa = PBXBuildFile; fileRef = 26D4B7F03E632BFE339DA40C2269B9D9 /* NavigationDrawerItemViewController.swift */; };
		18A184686209DD677293C0286EEB0C60 /* OpacityCell.swift in Sources */ = {isa = PBXBuildFile; fileRef = D79F005407CCF54F38930570D9BE50EA /* OpacityCell.swift */; };
		E85844B6881ACA2A4AD480885DC8B068 /* OpacityViewController.swift in Sources */ = {isa = PBXBuildFile; fileRef = 1E864ED7BB360AA6C6091D7E1053A5ED /* OpacityViewController.swift */; };
		00CF8C7E79BD696D97099B654E925BE0 /* SampleItem.swift in Sources */ = {isa = PBXBuildFile; fileRef = CDEFD4EFD9613149DFEC9007479CFBA8 /* SampleItem.swift */; };
		E061B6B85CEFBAE9AE8A8079DEF9E0A4 /* SampleSection.swift in Sources */ = {isa = PBXBuildFile; fileRef = F9F8B4392DE4673E30A21B2F6E484CDB /* SampleSection.swift */; };
		D30EE21E999567FD384CCE8B5D90FAC2 /* SizeCell.swift in Sources */ = {isa = PBXBuildFile; fileRef = D6931A5C475B8907A39E71B99395C70C /* SizeCell.swift */; };
		F73DA218B08455F09195D7D6F4990961 /* SizeViewController.swift in Sources */ = {isa = PBXBuildFile; fileRef = 6CCE6B3ED45C1E81094E9B4DDAB9D1EC /* SizeViewController.swift */; };
		06E258AB651CE4F232CAAA3A2D94807C /* SpacingCell.swift in Sources */ = {isa = PBXBuildFile; fileRef = 73162360481FF4DE5378EBF0DF3B2F1C /* SpacingCell.swift */; };
		15CB9B603913EB682989F204523A1472 /* SpacingViewController.swift in Sources */ = {isa = PBXBuildFile; fileRef = F481A68E21070452D7ABE08B85865E10 /* SpacingViewController.swift */; };
		FD3C1A6EDAD5F31BC9E4984E981C28A8 /* TabItemViewController.swift in Sources */ = {isa = PBXBuildFile; fileRef = 8AD6BDA39D2DFA18294278D33A054F9B /* TabItemViewController.swift */; };
		B5D960A174519D837D9855D4B0A6711B /* TextFieldItemViewController.swift in Sources */ = {isa = PBXBuildFile; fileRef = B02CD4C57B8F31F4FB76CB430C3A9F39 /* TextFieldItemViewController.swift */; };
		D2874BA3C6A03754EC9895DC95D6DFE5 /* TypographyCell.swift in Sources */ = {isa = PBXBuildFile; fileRef = 5A620BF5125BD5A9285A07613BD28359 /* TypographyCell.swift */; };
		4FB74E3BCCB54EE2242A9A78778F6024 /* TypographyViewController.swift in Sources */ = {isa = PBXBuildFile; fileRef = FE39135EC83E5AE456AC7FBF5FE7F9CA /* TypographyViewController.swift */; };
		5A95C641E43BCD63CA21359C8EAFBA25 /* ValueTextHighlightItemViewController.swift in Sources */ = {isa = PBXBuildFile; fileRef = 3ECE4EA4030547C9B71419A660386C4A /* ValueTextHighlightItemViewController.swift */; };
/* End PBXBuildFile section */

/* Begin PBXCopyFilesBuildPhase section */
		BA7D257147E394ADC9BAB095B2BD4E65 /* Embed Frameworks */ = {
			isa = PBXCopyFilesBuildPhase;
			buildActionMask = 2147483647;
			dstPath = "";
			dstSubfolderSpec = 10;
			files = (
				1D1DA594D70300F43F7B5F7BD9215C90 /* NatDS.framework in Embed Frameworks */,
			);
			name = "Embed Frameworks";
			runOnlyForDeploymentPostprocessing = 0;
		};
/* End PBXCopyFilesBuildPhase section */

/* Begin PBXFileReference section */
		F65EAA4E8148EBDC96E68E9E054CED31 /* AppBarViewController.swift */ = {isa = PBXFileReference; lastKnownFileType = sourcecode.swift; path = AppBarViewController.swift; sourceTree = "<group>"; };
		A9EB78FC7F0EEE4914F65F61B2E74031 /* AppDelegate.swift */ = {isa = PBXFileReference; lastKnownFileType = sourcecode.swift; path = AppDelegate.swift; sourceTree = "<group>"; };
		4F3D5DE37D2013D4BADC0F54FAEDE3F6 /* Assets.xcassets */ = {isa = PBXFileReference; lastKnownFileType = folder.assetcatalog; path = Assets.xcassets; sourceTree = "<group>"; };
		9A952C68A59714AAC3B9888C2904F969 /* Base */ = {isa = PBXFileReference; lastKnownFileType = file.storyboard; name = Base; path = Base.lproj/LaunchScreen.storyboard; sourceTree = "<group>"; };
		9D0DC29437C7F5B9950A6FDE4E0E7786 /* BorderRadiusCell.swift */ = {isa = PBXFileReference; lastKnownFileType = sourcecode.swift; path = BorderRadiusCell.swift; sourceTree = "<group>"; };
		C3ECCCD44B56293C5FBF0660526ABA56 /* BorderRadiusViewController.swift */ = {isa = PBXFileReference; lastKnownFileType = sourcecode.swift; path = BorderRadiusViewController.swift; sourceTree = "<group>"; };
		EB193A88212A44D97B2A08002B40993F /* ButtonsItemViewController.swift */ = {isa = PBXFileReference; lastKnownFileType = sourcecode.swift; path = ButtonsItemViewController.swift; sourceTree = "<group>"; };
		88DF0FA08B4E2EB33C77654A3EC4E83E /* ChooseBrandViewController.swift */ = {isa = PBXFileReference; lastKnownFileType = sourcecode.swift; path = ChooseBrandViewController.swift; sourceTree = "<group>"; };
		FD277263F8F3EE00B21A0DE2E9849D97 /* ColorsCell.swift */ = {isa = PBXFileReference; lastKnownFileType = sourcecode.swift; path = ColorsCell.swift; sourceTree = "<group>"; };
		5DF7BFDAFFA13841520A52D2EDE5400D /* ColorsHeaderView.swift */ = {isa = PBXFileReference; lastKnownFileType = sourcecode.swift; path = ColorsHeaderView.swift; sourceTree = "<group>"; };
		845C4E23EBB1B07DF334BBA42C272EBB /* ColorsViewController.swift */ = {isa = PBXFileReference; fileEncoding = 4; lastKnownFileType = sourcecode.swift; path = ColorsViewController.swift; sourceTree = "<group>"; };
		62B703332C6994E56C229AEDFFD1B5EB /* ComponentsSection.swift */ = {isa = PBXFileReference; lastKnownFileType = sourcecode.swift; path = ComponentsSection.swift; sourceTree = "<group>"; };
		729810E32083E04163C749DCF3552FA6 /* DesignSection.swift */ = {isa = PBXFileReference; lastKnownFileType = sourcecode.swift; path = DesignSection.swift; sourceTree = "<group>"; };
<<<<<<< HEAD
		9F657058E049073E0255E8EE6ED2580B /* DividerViewController.swift */ = {isa = PBXFileReference; lastKnownFileType = sourcecode.swift; path = DividerViewController.swift; sourceTree = "<group>"; };
		4CBBBC99CEDEAD9957C2FDFCDCF340E4 /* ElevationCell.swift */ = {isa = PBXFileReference; lastKnownFileType = sourcecode.swift; path = ElevationCell.swift; sourceTree = "<group>"; };
		BFCC7C3B8819A99402107EA24F698A53 /* ElevationViewController.swift */ = {isa = PBXFileReference; lastKnownFileType = sourcecode.swift; path = ElevationViewController.swift; sourceTree = "<group>"; };
		BAE1310620FE9C1F53F4420EEBB52174 /* ExpansionPanelViewController.swift */ = {isa = PBXFileReference; lastKnownFileType = sourcecode.swift; path = ExpansionPanelViewController.swift; sourceTree = "<group>"; };
=======
		CBF6AF03A3D6B2368E721CAB74F2424A /* DialogItemViewController.swift */ = {isa = PBXFileReference; lastKnownFileType = sourcecode.swift; path = DialogItemViewController.swift; sourceTree = "<group>"; };
		9F657058E049073E0255E8EE6ED2580B /* DividerViewController.swift */ = {isa = PBXFileReference; lastKnownFileType = sourcecode.swift; path = DividerViewController.swift; sourceTree = "<group>"; };
		4CBBBC99CEDEAD9957C2FDFCDCF340E4 /* ElevationCell.swift */ = {isa = PBXFileReference; lastKnownFileType = sourcecode.swift; path = ElevationCell.swift; sourceTree = "<group>"; };
		BFCC7C3B8819A99402107EA24F698A53 /* ElevationViewController.swift */ = {isa = PBXFileReference; lastKnownFileType = sourcecode.swift; path = ElevationViewController.swift; sourceTree = "<group>"; };
>>>>>>> 52d6beb4
		C7FBDBE3AD8777A865F1B1E40859758D /* IconCollectioViewCell.swift */ = {isa = PBXFileReference; lastKnownFileType = sourcecode.swift; path = IconCollectioViewCell.swift; sourceTree = "<group>"; };
		3336D64DBE111BD9CEB3EAF55A72897A /* IconographyItemViewController.swift */ = {isa = PBXFileReference; lastKnownFileType = sourcecode.swift; path = IconographyItemViewController.swift; sourceTree = "<group>"; };
		35E9FC28C9F42A1770BF5C6983ECF749 /* Info.plist */ = {isa = PBXFileReference; lastKnownFileType = text.plist.xml; path = Info.plist; sourceTree = "<group>"; };
		96E03E96B39ADDD9B77FC7C702E3029F /* MainDataSource.swift */ = {isa = PBXFileReference; lastKnownFileType = sourcecode.swift; path = MainDataSource.swift; sourceTree = "<group>"; };
		9AFC72AFBBBAAEBA2097DA669BB3792F /* MainViewController.swift */ = {isa = PBXFileReference; lastKnownFileType = sourcecode.swift; path = MainViewController.swift; sourceTree = "<group>"; };
		2D71CBBDDF4F8308F1C24A8F907CBE25 /* NatDS-SampleApp.app */ = {isa = PBXFileReference; explicitFileType = wrapper.application; includeInIndex = 0; path = "NatDS-SampleApp.app"; sourceTree = BUILT_PRODUCTS_DIR; };
		EEBC24456A172162B3538C51FBFE2BA6 /* NatDS.framework */ = {isa = PBXFileReference; explicitFileType = wrapper.framework; path = NatDS.framework; sourceTree = BUILT_PRODUCTS_DIR; };
		26D4B7F03E632BFE339DA40C2269B9D9 /* NavigationDrawerItemViewController.swift */ = {isa = PBXFileReference; lastKnownFileType = sourcecode.swift; path = NavigationDrawerItemViewController.swift; sourceTree = "<group>"; };
		D79F005407CCF54F38930570D9BE50EA /* OpacityCell.swift */ = {isa = PBXFileReference; lastKnownFileType = sourcecode.swift; path = OpacityCell.swift; sourceTree = "<group>"; };
		1E864ED7BB360AA6C6091D7E1053A5ED /* OpacityViewController.swift */ = {isa = PBXFileReference; lastKnownFileType = sourcecode.swift; path = OpacityViewController.swift; sourceTree = "<group>"; };
		CDEFD4EFD9613149DFEC9007479CFBA8 /* SampleItem.swift */ = {isa = PBXFileReference; lastKnownFileType = sourcecode.swift; path = SampleItem.swift; sourceTree = "<group>"; };
		F9F8B4392DE4673E30A21B2F6E484CDB /* SampleSection.swift */ = {isa = PBXFileReference; lastKnownFileType = sourcecode.swift; path = SampleSection.swift; sourceTree = "<group>"; };
		D6931A5C475B8907A39E71B99395C70C /* SizeCell.swift */ = {isa = PBXFileReference; fileEncoding = 4; lastKnownFileType = sourcecode.swift; path = SizeCell.swift; sourceTree = "<group>"; };
		6CCE6B3ED45C1E81094E9B4DDAB9D1EC /* SizeViewController.swift */ = {isa = PBXFileReference; fileEncoding = 4; lastKnownFileType = sourcecode.swift; path = SizeViewController.swift; sourceTree = "<group>"; };
		73162360481FF4DE5378EBF0DF3B2F1C /* SpacingCell.swift */ = {isa = PBXFileReference; lastKnownFileType = sourcecode.swift; path = SpacingCell.swift; sourceTree = "<group>"; };
		F481A68E21070452D7ABE08B85865E10 /* SpacingViewController.swift */ = {isa = PBXFileReference; lastKnownFileType = sourcecode.swift; path = SpacingViewController.swift; sourceTree = "<group>"; };
		8AD6BDA39D2DFA18294278D33A054F9B /* TabItemViewController.swift */ = {isa = PBXFileReference; lastKnownFileType = sourcecode.swift; path = TabItemViewController.swift; sourceTree = "<group>"; };
		B02CD4C57B8F31F4FB76CB430C3A9F39 /* TextFieldItemViewController.swift */ = {isa = PBXFileReference; lastKnownFileType = sourcecode.swift; path = TextFieldItemViewController.swift; sourceTree = "<group>"; };
		5A620BF5125BD5A9285A07613BD28359 /* TypographyCell.swift */ = {isa = PBXFileReference; fileEncoding = 4; lastKnownFileType = sourcecode.swift; path = TypographyCell.swift; sourceTree = "<group>"; };
		FE39135EC83E5AE456AC7FBF5FE7F9CA /* TypographyViewController.swift */ = {isa = PBXFileReference; lastKnownFileType = sourcecode.swift; path = TypographyViewController.swift; sourceTree = "<group>"; };
		3ECE4EA4030547C9B71419A660386C4A /* ValueTextHighlightItemViewController.swift */ = {isa = PBXFileReference; lastKnownFileType = sourcecode.swift; path = ValueTextHighlightItemViewController.swift; sourceTree = "<group>"; };
/* End PBXFileReference section */

/* Begin PBXFrameworksBuildPhase section */
		648B131410E9C0915BF9C08FDE33DD36 /* Frameworks */ = {
			isa = PBXFrameworksBuildPhase;
			buildActionMask = 2147483647;
			files = (
				5C015C21B5CCA24BFE6643ABE6AEF850 /* NatDS.framework in Frameworks */,
			);
			runOnlyForDeploymentPostprocessing = 0;
		};
/* End PBXFrameworksBuildPhase section */

/* Begin PBXGroup section */
<<<<<<< HEAD
		DFD5C58E6C019591057F6663EFBBA044 /* ExpansionPanel */ = {
			isa = PBXGroup;
			children = (
				BAE1310620FE9C1F53F4420EEBB52174 /* ExpansionPanelViewController.swift */,
			);
			path = ExpansionPanel;
			sourceTree = "<group>";
		};
		D8DBFA16188C4BCC7FE097B676C32FF8 /* Bar */ = {
			isa = PBXGroup;
			children = (
=======
		D8DBFA16188C4BCC7FE097B676C32FF8 /* Bar */ = {
			isa = PBXGroup;
			children = (
>>>>>>> 52d6beb4
				F65EAA4E8148EBDC96E68E9E054CED31 /* AppBarViewController.swift */,
			);
			path = Bar;
			sourceTree = "<group>";
		};
		D2D202BFFC95DC39B94A26A5FB172483 /* Divider */ = {
			isa = PBXGroup;
			children = (
				9F657058E049073E0255E8EE6ED2580B /* DividerViewController.swift */,
			);
			path = Divider;
			sourceTree = "<group>";
		};
		C420063DEF581D12DAA6D31645B6B382 /* Tab */ = {
			isa = PBXGroup;
			children = (
				8AD6BDA39D2DFA18294278D33A054F9B /* TabItemViewController.swift */,
			);
			path = Tab;
			sourceTree = "<group>";
		};
		C1D1F3FC973CC3D14F86C680F200601D /* ValueText */ = {
			isa = PBXGroup;
			children = (
				3ECE4EA4030547C9B71419A660386C4A /* ValueTextHighlightItemViewController.swift */,
			);
			path = ValueText;
			sourceTree = "<group>";
		};
		FE7854E68C30109D4B2988E1E01AE179 /* Field */ = {
			isa = PBXGroup;
			children = (
				B02CD4C57B8F31F4FB76CB430C3A9F39 /* TextFieldItemViewController.swift */,
			);
			path = Field;
			sourceTree = "<group>";
		};
		C216B869C49B98316C79CC628A4C9017 /* Cells */ = {
			isa = PBXGroup;
			children = (
				FD277263F8F3EE00B21A0DE2E9849D97 /* ColorsCell.swift */,
				5DF7BFDAFFA13841520A52D2EDE5400D /* ColorsHeaderView.swift */,
			);
			path = Cells;
			sourceTree = "<group>";
		};
<<<<<<< HEAD
		B2720C821B540A7F455BED15A98C6755 /* Size */ = {
			isa = PBXGroup;
			children = (
=======
		00BA79FB1659D007DB8720B65080C439 /* Dialog */ = {
			isa = PBXGroup;
			children = (
				CBF6AF03A3D6B2368E721CAB74F2424A /* DialogItemViewController.swift */,
			);
			path = Dialog;
			sourceTree = "<group>";
		};
		B2720C821B540A7F455BED15A98C6755 /* Size */ = {
			isa = PBXGroup;
			children = (
>>>>>>> 52d6beb4
				AD7153C6722DD4818645E5ADE1A5C8D3 /* Cells */,
				6CCE6B3ED45C1E81094E9B4DDAB9D1EC /* SizeViewController.swift */,
			);
			path = Size;
			sourceTree = "<group>";
		};
		AD7153C6722DD4818645E5ADE1A5C8D3 /* Cells */ = {
			isa = PBXGroup;
			children = (
				D6931A5C475B8907A39E71B99395C70C /* SizeCell.swift */,
			);
			path = Cells;
			sourceTree = "<group>";
		};
		3D9C41A89DFFF420774C67EFCF601A6A /* BorderRadius */ = {
			isa = PBXGroup;
			children = (
				B936FD4AAF4E6441617F194A597367DD /* Cells */,
				C3ECCCD44B56293C5FBF0660526ABA56 /* BorderRadiusViewController.swift */,
			);
			path = BorderRadius;
			sourceTree = "<group>";
		};
		B936FD4AAF4E6441617F194A597367DD /* Cells */ = {
			isa = PBXGroup;
			children = (
				9D0DC29437C7F5B9950A6FDE4E0E7786 /* BorderRadiusCell.swift */,
			);
			path = Cells;
			sourceTree = "<group>";
		};
		E87CB56433DA6E5473F5C6B643789BA6 /* Opacity */ = {
			isa = PBXGroup;
			children = (
				36ED2BCB248D0370832F458C8819AED3 /* Cells */,
				1E864ED7BB360AA6C6091D7E1053A5ED /* OpacityViewController.swift */,
			);
			path = Opacity;
			sourceTree = "<group>";
		};
		36ED2BCB248D0370832F458C8819AED3 /* Cells */ = {
			isa = PBXGroup;
			children = (
				D79F005407CCF54F38930570D9BE50EA /* OpacityCell.swift */,
			);
			path = Cells;
			sourceTree = "<group>";
		};
		A4B0AFA88B08B9E594D39FA3019AF45B /* Recovered References */ = {
			isa = PBXGroup;
			children = (
			);
			name = "Recovered References";
			sourceTree = "<group>";
		};
		D1E87FD723F5C0CE6B516C38B689A892 /* Tipography */ = {
			isa = PBXGroup;
			children = (
				B7D68855C6F46E43FC45CF037561B02B /* Cells */,
				FE39135EC83E5AE456AC7FBF5FE7F9CA /* TypographyViewController.swift */,
			);
			path = Tipography;
			sourceTree = "<group>";
		};
		DEA60779BDC024D9AD1244CD29A20E30 /* Spacing */ = {
			isa = PBXGroup;
			children = (
				FB45A508878AF11006636A3B1F5FF4BE /* Cells */,
				F481A68E21070452D7ABE08B85865E10 /* SpacingViewController.swift */,
			);
			path = Spacing;
			sourceTree = "<group>";
		};
		FB45A508878AF11006636A3B1F5FF4BE /* Cells */ = {
			isa = PBXGroup;
			children = (
				73162360481FF4DE5378EBF0DF3B2F1C /* SpacingCell.swift */,
			);
			path = Cells;
			sourceTree = "<group>";
		};
		B7D68855C6F46E43FC45CF037561B02B /* Cells */ = {
			isa = PBXGroup;
			children = (
				5A620BF5125BD5A9285A07613BD28359 /* TypographyCell.swift */,
			);
			path = Cells;
			sourceTree = "<group>";
		};
		1663B3E8761EA7718C591D7378085408 /* Elevation */ = {
			isa = PBXGroup;
			children = (
				325C58392C7C330F75C621948DF99A49 /* Cells */,
				BFCC7C3B8819A99402107EA24F698A53 /* ElevationViewController.swift */,
			);
			path = Elevation;
			sourceTree = "<group>";
		};
		325C58392C7C330F75C621948DF99A49 /* Cells */ = {
			isa = PBXGroup;
			children = (
				4CBBBC99CEDEAD9957C2FDFCDCF340E4 /* ElevationCell.swift */,
			);
			path = Cells;
			sourceTree = "<group>";
		};
		BD3CB0F80322B0EA8970D31ABDFB1318 /* Button */ = {
			isa = PBXGroup;
			children = (
				EB193A88212A44D97B2A08002B40993F /* ButtonsItemViewController.swift */,
			);
			path = Button;
			sourceTree = "<group>";
		};
		86D88A8EB08915984C5FB6D277F7A6FA /* Components */ = {
			isa = PBXGroup;
			children = (
				D8DBFA16188C4BCC7FE097B676C32FF8 /* Bar */,
				BD3CB0F80322B0EA8970D31ABDFB1318 /* Button */,
<<<<<<< HEAD
				D2D202BFFC95DC39B94A26A5FB172483 /* Divider */,
				DFD5C58E6C019591057F6663EFBBA044 /* ExpansionPanel */,
=======
				00BA79FB1659D007DB8720B65080C439 /* Dialog */,
				D2D202BFFC95DC39B94A26A5FB172483 /* Divider */,
>>>>>>> 52d6beb4
				FE7854E68C30109D4B2988E1E01AE179 /* Field */,
				CDF47F683C800E8289A0310CD7EA0F0C /* Iconography */,
				FC4556C0DD691C829616B3DDA86F0CBA /* NavigationDrawer */,
				C420063DEF581D12DAA6D31645B6B382 /* Tab */,
				C1D1F3FC973CC3D14F86C680F200601D /* ValueText */,
				62B703332C6994E56C229AEDFFD1B5EB /* ComponentsSection.swift */,
			);
			path = Components;
			sourceTree = "<group>";
		};
		8AA2BE34A038C58FEB81541423FEF091 /* Design */ = {
			isa = PBXGroup;
			children = (
				3D9C41A89DFFF420774C67EFCF601A6A /* BorderRadius */,
				60BA3889843FAC643954B470CDCD738E /* Colors */,
				1663B3E8761EA7718C591D7378085408 /* Elevation */,
				E87CB56433DA6E5473F5C6B643789BA6 /* Opacity */,
				B2720C821B540A7F455BED15A98C6755 /* Size */,
				DEA60779BDC024D9AD1244CD29A20E30 /* Spacing */,
				D1E87FD723F5C0CE6B516C38B689A892 /* Tipography */,
				729810E32083E04163C749DCF3552FA6 /* DesignSection.swift */,
			);
			path = Design;
			sourceTree = "<group>";
		};
		CDF47F683C800E8289A0310CD7EA0F0C /* Iconography */ = {
			isa = PBXGroup;
			children = (
				84AAD9C60B28018A447D43D10A281470 /* Helper */,
				3336D64DBE111BD9CEB3EAF55A72897A /* IconographyItemViewController.swift */,
			);
			path = Iconography;
			sourceTree = "<group>";
		};
		84AAD9C60B28018A447D43D10A281470 /* Helper */ = {
			isa = PBXGroup;
			children = (
				C7FBDBE3AD8777A865F1B1E40859758D /* IconCollectioViewCell.swift */,
			);
			path = Helper;
			sourceTree = "<group>";
		};
		9DE43D2630BC7A2BC76DE6043192AFF4 /* Sample */ = {
			isa = PBXGroup;
			children = (
				86D88A8EB08915984C5FB6D277F7A6FA /* Components */,
				8AA2BE34A038C58FEB81541423FEF091 /* Design */,
				CDEFD4EFD9613149DFEC9007479CFBA8 /* SampleItem.swift */,
				F9F8B4392DE4673E30A21B2F6E484CDB /* SampleSection.swift */,
			);
			path = Sample;
			sourceTree = "<group>";
		};
		60BA3889843FAC643954B470CDCD738E /* Colors */ = {
			isa = PBXGroup;
			children = (
				C216B869C49B98316C79CC628A4C9017 /* Cells */,
				845C4E23EBB1B07DF334BBA42C272EBB /* ColorsViewController.swift */,
			);
			path = Colors;
			sourceTree = "<group>";
		};
		FC4556C0DD691C829616B3DDA86F0CBA /* NavigationDrawer */ = {
			isa = PBXGroup;
			children = (
				26D4B7F03E632BFE339DA40C2269B9D9 /* NavigationDrawerItemViewController.swift */,
			);
			path = NavigationDrawer;
			sourceTree = "<group>";
		};
		E832EF116BC4BE224E3691F2196CCD5B = {
			isa = PBXGroup;
			children = (
				F2174DEEE59502836CB34FDA60D30A21 /* Frameworks */,
				0F9EB0B48CDC91FB1CA02458F9570578 /* Products */,
				A4B0AFA88B08B9E594D39FA3019AF45B /* Recovered References */,
				42CA660B6D99BC41804F8F3DFFF846E2 /* Sources */,
			);
			sourceTree = "<group>";
		};
		0F9EB0B48CDC91FB1CA02458F9570578 /* Products */ = {
			isa = PBXGroup;
			children = (
				2D71CBBDDF4F8308F1C24A8F907CBE25 /* NatDS-SampleApp.app */,
			);
			name = Products;
			sourceTree = "<group>";
		};
		42CA660B6D99BC41804F8F3DFFF846E2 /* Sources */ = {
			isa = PBXGroup;
			children = (
				9DE43D2630BC7A2BC76DE6043192AFF4 /* Sample */,
				BBBD9AE748A7F062C343564EE84A8A71 /* Supporting Files */,
				A9EB78FC7F0EEE4914F65F61B2E74031 /* AppDelegate.swift */,
				88DF0FA08B4E2EB33C77654A3EC4E83E /* ChooseBrandViewController.swift */,
				96E03E96B39ADDD9B77FC7C702E3029F /* MainDataSource.swift */,
				9AFC72AFBBBAAEBA2097DA669BB3792F /* MainViewController.swift */,
			);
			path = Sources;
			sourceTree = "<group>";
		};
		F2174DEEE59502836CB34FDA60D30A21 /* Frameworks */ = {
			isa = PBXGroup;
			children = (
				EEBC24456A172162B3538C51FBFE2BA6 /* NatDS.framework */,
			);
			name = Frameworks;
			sourceTree = "<group>";
		};
		BBBD9AE748A7F062C343564EE84A8A71 /* Supporting Files */ = {
			isa = PBXGroup;
			children = (
				4F3D5DE37D2013D4BADC0F54FAEDE3F6 /* Assets.xcassets */,
				35E9FC28C9F42A1770BF5C6983ECF749 /* Info.plist */,
				60F631F3D82A74E2CC246BA76661EF48 /* LaunchScreen.storyboard */,
			);
			path = "Supporting Files";
			sourceTree = "<group>";
		};
/* End PBXGroup section */

/* Begin PBXNativeTarget section */
		8AD1E3FCEC6DC17EE835E4DCD640CB2D /* NatDS-SampleApp */ = {
			isa = PBXNativeTarget;
			buildConfigurationList = 7D6EB1D13A33A47974DF145EA3BC839F /* Build configuration list for PBXNativeTarget "NatDS-SampleApp" */;
			buildPhases = (
				DF2C6BF7A45019FBD56F14E3C3ECDE7E /* Sources */,
				648B131410E9C0915BF9C08FDE33DD36 /* Frameworks */,
				B904DAECF952AB0D904B29291A79794E /* Resources */,
				BA7D257147E394ADC9BAB095B2BD4E65 /* Embed Frameworks */,
			);
			buildRules = (
			);
			dependencies = (
			);
			name = "NatDS-SampleApp";
			productName = "NatDS-SampleApp";
			productReference = 2D71CBBDDF4F8308F1C24A8F907CBE25 /* NatDS-SampleApp.app */;
			productType = "com.apple.product-type.application";
		};
/* End PBXNativeTarget section */

/* Begin PBXProject section */
		2569B159210ED9B10CE36DF0B0369729 /* Project object */ = {
			isa = PBXProject;
			attributes = {
				LastSwiftUpdateCheck = 1110;
				LastUpgradeCheck = 1140;
				ORGANIZATIONNAME = Natura;
				TargetAttributes = {
					8AD1E3FCEC6DC17EE835E4DCD640CB2D = {
						CreatedOnToolsVersion = 11.1;
					};
				};
			};
			buildConfigurationList = 33A0F5AAFF5EBCAE91EB80224CDF3370 /* Build configuration list for PBXProject "NatDS-SampleApp" */;
			compatibilityVersion = "Xcode 9.3";
			developmentRegion = en;
			hasScannedForEncodings = 0;
			knownRegions = (
				en,
				Base,
			);
			mainGroup = E832EF116BC4BE224E3691F2196CCD5B;
			productRefGroup = 0F9EB0B48CDC91FB1CA02458F9570578 /* Products */;
			projectDirPath = "";
			projectRoot = "";
			targets = (
				8AD1E3FCEC6DC17EE835E4DCD640CB2D /* NatDS-SampleApp */,
			);
		};
/* End PBXProject section */

/* Begin PBXResourcesBuildPhase section */
		B904DAECF952AB0D904B29291A79794E /* Resources */ = {
			isa = PBXResourcesBuildPhase;
			buildActionMask = 2147483647;
			files = (
				D3219E81DF4D5C6AC40F7F7677D8A7E7 /* Assets.xcassets in Resources */,
				237BDC613256825FFF9C564C51CEBED6 /* LaunchScreen.storyboard in Resources */,
			);
			runOnlyForDeploymentPostprocessing = 0;
		};
/* End PBXResourcesBuildPhase section */

/* Begin PBXSourcesBuildPhase section */
		DF2C6BF7A45019FBD56F14E3C3ECDE7E /* Sources */ = {
			isa = PBXSourcesBuildPhase;
			buildActionMask = 2147483647;
			files = (
				BAD502BF80890F0D5ADA1B7671F5E4D1 /* AppBarViewController.swift in Sources */,
				FA821AD3D36171DBAF4790CAD9C46CC8 /* AppDelegate.swift in Sources */,
				C45042BFA9A69738E74BF45255330A76 /* BorderRadiusCell.swift in Sources */,
				D8E43C13D4DE5237EBF1AAA69FCF03EF /* BorderRadiusViewController.swift in Sources */,
				15B75BDE2A9BA5FCCD4E2CFE49AC1055 /* ButtonsItemViewController.swift in Sources */,
				0A2178D12DE267C878A84A6ED80350D4 /* ChooseBrandViewController.swift in Sources */,
				47382B136831753E7775B5E76392DA56 /* ColorsCell.swift in Sources */,
				190F96D8AFCE86FA621E6BDD5A3390F2 /* ColorsHeaderView.swift in Sources */,
				542BBE6C15A7E0C25DD69346A43430B0 /* ColorsViewController.swift in Sources */,
				DF627B5ABA0E7336C4F3554132159A83 /* ComponentsSection.swift in Sources */,
				DC40596AEA7EE184F0A1BCD2F3BFF7FC /* DesignSection.swift in Sources */,
<<<<<<< HEAD
				B14E0B8A51D237CFBA1AD574ED6EC10C /* DividerViewController.swift in Sources */,
				D10339C459C644B3172B6106B51A961C /* ElevationCell.swift in Sources */,
				04AA815DDD6F9388F3A1010428342BBB /* ElevationViewController.swift in Sources */,
				C3FB6A19DFD7AF84B435860A0C7F355D /* ExpansionPanelViewController.swift in Sources */,
=======
				6B065E9FA8AEAD33D6341DB8C671D74C /* DialogItemViewController.swift in Sources */,
				B14E0B8A51D237CFBA1AD574ED6EC10C /* DividerViewController.swift in Sources */,
				D10339C459C644B3172B6106B51A961C /* ElevationCell.swift in Sources */,
				04AA815DDD6F9388F3A1010428342BBB /* ElevationViewController.swift in Sources */,
>>>>>>> 52d6beb4
				9B13D285941681F8967FCC54F3945D5F /* IconCollectioViewCell.swift in Sources */,
				F1BDDD1A6BB7FF95ED9BF0D4FF3083A8 /* IconographyItemViewController.swift in Sources */,
				BD695AAB8C1745298D8F405635E322A7 /* MainDataSource.swift in Sources */,
				B0824E26ADCA40FFA158AA0A35155D71 /* MainViewController.swift in Sources */,
				6566B8AD366FC73D95DA1F35979D488C /* NavigationDrawerItemViewController.swift in Sources */,
				18A184686209DD677293C0286EEB0C60 /* OpacityCell.swift in Sources */,
				E85844B6881ACA2A4AD480885DC8B068 /* OpacityViewController.swift in Sources */,
				00CF8C7E79BD696D97099B654E925BE0 /* SampleItem.swift in Sources */,
				E061B6B85CEFBAE9AE8A8079DEF9E0A4 /* SampleSection.swift in Sources */,
				D30EE21E999567FD384CCE8B5D90FAC2 /* SizeCell.swift in Sources */,
				F73DA218B08455F09195D7D6F4990961 /* SizeViewController.swift in Sources */,
				06E258AB651CE4F232CAAA3A2D94807C /* SpacingCell.swift in Sources */,
				15CB9B603913EB682989F204523A1472 /* SpacingViewController.swift in Sources */,
				FD3C1A6EDAD5F31BC9E4984E981C28A8 /* TabItemViewController.swift in Sources */,
				B5D960A174519D837D9855D4B0A6711B /* TextFieldItemViewController.swift in Sources */,
				D2874BA3C6A03754EC9895DC95D6DFE5 /* TypographyCell.swift in Sources */,
				4FB74E3BCCB54EE2242A9A78778F6024 /* TypographyViewController.swift in Sources */,
				5A95C641E43BCD63CA21359C8EAFBA25 /* ValueTextHighlightItemViewController.swift in Sources */,
			);
			runOnlyForDeploymentPostprocessing = 0;
		};
/* End PBXSourcesBuildPhase section */

/* Begin PBXVariantGroup section */
		60F631F3D82A74E2CC246BA76661EF48 /* LaunchScreen.storyboard */ = {
			isa = PBXVariantGroup;
			children = (
				9A952C68A59714AAC3B9888C2904F969 /* Base */,
			);
			name = LaunchScreen.storyboard;
			sourceTree = "<group>";
		};
/* End PBXVariantGroup section */

/* Begin XCBuildConfiguration section */
		0E35A4BBEAADEE7EBE43F80FCA435B73 /* Debug */ = {
			isa = XCBuildConfiguration;
			buildSettings = {
				ALWAYS_SEARCH_USER_PATHS = NO;
				CLANG_ANALYZER_NONNULL = YES;
				CLANG_ANALYZER_NUMBER_OBJECT_CONVERSION = YES_AGGRESSIVE;
				CLANG_CXX_LANGUAGE_STANDARD = "gnu++14";
				CLANG_CXX_LIBRARY = "libc++";
				CLANG_ENABLE_MODULES = YES;
				CLANG_ENABLE_OBJC_ARC = YES;
				CLANG_ENABLE_OBJC_WEAK = YES;
				CLANG_WARN_BLOCK_CAPTURE_AUTORELEASING = YES;
				CLANG_WARN_BOOL_CONVERSION = YES;
				CLANG_WARN_COMMA = YES;
				CLANG_WARN_CONSTANT_CONVERSION = YES;
				CLANG_WARN_DEPRECATED_OBJC_IMPLEMENTATIONS = YES;
				CLANG_WARN_DIRECT_OBJC_ISA_USAGE = YES_ERROR;
				CLANG_WARN_DOCUMENTATION_COMMENTS = YES;
				CLANG_WARN_EMPTY_BODY = YES;
				CLANG_WARN_ENUM_CONVERSION = YES;
				CLANG_WARN_INFINITE_RECURSION = YES;
				CLANG_WARN_INT_CONVERSION = YES;
				CLANG_WARN_NON_LITERAL_NULL_CONVERSION = YES;
				CLANG_WARN_OBJC_IMPLICIT_RETAIN_SELF = YES;
				CLANG_WARN_OBJC_LITERAL_CONVERSION = YES;
				CLANG_WARN_OBJC_ROOT_CLASS = YES_ERROR;
				CLANG_WARN_RANGE_LOOP_ANALYSIS = YES;
				CLANG_WARN_STRICT_PROTOTYPES = YES;
				CLANG_WARN_SUSPICIOUS_MOVE = YES;
				CLANG_WARN_UNGUARDED_AVAILABILITY = YES_AGGRESSIVE;
				CLANG_WARN_UNREACHABLE_CODE = YES;
				CLANG_WARN__DUPLICATE_METHOD_MATCH = YES;
				COPY_PHASE_STRIP = NO;
				DEBUG_INFORMATION_FORMAT = dwarf;
				ENABLE_STRICT_OBJC_MSGSEND = YES;
				ENABLE_TESTABILITY = YES;
				GCC_C_LANGUAGE_STANDARD = gnu11;
				GCC_DYNAMIC_NO_PIC = NO;
				GCC_NO_COMMON_BLOCKS = YES;
				GCC_OPTIMIZATION_LEVEL = 0;
				GCC_PREPROCESSOR_DEFINITIONS = (
					"DEBUG=1",
					"$(inherited)",
				);
				GCC_WARN_64_TO_32_BIT_CONVERSION = YES;
				GCC_WARN_ABOUT_RETURN_TYPE = YES_ERROR;
				GCC_WARN_UNDECLARED_SELECTOR = YES;
				GCC_WARN_UNINITIALIZED_AUTOS = YES_AGGRESSIVE;
				GCC_WARN_UNUSED_FUNCTION = YES;
				GCC_WARN_UNUSED_VARIABLE = YES;
				IPHONEOS_DEPLOYMENT_TARGET = 11.0;
				MTL_ENABLE_DEBUG_INFO = INCLUDE_SOURCE;
				MTL_FAST_MATH = YES;
				ONLY_ACTIVE_ARCH = YES;
				SDKROOT = iphoneos;
				SWIFT_ACTIVE_COMPILATION_CONDITIONS = DEBUG;
				SWIFT_OPTIMIZATION_LEVEL = "-Onone";
			};
			name = Debug;
		};
		83EBF8A9E3CFEB0CF5C7B433807B3EE6 /* Release */ = {
			isa = XCBuildConfiguration;
			buildSettings = {
				ALWAYS_SEARCH_USER_PATHS = NO;
				CLANG_ANALYZER_NONNULL = YES;
				CLANG_ANALYZER_NUMBER_OBJECT_CONVERSION = YES_AGGRESSIVE;
				CLANG_CXX_LANGUAGE_STANDARD = "gnu++14";
				CLANG_CXX_LIBRARY = "libc++";
				CLANG_ENABLE_MODULES = YES;
				CLANG_ENABLE_OBJC_ARC = YES;
				CLANG_ENABLE_OBJC_WEAK = YES;
				CLANG_WARN_BLOCK_CAPTURE_AUTORELEASING = YES;
				CLANG_WARN_BOOL_CONVERSION = YES;
				CLANG_WARN_COMMA = YES;
				CLANG_WARN_CONSTANT_CONVERSION = YES;
				CLANG_WARN_DEPRECATED_OBJC_IMPLEMENTATIONS = YES;
				CLANG_WARN_DIRECT_OBJC_ISA_USAGE = YES_ERROR;
				CLANG_WARN_DOCUMENTATION_COMMENTS = YES;
				CLANG_WARN_EMPTY_BODY = YES;
				CLANG_WARN_ENUM_CONVERSION = YES;
				CLANG_WARN_INFINITE_RECURSION = YES;
				CLANG_WARN_INT_CONVERSION = YES;
				CLANG_WARN_NON_LITERAL_NULL_CONVERSION = YES;
				CLANG_WARN_OBJC_IMPLICIT_RETAIN_SELF = YES;
				CLANG_WARN_OBJC_LITERAL_CONVERSION = YES;
				CLANG_WARN_OBJC_ROOT_CLASS = YES_ERROR;
				CLANG_WARN_RANGE_LOOP_ANALYSIS = YES;
				CLANG_WARN_STRICT_PROTOTYPES = YES;
				CLANG_WARN_SUSPICIOUS_MOVE = YES;
				CLANG_WARN_UNGUARDED_AVAILABILITY = YES_AGGRESSIVE;
				CLANG_WARN_UNREACHABLE_CODE = YES;
				CLANG_WARN__DUPLICATE_METHOD_MATCH = YES;
				COPY_PHASE_STRIP = NO;
				DEBUG_INFORMATION_FORMAT = "dwarf-with-dsym";
				ENABLE_NS_ASSERTIONS = NO;
				ENABLE_STRICT_OBJC_MSGSEND = YES;
				GCC_C_LANGUAGE_STANDARD = gnu11;
				GCC_NO_COMMON_BLOCKS = YES;
				GCC_WARN_64_TO_32_BIT_CONVERSION = YES;
				GCC_WARN_ABOUT_RETURN_TYPE = YES_ERROR;
				GCC_WARN_UNDECLARED_SELECTOR = YES;
				GCC_WARN_UNINITIALIZED_AUTOS = YES_AGGRESSIVE;
				GCC_WARN_UNUSED_FUNCTION = YES;
				GCC_WARN_UNUSED_VARIABLE = YES;
				IPHONEOS_DEPLOYMENT_TARGET = 11.0;
				MTL_ENABLE_DEBUG_INFO = NO;
				MTL_FAST_MATH = YES;
				SDKROOT = iphoneos;
				SWIFT_COMPILATION_MODE = wholemodule;
				SWIFT_OPTIMIZATION_LEVEL = "-O";
				VALIDATE_PRODUCT = YES;
			};
			name = Release;
		};
		019A913675636B94392D5270062B2DCA /* Debug */ = {
			isa = XCBuildConfiguration;
			buildSettings = {
				ASSETCATALOG_COMPILER_APPICON_NAME = AppIcon;
				CODE_SIGN_IDENTITY = "iPhone Developer";
				CODE_SIGN_STYLE = Manual;
				CURRENT_PROJECT_VERSION = 6;
				DEVELOPMENT_TEAM = XUT82JX72R;
				INFOPLIST_FILE = "Sources/Supporting Files/Info.plist";
				LD_RUNPATH_SEARCH_PATHS = (
					"$(inherited)",
					"@executable_path/Frameworks",
				);
				MARKETING_VERSION = 1.0.0;
				PRODUCT_BUNDLE_IDENTIFIER = net.natura.NatDSSampleApp;
				PRODUCT_NAME = "$(TARGET_NAME)";
				PROVISIONING_PROFILE_SPECIFIER = "match Development net.natura.NatDSSampleApp";
				SWIFT_VERSION = 5.0;
				TARGETED_DEVICE_FAMILY = "1,2";
			};
			name = Debug;
		};
		D00D945FE925C86C6319D2CF4D40F044 /* Release */ = {
			isa = XCBuildConfiguration;
			buildSettings = {
				ASSETCATALOG_COMPILER_APPICON_NAME = AppIcon;
				CODE_SIGN_IDENTITY = "iPhone Distribution";
				CODE_SIGN_STYLE = Manual;
				CURRENT_PROJECT_VERSION = 6;
				DEVELOPMENT_TEAM = XUT82JX72R;
				INFOPLIST_FILE = "Sources/Supporting Files/Info.plist";
				LD_RUNPATH_SEARCH_PATHS = (
					"$(inherited)",
					"@executable_path/Frameworks",
				);
				MARKETING_VERSION = 1.0.0;
				PRODUCT_BUNDLE_IDENTIFIER = net.natura.NatDSSampleApp;
				PRODUCT_NAME = "$(TARGET_NAME)";
				PROVISIONING_PROFILE_SPECIFIER = "match AppStore net.natura.NatDSSampleApp";
				SWIFT_VERSION = 5.0;
				TARGETED_DEVICE_FAMILY = "1,2";
			};
			name = Release;
		};
/* End XCBuildConfiguration section */

/* Begin XCConfigurationList section */
		33A0F5AAFF5EBCAE91EB80224CDF3370 /* Build configuration list for PBXProject "NatDS-SampleApp" */ = {
			isa = XCConfigurationList;
			buildConfigurations = (
				0E35A4BBEAADEE7EBE43F80FCA435B73 /* Debug */,
				83EBF8A9E3CFEB0CF5C7B433807B3EE6 /* Release */,
			);
			defaultConfigurationIsVisible = 0;
			defaultConfigurationName = Release;
		};
		7D6EB1D13A33A47974DF145EA3BC839F /* Build configuration list for PBXNativeTarget "NatDS-SampleApp" */ = {
			isa = XCConfigurationList;
			buildConfigurations = (
				019A913675636B94392D5270062B2DCA /* Debug */,
				D00D945FE925C86C6319D2CF4D40F044 /* Release */,
			);
			defaultConfigurationIsVisible = 0;
			defaultConfigurationName = Release;
		};
/* End XCConfigurationList section */
	};
	rootObject = 2569B159210ED9B10CE36DF0B0369729 /* Project object */;
}<|MERGE_RESOLUTION|>--- conflicted
+++ resolved
@@ -19,17 +19,11 @@
 		542BBE6C15A7E0C25DD69346A43430B0 /* ColorsViewController.swift in Sources */ = {isa = PBXBuildFile; fileRef = 845C4E23EBB1B07DF334BBA42C272EBB /* ColorsViewController.swift */; };
 		DF627B5ABA0E7336C4F3554132159A83 /* ComponentsSection.swift in Sources */ = {isa = PBXBuildFile; fileRef = 62B703332C6994E56C229AEDFFD1B5EB /* ComponentsSection.swift */; };
 		DC40596AEA7EE184F0A1BCD2F3BFF7FC /* DesignSection.swift in Sources */ = {isa = PBXBuildFile; fileRef = 729810E32083E04163C749DCF3552FA6 /* DesignSection.swift */; };
-<<<<<<< HEAD
+		6B065E9FA8AEAD33D6341DB8C671D74C /* DialogItemViewController.swift in Sources */ = {isa = PBXBuildFile; fileRef = CBF6AF03A3D6B2368E721CAB74F2424A /* DialogItemViewController.swift */; };
 		B14E0B8A51D237CFBA1AD574ED6EC10C /* DividerViewController.swift in Sources */ = {isa = PBXBuildFile; fileRef = 9F657058E049073E0255E8EE6ED2580B /* DividerViewController.swift */; };
 		D10339C459C644B3172B6106B51A961C /* ElevationCell.swift in Sources */ = {isa = PBXBuildFile; fileRef = 4CBBBC99CEDEAD9957C2FDFCDCF340E4 /* ElevationCell.swift */; };
 		04AA815DDD6F9388F3A1010428342BBB /* ElevationViewController.swift in Sources */ = {isa = PBXBuildFile; fileRef = BFCC7C3B8819A99402107EA24F698A53 /* ElevationViewController.swift */; };
 		C3FB6A19DFD7AF84B435860A0C7F355D /* ExpansionPanelViewController.swift in Sources */ = {isa = PBXBuildFile; fileRef = BAE1310620FE9C1F53F4420EEBB52174 /* ExpansionPanelViewController.swift */; };
-=======
-		6B065E9FA8AEAD33D6341DB8C671D74C /* DialogItemViewController.swift in Sources */ = {isa = PBXBuildFile; fileRef = CBF6AF03A3D6B2368E721CAB74F2424A /* DialogItemViewController.swift */; };
-		B14E0B8A51D237CFBA1AD574ED6EC10C /* DividerViewController.swift in Sources */ = {isa = PBXBuildFile; fileRef = 9F657058E049073E0255E8EE6ED2580B /* DividerViewController.swift */; };
-		D10339C459C644B3172B6106B51A961C /* ElevationCell.swift in Sources */ = {isa = PBXBuildFile; fileRef = 4CBBBC99CEDEAD9957C2FDFCDCF340E4 /* ElevationCell.swift */; };
-		04AA815DDD6F9388F3A1010428342BBB /* ElevationViewController.swift in Sources */ = {isa = PBXBuildFile; fileRef = BFCC7C3B8819A99402107EA24F698A53 /* ElevationViewController.swift */; };
->>>>>>> 52d6beb4
 		9B13D285941681F8967FCC54F3945D5F /* IconCollectioViewCell.swift in Sources */ = {isa = PBXBuildFile; fileRef = C7FBDBE3AD8777A865F1B1E40859758D /* IconCollectioViewCell.swift */; };
 		F1BDDD1A6BB7FF95ED9BF0D4FF3083A8 /* IconographyItemViewController.swift in Sources */ = {isa = PBXBuildFile; fileRef = 3336D64DBE111BD9CEB3EAF55A72897A /* IconographyItemViewController.swift */; };
 		237BDC613256825FFF9C564C51CEBED6 /* LaunchScreen.storyboard in Resources */ = {isa = PBXBuildFile; fileRef = 60F631F3D82A74E2CC246BA76661EF48 /* LaunchScreen.storyboard */; };
@@ -81,17 +75,11 @@
 		845C4E23EBB1B07DF334BBA42C272EBB /* ColorsViewController.swift */ = {isa = PBXFileReference; fileEncoding = 4; lastKnownFileType = sourcecode.swift; path = ColorsViewController.swift; sourceTree = "<group>"; };
 		62B703332C6994E56C229AEDFFD1B5EB /* ComponentsSection.swift */ = {isa = PBXFileReference; lastKnownFileType = sourcecode.swift; path = ComponentsSection.swift; sourceTree = "<group>"; };
 		729810E32083E04163C749DCF3552FA6 /* DesignSection.swift */ = {isa = PBXFileReference; lastKnownFileType = sourcecode.swift; path = DesignSection.swift; sourceTree = "<group>"; };
-<<<<<<< HEAD
-		9F657058E049073E0255E8EE6ED2580B /* DividerViewController.swift */ = {isa = PBXFileReference; lastKnownFileType = sourcecode.swift; path = DividerViewController.swift; sourceTree = "<group>"; };
-		4CBBBC99CEDEAD9957C2FDFCDCF340E4 /* ElevationCell.swift */ = {isa = PBXFileReference; lastKnownFileType = sourcecode.swift; path = ElevationCell.swift; sourceTree = "<group>"; };
-		BFCC7C3B8819A99402107EA24F698A53 /* ElevationViewController.swift */ = {isa = PBXFileReference; lastKnownFileType = sourcecode.swift; path = ElevationViewController.swift; sourceTree = "<group>"; };
-		BAE1310620FE9C1F53F4420EEBB52174 /* ExpansionPanelViewController.swift */ = {isa = PBXFileReference; lastKnownFileType = sourcecode.swift; path = ExpansionPanelViewController.swift; sourceTree = "<group>"; };
-=======
 		CBF6AF03A3D6B2368E721CAB74F2424A /* DialogItemViewController.swift */ = {isa = PBXFileReference; lastKnownFileType = sourcecode.swift; path = DialogItemViewController.swift; sourceTree = "<group>"; };
 		9F657058E049073E0255E8EE6ED2580B /* DividerViewController.swift */ = {isa = PBXFileReference; lastKnownFileType = sourcecode.swift; path = DividerViewController.swift; sourceTree = "<group>"; };
 		4CBBBC99CEDEAD9957C2FDFCDCF340E4 /* ElevationCell.swift */ = {isa = PBXFileReference; lastKnownFileType = sourcecode.swift; path = ElevationCell.swift; sourceTree = "<group>"; };
 		BFCC7C3B8819A99402107EA24F698A53 /* ElevationViewController.swift */ = {isa = PBXFileReference; lastKnownFileType = sourcecode.swift; path = ElevationViewController.swift; sourceTree = "<group>"; };
->>>>>>> 52d6beb4
+		BAE1310620FE9C1F53F4420EEBB52174 /* ExpansionPanelViewController.swift */ = {isa = PBXFileReference; fileEncoding = 4; lastKnownFileType = sourcecode.swift; path = ExpansionPanelViewController.swift; sourceTree = "<group>"; };
 		C7FBDBE3AD8777A865F1B1E40859758D /* IconCollectioViewCell.swift */ = {isa = PBXFileReference; lastKnownFileType = sourcecode.swift; path = IconCollectioViewCell.swift; sourceTree = "<group>"; };
 		3336D64DBE111BD9CEB3EAF55A72897A /* IconographyItemViewController.swift */ = {isa = PBXFileReference; lastKnownFileType = sourcecode.swift; path = IconographyItemViewController.swift; sourceTree = "<group>"; };
 		35E9FC28C9F42A1770BF5C6983ECF749 /* Info.plist */ = {isa = PBXFileReference; lastKnownFileType = text.plist.xml; path = Info.plist; sourceTree = "<group>"; };
@@ -127,7 +115,22 @@
 /* End PBXFrameworksBuildPhase section */
 
 /* Begin PBXGroup section */
-<<<<<<< HEAD
+		00BA79FB1659D007DB8720B65080C439 /* Dialog */ = {
+			isa = PBXGroup;
+			children = (
+				CBF6AF03A3D6B2368E721CAB74F2424A /* DialogItemViewController.swift */,
+			);
+			path = Dialog;
+			sourceTree = "<group>";
+		};
+		0F9EB0B48CDC91FB1CA02458F9570578 /* Products */ = {
+			isa = PBXGroup;
+			children = (
+				2D71CBBDDF4F8308F1C24A8F907CBE25 /* NatDS-SampleApp.app */,
+			);
+			name = Products;
+			sourceTree = "<group>";
+		};
 		DFD5C58E6C019591057F6663EFBBA044 /* ExpansionPanel */ = {
 			isa = PBXGroup;
 			children = (
@@ -136,87 +139,27 @@
 			path = ExpansionPanel;
 			sourceTree = "<group>";
 		};
-		D8DBFA16188C4BCC7FE097B676C32FF8 /* Bar */ = {
-			isa = PBXGroup;
-			children = (
-=======
-		D8DBFA16188C4BCC7FE097B676C32FF8 /* Bar */ = {
-			isa = PBXGroup;
-			children = (
->>>>>>> 52d6beb4
-				F65EAA4E8148EBDC96E68E9E054CED31 /* AppBarViewController.swift */,
-			);
-			path = Bar;
-			sourceTree = "<group>";
-		};
-		D2D202BFFC95DC39B94A26A5FB172483 /* Divider */ = {
-			isa = PBXGroup;
-			children = (
-				9F657058E049073E0255E8EE6ED2580B /* DividerViewController.swift */,
-			);
-			path = Divider;
-			sourceTree = "<group>";
-		};
-		C420063DEF581D12DAA6D31645B6B382 /* Tab */ = {
-			isa = PBXGroup;
-			children = (
-				8AD6BDA39D2DFA18294278D33A054F9B /* TabItemViewController.swift */,
-			);
-			path = Tab;
-			sourceTree = "<group>";
-		};
-		C1D1F3FC973CC3D14F86C680F200601D /* ValueText */ = {
-			isa = PBXGroup;
-			children = (
-				3ECE4EA4030547C9B71419A660386C4A /* ValueTextHighlightItemViewController.swift */,
-			);
-			path = ValueText;
-			sourceTree = "<group>";
-		};
-		FE7854E68C30109D4B2988E1E01AE179 /* Field */ = {
-			isa = PBXGroup;
-			children = (
-				B02CD4C57B8F31F4FB76CB430C3A9F39 /* TextFieldItemViewController.swift */,
-			);
-			path = Field;
-			sourceTree = "<group>";
-		};
-		C216B869C49B98316C79CC628A4C9017 /* Cells */ = {
-			isa = PBXGroup;
-			children = (
-				FD277263F8F3EE00B21A0DE2E9849D97 /* ColorsCell.swift */,
-				5DF7BFDAFFA13841520A52D2EDE5400D /* ColorsHeaderView.swift */,
+		1663B3E8761EA7718C591D7378085408 /* Elevation */ = {
+			isa = PBXGroup;
+			children = (
+				325C58392C7C330F75C621948DF99A49 /* Cells */,
+				BFCC7C3B8819A99402107EA24F698A53 /* ElevationViewController.swift */,
+			);
+			path = Elevation;
+			sourceTree = "<group>";
+		};
+		325C58392C7C330F75C621948DF99A49 /* Cells */ = {
+			isa = PBXGroup;
+			children = (
+				4CBBBC99CEDEAD9957C2FDFCDCF340E4 /* ElevationCell.swift */,
 			);
 			path = Cells;
 			sourceTree = "<group>";
 		};
-<<<<<<< HEAD
-		B2720C821B540A7F455BED15A98C6755 /* Size */ = {
-			isa = PBXGroup;
-			children = (
-=======
-		00BA79FB1659D007DB8720B65080C439 /* Dialog */ = {
-			isa = PBXGroup;
-			children = (
-				CBF6AF03A3D6B2368E721CAB74F2424A /* DialogItemViewController.swift */,
-			);
-			path = Dialog;
-			sourceTree = "<group>";
-		};
-		B2720C821B540A7F455BED15A98C6755 /* Size */ = {
-			isa = PBXGroup;
-			children = (
->>>>>>> 52d6beb4
-				AD7153C6722DD4818645E5ADE1A5C8D3 /* Cells */,
-				6CCE6B3ED45C1E81094E9B4DDAB9D1EC /* SizeViewController.swift */,
-			);
-			path = Size;
-			sourceTree = "<group>";
-		};
-		AD7153C6722DD4818645E5ADE1A5C8D3 /* Cells */ = {
-			isa = PBXGroup;
-			children = (
-				D6931A5C475B8907A39E71B99395C70C /* SizeCell.swift */,
+		36ED2BCB248D0370832F458C8819AED3 /* Cells */ = {
+			isa = PBXGroup;
+			children = (
+				D79F005407CCF54F38930570D9BE50EA /* OpacityCell.swift */,
 			);
 			path = Cells;
 			sourceTree = "<group>";
@@ -230,95 +173,34 @@
 			path = BorderRadius;
 			sourceTree = "<group>";
 		};
-		B936FD4AAF4E6441617F194A597367DD /* Cells */ = {
-			isa = PBXGroup;
-			children = (
-				9D0DC29437C7F5B9950A6FDE4E0E7786 /* BorderRadiusCell.swift */,
-			);
-			path = Cells;
-			sourceTree = "<group>";
-		};
-		E87CB56433DA6E5473F5C6B643789BA6 /* Opacity */ = {
-			isa = PBXGroup;
-			children = (
-				36ED2BCB248D0370832F458C8819AED3 /* Cells */,
-				1E864ED7BB360AA6C6091D7E1053A5ED /* OpacityViewController.swift */,
-			);
-			path = Opacity;
-			sourceTree = "<group>";
-		};
-		36ED2BCB248D0370832F458C8819AED3 /* Cells */ = {
-			isa = PBXGroup;
-			children = (
-				D79F005407CCF54F38930570D9BE50EA /* OpacityCell.swift */,
-			);
-			path = Cells;
-			sourceTree = "<group>";
-		};
-		A4B0AFA88B08B9E594D39FA3019AF45B /* Recovered References */ = {
-			isa = PBXGroup;
-			children = (
-			);
-			name = "Recovered References";
-			sourceTree = "<group>";
-		};
-		D1E87FD723F5C0CE6B516C38B689A892 /* Tipography */ = {
-			isa = PBXGroup;
-			children = (
-				B7D68855C6F46E43FC45CF037561B02B /* Cells */,
-				FE39135EC83E5AE456AC7FBF5FE7F9CA /* TypographyViewController.swift */,
-			);
-			path = Tipography;
-			sourceTree = "<group>";
-		};
-		DEA60779BDC024D9AD1244CD29A20E30 /* Spacing */ = {
-			isa = PBXGroup;
-			children = (
-				FB45A508878AF11006636A3B1F5FF4BE /* Cells */,
-				F481A68E21070452D7ABE08B85865E10 /* SpacingViewController.swift */,
-			);
-			path = Spacing;
-			sourceTree = "<group>";
-		};
-		FB45A508878AF11006636A3B1F5FF4BE /* Cells */ = {
-			isa = PBXGroup;
-			children = (
-				73162360481FF4DE5378EBF0DF3B2F1C /* SpacingCell.swift */,
-			);
-			path = Cells;
-			sourceTree = "<group>";
-		};
-		B7D68855C6F46E43FC45CF037561B02B /* Cells */ = {
-			isa = PBXGroup;
-			children = (
-				5A620BF5125BD5A9285A07613BD28359 /* TypographyCell.swift */,
-			);
-			path = Cells;
-			sourceTree = "<group>";
-		};
-		1663B3E8761EA7718C591D7378085408 /* Elevation */ = {
-			isa = PBXGroup;
-			children = (
-				325C58392C7C330F75C621948DF99A49 /* Cells */,
-				BFCC7C3B8819A99402107EA24F698A53 /* ElevationViewController.swift */,
-			);
-			path = Elevation;
-			sourceTree = "<group>";
-		};
-		325C58392C7C330F75C621948DF99A49 /* Cells */ = {
-			isa = PBXGroup;
-			children = (
-				4CBBBC99CEDEAD9957C2FDFCDCF340E4 /* ElevationCell.swift */,
-			);
-			path = Cells;
-			sourceTree = "<group>";
-		};
-		BD3CB0F80322B0EA8970D31ABDFB1318 /* Button */ = {
-			isa = PBXGroup;
-			children = (
-				EB193A88212A44D97B2A08002B40993F /* ButtonsItemViewController.swift */,
-			);
-			path = Button;
+		42CA660B6D99BC41804F8F3DFFF846E2 /* Sources */ = {
+			isa = PBXGroup;
+			children = (
+				9DE43D2630BC7A2BC76DE6043192AFF4 /* Sample */,
+				BBBD9AE748A7F062C343564EE84A8A71 /* Supporting Files */,
+				A9EB78FC7F0EEE4914F65F61B2E74031 /* AppDelegate.swift */,
+				88DF0FA08B4E2EB33C77654A3EC4E83E /* ChooseBrandViewController.swift */,
+				96E03E96B39ADDD9B77FC7C702E3029F /* MainDataSource.swift */,
+				9AFC72AFBBBAAEBA2097DA669BB3792F /* MainViewController.swift */,
+			);
+			path = Sources;
+			sourceTree = "<group>";
+		};
+		60BA3889843FAC643954B470CDCD738E /* Colors */ = {
+			isa = PBXGroup;
+			children = (
+				C216B869C49B98316C79CC628A4C9017 /* Cells */,
+				845C4E23EBB1B07DF334BBA42C272EBB /* ColorsViewController.swift */,
+			);
+			path = Colors;
+			sourceTree = "<group>";
+		};
+		84AAD9C60B28018A447D43D10A281470 /* Helper */ = {
+			isa = PBXGroup;
+			children = (
+				C7FBDBE3AD8777A865F1B1E40859758D /* IconCollectioViewCell.swift */,
+			);
+			path = Helper;
 			sourceTree = "<group>";
 		};
 		86D88A8EB08915984C5FB6D277F7A6FA /* Components */ = {
@@ -326,13 +208,9 @@
 			children = (
 				D8DBFA16188C4BCC7FE097B676C32FF8 /* Bar */,
 				BD3CB0F80322B0EA8970D31ABDFB1318 /* Button */,
-<<<<<<< HEAD
+				00BA79FB1659D007DB8720B65080C439 /* Dialog */,
 				D2D202BFFC95DC39B94A26A5FB172483 /* Divider */,
 				DFD5C58E6C019591057F6663EFBBA044 /* ExpansionPanel */,
-=======
-				00BA79FB1659D007DB8720B65080C439 /* Dialog */,
-				D2D202BFFC95DC39B94A26A5FB172483 /* Divider */,
->>>>>>> 52d6beb4
 				FE7854E68C30109D4B2988E1E01AE179 /* Field */,
 				CDF47F683C800E8289A0310CD7EA0F0C /* Iconography */,
 				FC4556C0DD691C829616B3DDA86F0CBA /* NavigationDrawer */,
@@ -358,23 +236,6 @@
 			path = Design;
 			sourceTree = "<group>";
 		};
-		CDF47F683C800E8289A0310CD7EA0F0C /* Iconography */ = {
-			isa = PBXGroup;
-			children = (
-				84AAD9C60B28018A447D43D10A281470 /* Helper */,
-				3336D64DBE111BD9CEB3EAF55A72897A /* IconographyItemViewController.swift */,
-			);
-			path = Iconography;
-			sourceTree = "<group>";
-		};
-		84AAD9C60B28018A447D43D10A281470 /* Helper */ = {
-			isa = PBXGroup;
-			children = (
-				C7FBDBE3AD8777A865F1B1E40859758D /* IconCollectioViewCell.swift */,
-			);
-			path = Helper;
-			sourceTree = "<group>";
-		};
 		9DE43D2630BC7A2BC76DE6043192AFF4 /* Sample */ = {
 			isa = PBXGroup;
 			children = (
@@ -386,60 +247,37 @@
 			path = Sample;
 			sourceTree = "<group>";
 		};
-		60BA3889843FAC643954B470CDCD738E /* Colors */ = {
-			isa = PBXGroup;
-			children = (
-				C216B869C49B98316C79CC628A4C9017 /* Cells */,
-				845C4E23EBB1B07DF334BBA42C272EBB /* ColorsViewController.swift */,
-			);
-			path = Colors;
-			sourceTree = "<group>";
-		};
-		FC4556C0DD691C829616B3DDA86F0CBA /* NavigationDrawer */ = {
-			isa = PBXGroup;
-			children = (
-				26D4B7F03E632BFE339DA40C2269B9D9 /* NavigationDrawerItemViewController.swift */,
-			);
-			path = NavigationDrawer;
-			sourceTree = "<group>";
-		};
-		E832EF116BC4BE224E3691F2196CCD5B = {
-			isa = PBXGroup;
-			children = (
-				F2174DEEE59502836CB34FDA60D30A21 /* Frameworks */,
-				0F9EB0B48CDC91FB1CA02458F9570578 /* Products */,
-				A4B0AFA88B08B9E594D39FA3019AF45B /* Recovered References */,
-				42CA660B6D99BC41804F8F3DFFF846E2 /* Sources */,
-			);
-			sourceTree = "<group>";
-		};
-		0F9EB0B48CDC91FB1CA02458F9570578 /* Products */ = {
-			isa = PBXGroup;
-			children = (
-				2D71CBBDDF4F8308F1C24A8F907CBE25 /* NatDS-SampleApp.app */,
-			);
-			name = Products;
-			sourceTree = "<group>";
-		};
-		42CA660B6D99BC41804F8F3DFFF846E2 /* Sources */ = {
-			isa = PBXGroup;
-			children = (
-				9DE43D2630BC7A2BC76DE6043192AFF4 /* Sample */,
-				BBBD9AE748A7F062C343564EE84A8A71 /* Supporting Files */,
-				A9EB78FC7F0EEE4914F65F61B2E74031 /* AppDelegate.swift */,
-				88DF0FA08B4E2EB33C77654A3EC4E83E /* ChooseBrandViewController.swift */,
-				96E03E96B39ADDD9B77FC7C702E3029F /* MainDataSource.swift */,
-				9AFC72AFBBBAAEBA2097DA669BB3792F /* MainViewController.swift */,
-			);
-			path = Sources;
-			sourceTree = "<group>";
-		};
-		F2174DEEE59502836CB34FDA60D30A21 /* Frameworks */ = {
-			isa = PBXGroup;
-			children = (
-				EEBC24456A172162B3538C51FBFE2BA6 /* NatDS.framework */,
-			);
-			name = Frameworks;
+		AD7153C6722DD4818645E5ADE1A5C8D3 /* Cells */ = {
+			isa = PBXGroup;
+			children = (
+				D6931A5C475B8907A39E71B99395C70C /* SizeCell.swift */,
+			);
+			path = Cells;
+			sourceTree = "<group>";
+		};
+		B2720C821B540A7F455BED15A98C6755 /* Size */ = {
+			isa = PBXGroup;
+			children = (
+				AD7153C6722DD4818645E5ADE1A5C8D3 /* Cells */,
+				6CCE6B3ED45C1E81094E9B4DDAB9D1EC /* SizeViewController.swift */,
+			);
+			path = Size;
+			sourceTree = "<group>";
+		};
+		B7D68855C6F46E43FC45CF037561B02B /* Cells */ = {
+			isa = PBXGroup;
+			children = (
+				5A620BF5125BD5A9285A07613BD28359 /* TypographyCell.swift */,
+			);
+			path = Cells;
+			sourceTree = "<group>";
+		};
+		B936FD4AAF4E6441617F194A597367DD /* Cells */ = {
+			isa = PBXGroup;
+			children = (
+				9D0DC29437C7F5B9950A6FDE4E0E7786 /* BorderRadiusCell.swift */,
+			);
+			path = Cells;
 			sourceTree = "<group>";
 		};
 		BBBD9AE748A7F062C343564EE84A8A71 /* Supporting Files */ = {
@@ -450,6 +288,132 @@
 				60F631F3D82A74E2CC246BA76661EF48 /* LaunchScreen.storyboard */,
 			);
 			path = "Supporting Files";
+			sourceTree = "<group>";
+		};
+		BD3CB0F80322B0EA8970D31ABDFB1318 /* Button */ = {
+			isa = PBXGroup;
+			children = (
+				EB193A88212A44D97B2A08002B40993F /* ButtonsItemViewController.swift */,
+			);
+			path = Button;
+			sourceTree = "<group>";
+		};
+		C1D1F3FC973CC3D14F86C680F200601D /* ValueText */ = {
+			isa = PBXGroup;
+			children = (
+				3ECE4EA4030547C9B71419A660386C4A /* ValueTextHighlightItemViewController.swift */,
+			);
+			path = ValueText;
+			sourceTree = "<group>";
+		};
+		C216B869C49B98316C79CC628A4C9017 /* Cells */ = {
+			isa = PBXGroup;
+			children = (
+				FD277263F8F3EE00B21A0DE2E9849D97 /* ColorsCell.swift */,
+				5DF7BFDAFFA13841520A52D2EDE5400D /* ColorsHeaderView.swift */,
+			);
+			path = Cells;
+			sourceTree = "<group>";
+		};
+		C420063DEF581D12DAA6D31645B6B382 /* Tab */ = {
+			isa = PBXGroup;
+			children = (
+				8AD6BDA39D2DFA18294278D33A054F9B /* TabItemViewController.swift */,
+			);
+			path = Tab;
+			sourceTree = "<group>";
+		};
+		CDF47F683C800E8289A0310CD7EA0F0C /* Iconography */ = {
+			isa = PBXGroup;
+			children = (
+				84AAD9C60B28018A447D43D10A281470 /* Helper */,
+				3336D64DBE111BD9CEB3EAF55A72897A /* IconographyItemViewController.swift */,
+			);
+			path = Iconography;
+			sourceTree = "<group>";
+		};
+		D1E87FD723F5C0CE6B516C38B689A892 /* Tipography */ = {
+			isa = PBXGroup;
+			children = (
+				B7D68855C6F46E43FC45CF037561B02B /* Cells */,
+				FE39135EC83E5AE456AC7FBF5FE7F9CA /* TypographyViewController.swift */,
+			);
+			path = Tipography;
+			sourceTree = "<group>";
+		};
+		D2D202BFFC95DC39B94A26A5FB172483 /* Divider */ = {
+			isa = PBXGroup;
+			children = (
+				9F657058E049073E0255E8EE6ED2580B /* DividerViewController.swift */,
+			);
+			path = Divider;
+			sourceTree = "<group>";
+		};
+		D8DBFA16188C4BCC7FE097B676C32FF8 /* Bar */ = {
+			isa = PBXGroup;
+			children = (
+				F65EAA4E8148EBDC96E68E9E054CED31 /* AppBarViewController.swift */,
+			);
+			path = Bar;
+			sourceTree = "<group>";
+		};
+		DEA60779BDC024D9AD1244CD29A20E30 /* Spacing */ = {
+			isa = PBXGroup;
+			children = (
+				FB45A508878AF11006636A3B1F5FF4BE /* Cells */,
+				F481A68E21070452D7ABE08B85865E10 /* SpacingViewController.swift */,
+			);
+			path = Spacing;
+			sourceTree = "<group>";
+		};
+		E832EF116BC4BE224E3691F2196CCD5B = {
+			isa = PBXGroup;
+			children = (
+				F2174DEEE59502836CB34FDA60D30A21 /* Frameworks */,
+				0F9EB0B48CDC91FB1CA02458F9570578 /* Products */,
+				42CA660B6D99BC41804F8F3DFFF846E2 /* Sources */,
+			);
+			sourceTree = "<group>";
+		};
+		E87CB56433DA6E5473F5C6B643789BA6 /* Opacity */ = {
+			isa = PBXGroup;
+			children = (
+				36ED2BCB248D0370832F458C8819AED3 /* Cells */,
+				1E864ED7BB360AA6C6091D7E1053A5ED /* OpacityViewController.swift */,
+			);
+			path = Opacity;
+			sourceTree = "<group>";
+		};
+		F2174DEEE59502836CB34FDA60D30A21 /* Frameworks */ = {
+			isa = PBXGroup;
+			children = (
+				EEBC24456A172162B3538C51FBFE2BA6 /* NatDS.framework */,
+			);
+			name = Frameworks;
+			sourceTree = "<group>";
+		};
+		FB45A508878AF11006636A3B1F5FF4BE /* Cells */ = {
+			isa = PBXGroup;
+			children = (
+				73162360481FF4DE5378EBF0DF3B2F1C /* SpacingCell.swift */,
+			);
+			path = Cells;
+			sourceTree = "<group>";
+		};
+		FC4556C0DD691C829616B3DDA86F0CBA /* NavigationDrawer */ = {
+			isa = PBXGroup;
+			children = (
+				26D4B7F03E632BFE339DA40C2269B9D9 /* NavigationDrawerItemViewController.swift */,
+			);
+			path = NavigationDrawer;
+			sourceTree = "<group>";
+		};
+		FE7854E68C30109D4B2988E1E01AE179 /* Field */ = {
+			isa = PBXGroup;
+			children = (
+				B02CD4C57B8F31F4FB76CB430C3A9F39 /* TextFieldItemViewController.swift */,
+			);
+			path = Field;
 			sourceTree = "<group>";
 		};
 /* End PBXGroup section */
@@ -534,17 +498,11 @@
 				542BBE6C15A7E0C25DD69346A43430B0 /* ColorsViewController.swift in Sources */,
 				DF627B5ABA0E7336C4F3554132159A83 /* ComponentsSection.swift in Sources */,
 				DC40596AEA7EE184F0A1BCD2F3BFF7FC /* DesignSection.swift in Sources */,
-<<<<<<< HEAD
+				6B065E9FA8AEAD33D6341DB8C671D74C /* DialogItemViewController.swift in Sources */,
 				B14E0B8A51D237CFBA1AD574ED6EC10C /* DividerViewController.swift in Sources */,
 				D10339C459C644B3172B6106B51A961C /* ElevationCell.swift in Sources */,
 				04AA815DDD6F9388F3A1010428342BBB /* ElevationViewController.swift in Sources */,
 				C3FB6A19DFD7AF84B435860A0C7F355D /* ExpansionPanelViewController.swift in Sources */,
-=======
-				6B065E9FA8AEAD33D6341DB8C671D74C /* DialogItemViewController.swift in Sources */,
-				B14E0B8A51D237CFBA1AD574ED6EC10C /* DividerViewController.swift in Sources */,
-				D10339C459C644B3172B6106B51A961C /* ElevationCell.swift in Sources */,
-				04AA815DDD6F9388F3A1010428342BBB /* ElevationViewController.swift in Sources */,
->>>>>>> 52d6beb4
 				9B13D285941681F8967FCC54F3945D5F /* IconCollectioViewCell.swift in Sources */,
 				F1BDDD1A6BB7FF95ED9BF0D4FF3083A8 /* IconographyItemViewController.swift in Sources */,
 				BD695AAB8C1745298D8F405635E322A7 /* MainDataSource.swift in Sources */,
@@ -580,6 +538,28 @@
 /* End PBXVariantGroup section */
 
 /* Begin XCBuildConfiguration section */
+		019A913675636B94392D5270062B2DCA /* Debug */ = {
+			isa = XCBuildConfiguration;
+			buildSettings = {
+				ASSETCATALOG_COMPILER_APPICON_NAME = AppIcon;
+				CODE_SIGN_IDENTITY = "iPhone Developer";
+				CODE_SIGN_STYLE = Manual;
+				CURRENT_PROJECT_VERSION = 6;
+				DEVELOPMENT_TEAM = XUT82JX72R;
+				INFOPLIST_FILE = "Sources/Supporting Files/Info.plist";
+				LD_RUNPATH_SEARCH_PATHS = (
+					"$(inherited)",
+					"@executable_path/Frameworks",
+				);
+				MARKETING_VERSION = 1.0.0;
+				PRODUCT_BUNDLE_IDENTIFIER = net.natura.NatDSSampleApp;
+				PRODUCT_NAME = "$(TARGET_NAME)";
+				PROVISIONING_PROFILE_SPECIFIER = "match Development net.natura.NatDSSampleApp";
+				SWIFT_VERSION = 5.0;
+				TARGETED_DEVICE_FAMILY = "1,2";
+			};
+			name = Debug;
+		};
 		0E35A4BBEAADEE7EBE43F80FCA435B73 /* Debug */ = {
 			isa = XCBuildConfiguration;
 			buildSettings = {
@@ -694,28 +674,6 @@
 			};
 			name = Release;
 		};
-		019A913675636B94392D5270062B2DCA /* Debug */ = {
-			isa = XCBuildConfiguration;
-			buildSettings = {
-				ASSETCATALOG_COMPILER_APPICON_NAME = AppIcon;
-				CODE_SIGN_IDENTITY = "iPhone Developer";
-				CODE_SIGN_STYLE = Manual;
-				CURRENT_PROJECT_VERSION = 6;
-				DEVELOPMENT_TEAM = XUT82JX72R;
-				INFOPLIST_FILE = "Sources/Supporting Files/Info.plist";
-				LD_RUNPATH_SEARCH_PATHS = (
-					"$(inherited)",
-					"@executable_path/Frameworks",
-				);
-				MARKETING_VERSION = 1.0.0;
-				PRODUCT_BUNDLE_IDENTIFIER = net.natura.NatDSSampleApp;
-				PRODUCT_NAME = "$(TARGET_NAME)";
-				PROVISIONING_PROFILE_SPECIFIER = "match Development net.natura.NatDSSampleApp";
-				SWIFT_VERSION = 5.0;
-				TARGETED_DEVICE_FAMILY = "1,2";
-			};
-			name = Debug;
-		};
 		D00D945FE925C86C6319D2CF4D40F044 /* Release */ = {
 			isa = XCBuildConfiguration;
 			buildSettings = {
