--- conflicted
+++ resolved
@@ -4,13 +4,7 @@
     var name = "Components"
     var items: [SampleItem.Type] = [
         AppBarViewController.self,
-<<<<<<< HEAD
         BadgeViewController.self,
-        TabItemViewController.self,
-        TextFieldItemViewController.self,
-        ValueTextHighlightItemViewController.self,
-=======
->>>>>>> c7622543
         ButtonsItemViewController.self,
         DialogItemViewController.self,
         DividerViewController.self,
