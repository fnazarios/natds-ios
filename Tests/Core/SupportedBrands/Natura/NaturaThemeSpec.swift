import Quick
import Nimble

@testable import NatDS

final class NaturaThemeSpec: QuickSpec {
    override func spec() {
        let systemUnderTest = NaturaTheme()

        describe("#lightColorPalette") {
            it("returns a instance of NaturaColorPaletteLight") {
                let colorPalette = systemUnderTest.lightColorPalette

                expect(colorPalette).to(beAnInstanceOf(NaturaColorPaletteLight.self))
            }
        }

        describe("#darkColorPalette") {
            it("returns a instance of NaturaColorPaletteDark") {
                let colorPalette = systemUnderTest.darkColorPalette

                expect(colorPalette).to(beAnInstanceOf(NaturaColorPaletteDark.self))
            }
        }

        describe("#sizes") {
            it("returns a instance of NaturaSizes") {
                let colorPalette = systemUnderTest.sizes

                expect(colorPalette).to(beAnInstanceOf(NaturaSizes.self))
            }
        }

        describe("#spacing") {
            it("returns a instance of NaturaSpacing") {
                let colorPalette = systemUnderTest.spacing

                expect(colorPalette).to(beAnInstanceOf(NaturaSpacing.self))
            }
        }

<<<<<<< HEAD
        describe("#opacities") {
            it("returns a instance of NaturaOpacities") {
                let colorPalette = systemUnderTest.opacities

                expect(colorPalette).to(beAnInstanceOf(NaturaOpacities.self))
=======
        describe("#borderRadius") {
            it("returns a instance of NaturaBorderRadius") {
                let colorPalette = systemUnderTest.borderRadius

                expect(colorPalette).to(beAnInstanceOf(NaturaBorderRadius.self))
>>>>>>> ba0e9aea
            }
        }
    }
}<|MERGE_RESOLUTION|>--- conflicted
+++ resolved
@@ -39,19 +39,19 @@
             }
         }
 
-<<<<<<< HEAD
+        describe("#borderRadius") {
+            it("returns a instance of NaturaBorderRadius") {
+                let colorPalette = systemUnderTest.borderRadius
+
+                expect(colorPalette).to(beAnInstanceOf(NaturaBorderRadius.self))
+            }
+        }
+
         describe("#opacities") {
             it("returns a instance of NaturaOpacities") {
                 let colorPalette = systemUnderTest.opacities
 
                 expect(colorPalette).to(beAnInstanceOf(NaturaOpacities.self))
-=======
-        describe("#borderRadius") {
-            it("returns a instance of NaturaBorderRadius") {
-                let colorPalette = systemUnderTest.borderRadius
-
-                expect(colorPalette).to(beAnInstanceOf(NaturaBorderRadius.self))
->>>>>>> ba0e9aea
             }
         }
     }
