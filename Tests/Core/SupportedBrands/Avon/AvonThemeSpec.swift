--- conflicted
+++ resolved
@@ -39,19 +39,19 @@
             }
         }
 
-<<<<<<< HEAD
+        describe("#borderRadius") {
+            it("returns a instance of AvonBorderRadius") {
+                let colorPalette = systemUnderTest.borderRadius
+
+                expect(colorPalette).to(beAnInstanceOf(AvonBorderRadius.self))
+            }
+        }
+
         describe("#opacities") {
             it("returns a instance of AvonOpacities") {
                 let colorPalette = systemUnderTest.opacities
 
                 expect(colorPalette).to(beAnInstanceOf(AvonOpacities.self))
-=======
-        describe("#borderRadius") {
-            it("returns a instance of AvonBorderRadius") {
-                let colorPalette = systemUnderTest.borderRadius
-
-                expect(colorPalette).to(beAnInstanceOf(AvonBorderRadius.self))
->>>>>>> ba0e9aea
             }
         }
     }
